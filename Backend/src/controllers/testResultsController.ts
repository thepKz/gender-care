--- conflicted
+++ resolved
@@ -74,7 +74,6 @@
     }
   };
 
-<<<<<<< HEAD
   // POST /api/test-results - Tạo test result mới (Doctor/Nursing staff only)
   createTestResult = async (req: AuthRequest, res: Response): Promise<void> => {
     try {
@@ -101,33 +100,15 @@
         res.status(400).json({
           success: false,
           message: 'Doctor ID is required'
-=======
-  // POST /api/test-results - Tạo test result mới (Doctor và Staff)
-  createTestResult = async (req: AuthRequest, res: Response): Promise<void> => {
-    try {
-      const { appointmentId, profileId, doctorId, conclusion, recommendations } = req.body;
-      const userRole = req.user?.role || '';
-
-      if (!appointmentId || !profileId || !doctorId) {
-        res.status(400).json({
-          success: false,
-          message: 'Appointment ID, Profile ID, and Doctor ID are required'
->>>>>>> e2d957b7
         });
         return;
       }
 
       // Prepare data để pass vào service
       const data = {
-<<<<<<< HEAD
         appointmentId: appointmentId.trim(),
         profileId: profileId.trim(),
         doctorId: doctorId.trim(),
-=======
-        appointmentId,
-        profileId,
-        doctorId,
->>>>>>> e2d957b7
         conclusion: conclusion?.trim(),
         recommendations: recommendations?.trim()
       };
@@ -233,11 +214,8 @@
   // GET /api/test-results/appointment/:appointmentId - Lấy test results theo appointment ID
   getTestResultsByAppointmentId = async (req: Request, res: Response): Promise<void> => {
     try {
-<<<<<<< HEAD
       const { appointmentId } = req.params;
       const testResults = await this.testResultsService.getTestResultsByAppointmentId(appointmentId);
-=======
-      const { customerId } = req.params;
       const page = parseInt(req.query.page as string) || 1;
       const limit = Math.min(parseInt(req.query.limit as string) || 10, 100);
 
@@ -249,9 +227,7 @@
         });
         return;
       }
-
       const result = await this.testResultsService.getTestResultsByProfileId(customerId, page, limit);
->>>>>>> e2d957b7
 
       res.status(200).json({
         success: true,
@@ -277,16 +253,11 @@
   // GET /api/test-results/profile/:profileId - Lấy test results theo profile ID
   getTestResultsByProfileId = async (req: Request, res: Response): Promise<void> => {
     try {
-<<<<<<< HEAD
       const { profileId } = req.params;
       const page = parseInt(req.query.page as string) || 1;
       const limit = Math.min(parseInt(req.query.limit as string) || 10, 100);
-
       const result = await this.testResultsService.getTestResultsByProfileId(profileId, page, limit);
-=======
-      const { appointmentTestId } = req.params;
-      const testResults = await this.testResultsService.getTestResultsByAppointmentId(appointmentTestId);
->>>>>>> e2d957b7
+
 
       res.status(200).json({
         success: true,
