import { Request, Response } from 'express';
import mongoose from 'mongoose';
import { NotFoundError } from '../errors/notFoundError';
import { UnauthorizedError } from '../errors/unauthorizedError';
import { ValidationError } from '../errors/validationError';
import { Appointments, Doctor, DoctorSchedules, PackagePurchases, Service, ServicePackages, UserProfiles } from '../models';
import { LogAction, LogLevel } from '../models/SystemLogs';
import systemLogService from '../services/systemLogService';

interface AuthRequest extends Request {
    user?: {
        _id: string;
        email: string;
        role: string;
    };
}

/**
 * Lấy danh sách tất cả các cuộc hẹn
 * Phân trang và lọc theo các tiêu chí khác nhau
 */
export const getAllAppointments = async (req: AuthRequest, res: Response) => {
    try {
        const {
            page = 1,
            limit = 10,
            status,
            appointmentType,
            startDate,
            endDate,
            profileId,
            createdByUserId
        } = req.query;

        const query: any = {};

        // Áp dụng các bộ lọc nếu có
        if (status) query.status = status;
        if (appointmentType) query.appointmentType = appointmentType;
        if (profileId) query.profileId = profileId;
        if (createdByUserId) query.createdByUserId = createdByUserId;

        // Lọc theo khoảng thời gian
        if (startDate && endDate) {
            query.appointmentDate = {
                $gte: new Date(startDate as string),
                $lte: new Date(endDate as string)
            };
        } else if (startDate) {
            query.appointmentDate = { $gte: new Date(startDate as string) };
        } else if (endDate) {
            query.appointmentDate = { $lte: new Date(endDate as string) };
        }

        // Tính toán skip value cho phân trang
        const pageNumber = parseInt(page as string, 10);
        const limitNumber = parseInt(limit as string, 10);
        const skip = (pageNumber - 1) * limitNumber;

        // Đếm tổng số bản ghi thỏa mãn điều kiện
        const total = await Appointments.countDocuments(query);

        // Lấy dữ liệu với populate các trường liên quan
        const appointments = await Appointments.find(query)
<<<<<<< HEAD
            .populate('profileId', 'fullName gender phone year email address dateOfBirth')
            .populate('serviceId', 'serviceName price serviceType description')
            .populate('packageId', 'name price')
=======
            .populate({
                path: 'profileId',
                model: 'UserProfiles',
                select: 'fullName gender phone year',
                options: { strictPopulate: false }
            })
            .populate({
                path: 'serviceId',
                model: 'Service',
                select: 'serviceName price serviceType',
                options: { strictPopulate: false }
            })
            .populate({
                path: 'packageId',
                model: 'ServicePackages',
                select: 'name price',
                options: { strictPopulate: false }
            })
>>>>>>> 9b324660
            .populate({
                path: 'doctorId',
                match: { isDeleted: { $ne: true } }, // Loại trừ doctor đã bị xóa
                populate: {
                    path: 'userId',
                    select: 'fullName email avatar'
                },
                options: { strictPopulate: false }
            })
            .sort({ appointmentDate: -1, appointmentTime: -1 })
            .skip(skip)
            .limit(limitNumber);

        // Debug logging để kiểm tra dữ liệu doctor
        console.log('🔍 [Debug] Sample appointment doctor data:', appointments.slice(0, 2).map(apt => ({
            _id: apt._id,
            doctorId: apt.doctorId,
            doctorIdType: typeof apt.doctorId,
            hasDoctor: apt.doctorId ? true : false,
            doctorUserId: (apt.doctorId as any)?.userId,
            doctorFullName: (apt.doctorId as any)?.userId?.fullName
        })));

        return res.status(200).json({
            success: true,
            data: {
                appointments,
                pagination: {
                    total,
                    page: pageNumber,
                    limit: limitNumber,
                    pages: Math.ceil(total / limitNumber)
                }
            }
        });
    } catch (error) {
        console.error('Error in getAllAppointments:', error);
        return res.status(500).json({
            success: false,
            message: 'Đã xảy ra lỗi khi lấy danh sách cuộc hẹn'
        });
    }
};

/**
 * Tạo cuộc hẹn mới
 */
export const createAppointment = async (req: AuthRequest, res: Response) => {
    try {
        const {
            profileId,
            packageId,
            serviceId,
            slotId,
            appointmentDate,
            appointmentTime,
            appointmentType,
            typeLocation,
            address,
            description,
            notes
        } = req.body;

        // Kiểm tra profileId có tồn tại không
        const profile = await UserProfiles.findById(profileId);
        if (!profile) {
            throw new NotFoundError('Không tìm thấy hồ sơ người dùng');
        }

        // Kiểm tra ít nhất một trong hai: packageId hoặc serviceId phải được cung cấp
        if (!packageId && !serviceId) {
            throw new ValidationError({ general: 'Phải cung cấp một trong hai: packageId hoặc serviceId' });
        }

        // Tính toán totalAmount dựa trên service/package
        let totalAmount = 0;

        // Nếu có packageId, kiểm tra nó có tồn tại không và lấy giá
        if (packageId) {
            const packageData = await ServicePackages.findById(packageId);
            if (!packageData) {
                throw new NotFoundError('Không tìm thấy gói dịch vụ');
            }
            totalAmount = packageData.price;
        }

        // Nếu có serviceId, kiểm tra nó có tồn tại không và lấy giá
        if (serviceId) {
            const serviceData = await Service.findById(serviceId);
            if (!serviceData) {
                throw new NotFoundError('Không tìm thấy dịch vụ');
            }
            totalAmount = serviceData.price;
        }

        console.log('💰 [Debug] Payment calculation:', {
            packageId,
            serviceId,
            typeLocation,
            totalAmount
        });

        // Kiểm tra slot có trống không và lấy thông tin bác sĩ (nếu slotId được cung cấp)
        let assignedDoctorId = null;
        if (slotId) {
            console.log('🔍 [Debug] Checking slot availability:', { slotId, appointmentDate, appointmentTime });

            // Logic để kiểm tra slot có trống không
            // Tìm schedule có chứa slot với _id matching slotId
            const schedule = await DoctorSchedules.findOne({
                'weekSchedule.slots._id': slotId
            });

            console.log('🔍 [Debug] Found schedule for slot:', schedule ? 'YES' : 'NO');

            if (!schedule) {
                console.log('❌ [Debug] No schedule found containing slotId:', slotId);
                throw new NotFoundError('Không tìm thấy slot thời gian');
            }

            // Lấy doctorId từ schedule để assign vào appointment
            assignedDoctorId = schedule.doctorId;
            console.log('🔍 [Debug] Assigned doctor ID:', assignedDoctorId);

            // Tìm slot cụ thể và kiểm tra trạng thái
            let slotFound = false;
            let slotIsBooked = true;

            for (const week of schedule.weekSchedule) {
                for (const slot of week.slots) {
                    if (slot._id?.toString() === slotId) {
                        slotFound = true;
                        slotIsBooked = slot.status !== "Free";
                        break;
                    }
                }
                if (slotFound) break;
            }

            if (!slotFound) {
                throw new NotFoundError('Không tìm thấy slot thời gian');
            }

            if (slotIsBooked) {
                throw new ValidationError({ slotId: 'Slot thời gian này đã được đặt' });
            }
        }

        // Kiểm tra nếu typeLocation là "home" thì phải có address
        if (typeLocation === 'home' && !address) {
            throw new ValidationError({ address: 'Địa chỉ là bắt buộc khi chọn loại địa điểm là "home"' });
        }

        // 🎯 NEW DUAL FLOW LOGIC: Detect package type and handle accordingly
        const userId = req.user?._id;
        
        // Thêm logic detect bookingType dựa trên request body
        const { bookingType = 'service_only', packagePurchaseId } = req.body;
        
        console.log('🔍 [Booking Flow] Detected booking type:', {
            bookingType,
            packageId,
            packagePurchaseId,
            serviceId
        });

        let newAppointment: any = null;

        try {
            // 🔗 LUỒNG 1: Gói dịch vụ chưa thanh toán (new_package) - SIMPLIFIED
            if (bookingType === 'new_package' && packageId) {
                console.log('🎯 [Flow 1] New package booking - creating appointment for payment...');
                
                // Validate package exists
                const packageData = await ServicePackages.findById(packageId);
                if (!packageData) {
                    throw new NotFoundError('Không tìm thấy gói dịch vụ');
                }

                // Tạo appointment với timeout 15 phút (như service thường)
                const expiresAt = new Date();
                expiresAt.setMinutes(expiresAt.getMinutes() + 15);
                
                newAppointment = new Appointments({
                    createdByUserId: userId,
                    profileId,
                    packageId,
                    doctorId: assignedDoctorId,
                    slotId,
                    appointmentDate,
                    appointmentTime,
                    appointmentType,
                    typeLocation,
                    address,
                    description,
                    notes,
                    status: 'pending_payment', // Giống như service thường
                    totalAmount: packageData.price,
                    paymentStatus: 'unpaid',
                    bookingType: 'new_package',
                    expiresAt // Vẫn giữ timeout 15 phút
                });

                await newAppointment.save();
                console.log('✅ [Flow 1] Created package appointment for payment processing');

            }
            // 🔗 LUỒNG 2: Gói dịch vụ đã mua (purchased_package)  
            else if (bookingType === 'purchased_package' && packagePurchaseId) {
                console.log('🎯 [Flow 2] Purchased package booking - consuming usage immediately...');

                // Validate package purchase
                const packagePurchase = await PackagePurchases.findOne({
                    _id: packagePurchaseId,
                    userId: userId,
                    status: 'active'
                });

                if (!packagePurchase) {
                    throw new ValidationError({ 
                        package: 'Không tìm thấy gói dịch vụ đã mua hoặc gói đã hết hạn' 
                    });
                }

                // Check remaining usages using PackagePurchase methods
                const serviceIdForUsage = serviceId; // Trong trường hợp này sẽ cần serviceId cụ thể
                if (!packagePurchase.canUseService(serviceIdForUsage)) {
                    throw new ValidationError({ 
                        package: 'Gói dịch vụ đã hết lượt sử dụng hoặc không chứa dịch vụ này' 
                    });
                }

                // Consume package service usage
                const usageSuccess = packagePurchase.useService(serviceIdForUsage);
                if (!usageSuccess) {
                    throw new ValidationError({ 
                        package: 'Không thể sử dụng gói dịch vụ' 
                    });
                }

                // Save package changes
                await packagePurchase.save();

                // Tạo completed appointment (không cần thanh toán)
                newAppointment = new Appointments({
                    createdByUserId: userId,
                    profileId,
                    packageId: packagePurchase.packageId,
                    serviceId,
                    doctorId: assignedDoctorId,
                    slotId,
                    appointmentDate,
                    appointmentTime,
                    appointmentType,
                    typeLocation,
                    address,
                    description,
                    notes,
                    status: 'completed',
                    totalAmount: 0, // Đã thanh toán trong package
                    paymentStatus: 'paid',
                    paidAt: new Date(),
                    bookingType: 'purchased_package',
                    packagePurchaseId: packagePurchase._id
                });

                await newAppointment.save();
                console.log('✅ [Flow 2] Created completed appointment using purchased package');

            }
            // 🔗 LUỒNG 3: Dịch vụ đơn lẻ (service_only) - GIỮ NGUYÊN LOGIC CŨ
            else if (bookingType === 'service_only' && serviceId) {
                console.log('🎯 [Flow 3] Service-only booking - original logic...');
                
                const serviceData = await Service.findById(serviceId);
                if (!serviceData) {
                    throw new NotFoundError('Không tìm thấy dịch vụ');
                }

                newAppointment = new Appointments({
                    createdByUserId: userId,
                    profileId,
                    serviceId,
                    doctorId: assignedDoctorId,
                    slotId,
                    appointmentDate,
                    appointmentTime,
                    appointmentType,
                    typeLocation,
                    address,
                    description,
                    notes,
                    status: 'pending_payment',
                    totalAmount: serviceData.price,
                    paymentStatus: 'unpaid',
                    bookingType: 'service_only'
                });

                await newAppointment.save();
                console.log('✅ [Flow 3] Created service appointment');
                         }
             else {
                 throw new ValidationError({ 
                     general: 'Loại đặt lịch không hợp lệ hoặc thiếu thông tin bắt buộc' 
                 });
             }

            // 🔍 Update slot status if needed
            if (slotId) {
                await DoctorSchedules.updateOne(
                    { 'weekSchedule.slots._id': new mongoose.Types.ObjectId(slotId) },
                    { $set: { 'weekSchedule.$.slots.$[slot].status': 'Booked' } },
                    { arrayFilters: [{ 'slot._id': new mongoose.Types.ObjectId(slotId) }] }
                );
            }

            console.log('✅ [Success] New booking flow completed successfully', {
                appointmentId: newAppointment._id?.toString() || 'unknown',
                bookingType,
                status: newAppointment.status
            });

        } catch (error: any) {
            console.error('❌ [Error] Error in new booking flow:', error);
            
            // Re-throw the original error
            if (error instanceof ValidationError || error instanceof NotFoundError) {
                throw error;
            }
            
            throw new ValidationError({ 
                general: error.message || 'Không thể tạo cuộc hẹn' 
            });
        }

        // Log system activity
        const appointmentId = newAppointment._id?.toString() || 'unknown';
        const userInfo = await UserProfiles.findById(profileId).select('fullName');
        const serviceInfo = serviceId ? await Service.findById(serviceId).select('serviceName') : null;
        const packageInfo = packageId ? await ServicePackages.findById(packageId).select('name') : null;
        
        const activityMessage = bookingType === 'purchased_package'
            ? `Appointment created using purchased package: ${userInfo?.fullName || 'Unknown'} - ${serviceInfo?.serviceName || packageInfo?.name || 'Unknown service'}`
            : `New appointment created: ${userInfo?.fullName || 'Unknown'} - ${serviceInfo?.serviceName || packageInfo?.name || 'Unknown service'}`;

        await systemLogService.logFromRequest(req as any, LogAction.APPOINTMENT_CREATE, activityMessage, {
            level: LogLevel.PUBLIC,
            targetId: appointmentId,
            targetType: 'appointment',
            metadata: {
                bookingType,
                appointmentType,
                totalAmount: newAppointment.totalAmount,
                appointmentDate,
                status: newAppointment.status,
                profileId,
                serviceId,
                packageId
            }
        });

        // Trả về kết quả thành công
        const responseData: any = {
            success: true,
            message: bookingType === 'purchased_package' 
                ? 'Đặt lịch hẹn thành công!' 
                : 'Đặt lịch hẹn thành công! Vui lòng hoàn tất thanh toán.',
            data: newAppointment
        };

        return res.status(201).json(responseData);
    } catch (error) {
        console.error('Error in createAppointment:', error);
        if (error instanceof NotFoundError) {
            return res.status(404).json({
                success: false,
                message: error.message
            });
        }
        if (error instanceof ValidationError) {
            return res.status(400).json({
                success: false,
                errors: error.errors
            });
        }
        return res.status(500).json({
            success: false,
            message: 'Đã xảy ra lỗi khi tạo cuộc hẹn'
        });
    }
};

/**
 * Lấy chi tiết cuộc hẹn theo ID
 */
export const getAppointmentById = async (req: Request, res: Response) => {
    try {
        const { id } = req.params;

        // Kiểm tra ID có hợp lệ không
        if (!mongoose.Types.ObjectId.isValid(id)) {
            throw new ValidationError({ id: 'ID cuộc hẹn không hợp lệ' });
        }

        // Tìm cuộc hẹn theo ID
        const appointment = await Appointments.findById(id)
            .populate('profileId', 'fullName gender phone year', undefined, { strictPopulate: false })
            .populate('serviceId', 'serviceName price serviceType', undefined, { strictPopulate: false })
            .populate('packageId', 'name price serviceIds', undefined, { strictPopulate: false })
            .populate('createdByUserId', 'fullName email', undefined, { strictPopulate: false })
            .populate({
                path: 'doctorId',
                match: { isDeleted: { $ne: true } }, // Loại trừ doctor đã bị xóa
                populate: {
                    path: 'userId',
                    select: 'fullName email avatar'
                },
                options: { strictPopulate: false }
            });

        if (!appointment) {
            throw new NotFoundError('Không tìm thấy cuộc hẹn');
        }

        return res.status(200).json({
            success: true,
            data: appointment
        });
    } catch (error) {
        console.error('Error in getAppointmentById:', error);
        if (error instanceof NotFoundError) {
            return res.status(404).json({
                success: false,
                message: error.message
            });
        }
        if (error instanceof ValidationError) {
            return res.status(400).json({
                success: false,
                errors: error.errors
            });
        }
        return res.status(500).json({
            success: false,
            message: 'Đã xảy ra lỗi khi lấy chi tiết cuộc hẹn'
        });
    }
};

/**
 * Cập nhật thông tin cuộc hẹn
 */
export const updateAppointment = async (req: Request, res: Response) => {
    try {
        const { id } = req.params;
        const updateData = req.body;

        // Kiểm tra ID có hợp lệ không
        if (!mongoose.Types.ObjectId.isValid(id)) {
            throw new ValidationError({ id: 'ID cuộc hẹn không hợp lệ' });
        }

        // Tìm cuộc hẹn hiện tại
        const appointment = await Appointments.findById(id);
        if (!appointment) {
            throw new NotFoundError('Không tìm thấy cuộc hẹn');
        }

        // Chỉ cho phép cập nhật nếu trạng thái là pending hoặc confirmed
        if (!['pending', 'confirmed'].includes(appointment.status)) {
            throw new ValidationError({ status: 'Không thể cập nhật cuộc hẹn đã hoàn thành hoặc đã hủy' });
        }

        // Nếu thay đổi slot, kiểm tra slot mới có trống không
        if (updateData.slotId && updateData.slotId !== appointment.slotId?.toString()) {
            // Giải phóng slot cũ
            if (appointment.slotId) {
                await DoctorSchedules.updateOne(
                    { 'weekSchedule.slots._id': appointment.slotId },
                    { $set: { 'weekSchedule.$.slots.$[slot].status': 'Free' } },
                    { arrayFilters: [{ 'slot._id': appointment.slotId }] }
                );
            }

            // Kiểm tra và đặt slot mới
            const schedule = await DoctorSchedules.findOne({
                'weekSchedule.slots._id': new mongoose.Types.ObjectId(updateData.slotId)
            });

            if (!schedule) {
                throw new NotFoundError('Không tìm thấy slot thời gian mới');
            }

            // Tìm slot cụ thể và kiểm tra trạng thái
            let slotFound = false;
            let slotIsBooked = true;

            for (const week of schedule.weekSchedule) {
                for (const slot of week.slots) {
                    if (slot._id?.toString() === updateData.slotId) {
                        slotFound = true;
                        slotIsBooked = slot.status !== "Free";
                        break;
                    }
                }
                if (slotFound) break;
            }

            if (!slotFound) {
                throw new NotFoundError('Không tìm thấy slot thời gian mới');
            }

            if (slotIsBooked) {
                throw new ValidationError({ slotId: 'Slot thời gian mới đã được đặt' });
            }

            // Cập nhật slot mới thành Booked
            await DoctorSchedules.updateOne(
                { 'weekSchedule.slots._id': new mongoose.Types.ObjectId(updateData.slotId) },
                { $set: { 'weekSchedule.$.slots.$[slot].status': 'Booked' } },
                { arrayFilters: [{ 'slot._id': new mongoose.Types.ObjectId(updateData.slotId) }] }
            );
        }

        // Kiểm tra nếu thay đổi typeLocation thành "home" thì phải có address
        if (updateData.typeLocation === 'home' && !updateData.address && !appointment.address) {
            throw new ValidationError({ address: 'Địa chỉ là bắt buộc khi chọn loại địa điểm là "home"' });
        }

        // Cập nhật cuộc hẹn
        const updatedAppointment = await Appointments.findByIdAndUpdate(
            id,
            { $set: updateData },
            { new: true }
        ).populate('profileId', 'fullName gender phone year', undefined, { strictPopulate: false })
            .populate('serviceId', 'serviceName price serviceType', undefined, { strictPopulate: false })
            .populate('packageId', 'name price serviceIds', undefined, { strictPopulate: false })
            .populate({
                path: 'doctorId',
                match: { isDeleted: { $ne: true } }, // Loại trừ doctor đã bị xóa
                populate: {
                    path: 'userId',
                    select: 'fullName email avatar'
                },
                options: { strictPopulate: false }
            });

        return res.status(200).json({
            success: true,
            message: 'Cập nhật cuộc hẹn thành công',
            data: updatedAppointment
        });
    } catch (error) {
        console.error('Error in updateAppointment:', error);
        if (error instanceof NotFoundError) {
            return res.status(404).json({
                success: false,
                message: error.message
            });
        }
        if (error instanceof ValidationError) {
            return res.status(400).json({
                success: false,
                errors: error.errors
            });
        }
        return res.status(500).json({
            success: false,
            message: 'Đã xảy ra lỗi khi cập nhật cuộc hẹn'
        });
    }
};

/**
 * Xóa mềm cuộc hẹn (cập nhật trạng thái thành cancelled)
 * Admin và Staff có thể hủy bất kỳ lịch nào
 * Customer chỉ có thể hủy lịch do mình đặt và sau khi đã đợi ít nhất 10 phút kể từ khi đặt lịch
 */
export const deleteAppointment = async (req: AuthRequest, res: Response) => {
    try {
        const { id } = req.params;

        // Kiểm tra ID có hợp lệ không
        if (!mongoose.Types.ObjectId.isValid(id)) {
            throw new ValidationError({ id: 'ID cuộc hẹn không hợp lệ' });
        }

        // Tìm cuộc hẹn hiện tại
        const appointment = await Appointments.findById(id);
        if (!appointment) {
            throw new NotFoundError('Không tìm thấy cuộc hẹn');
        }

        // Kiểm tra quyền hủy lịch
        const userRole = req.user?.role || '';
        const userId = req.user?._id || '';

        // Nếu là customer, kiểm tra thêm điều kiện
        if (userRole === 'customer') {
            // 1. Kiểm tra xem lịch hẹn có phải của customer này không
            if (appointment.createdByUserId?.toString() !== userId.toString()) {
                console.log('❌ [Debug] User không có quyền hủy lịch người khác:', { appointmentUserId: appointment.createdByUserId, requestUserId: userId });
                throw new UnauthorizedError('Không có quyền truy cập');
            }

            // 2. Chỉ cho phép hủy sau khi đã đợi 10 phút kể từ khi đặt lịch
            // Kiểm tra nếu createdAt tồn tại
            if (!appointment.createdAt) {
                console.log('❌ [Debug] Không tìm thấy thời gian tạo lịch');
                throw new ValidationError({ time: 'Không thể xác định thời gian đặt lịch' });
            }

            // Đảm bảo createdAt là kiểu Date
            const createdAt = appointment.createdAt instanceof Date
                ? appointment.createdAt
                : new Date(appointment.createdAt);

            const now = new Date();
            const diffMinutes = (now.getTime() - createdAt.getTime()) / (1000 * 60);

            console.log('🔍 [Debug] Thời gian từ khi tạo lịch đến giờ:', {
                createdAt,
                now,
                diffMinutes,
                appointmentId: id
            });

            if (diffMinutes < 10) {
                console.log('❌ [Debug] Không thể hủy lịch khi chưa đủ 10 phút:', { diffMinutes, appointmentId: id });
                throw new ValidationError({ time: 'Bạn phải đợi ít nhất 10 phút sau khi đặt lịch mới có thể hủy' });
            }
        }

        // Chỉ cho phép hủy nếu trạng thái là pending, pending_payment, hoặc confirmed
        if (!['pending', 'pending_payment', 'confirmed'].includes(appointment.status)) {
            throw new ValidationError({ status: 'Không thể hủy cuộc hẹn đã hoàn thành hoặc đã hủy' });
        }

        // 🎯 PACKAGE REFUND INTEGRATION: Non-transaction approach for single-node MongoDB
        let packagePurchase: any = null;
        let originalRemainingUsages = 0;
        let packageRefundPerformed = false;

        try {
            // 🔍 STEP 1: If appointment uses package, refund +1 usage back to package
            if (appointment.packageId) {
                console.log('🔍 [Package Refund] Appointment uses package, processing refund...', {
                    appointmentId: id,
                    packageId: appointment.packageId,
                    userId: appointment.createdByUserId,
                    profileId: appointment.profileId
                });

                // Find the corresponding package purchase record
                packagePurchase = await PackagePurchases.findOne({
                    userId: appointment.createdByUserId,
                    profileId: appointment.profileId,
                    packageId: appointment.packageId,
                    // Note: We don't filter by isActive here because we want to refund even expired packages
                    expiredAt: { $gt: new Date() } // Only refund if package hasn't expired yet
                });

                if (!packagePurchase) {
                    console.log('⚠️ [Package Refund] No package purchase found or package expired', {
                        appointmentId: id,
                        packageId: appointment.packageId,
                        userId: appointment.createdByUserId,
                        profileId: appointment.profileId
                    });
                    // Continue with cancellation even if package not found (maybe manual appointment)
                } else {
                    console.log('✅ [Package Refund] Found package purchase, refunding usage...', {
                        packagePurchaseId: packagePurchase._id?.toString() || 'unknown',
                        currentRemainingUsages: packagePurchase.remainingUsages,
                        totalAllowedUses: packagePurchase.totalAllowedUses
                    });

                    // Store original value for logging and potential rollback
                    originalRemainingUsages = packagePurchase.remainingUsages;

                    // Validate we don't refund more than total allowed uses
                    if (packagePurchase.remainingUsages >= packagePurchase.totalAllowedUses) {
                        console.log('⚠️ [Package Refund] Package already at maximum usage, skipping refund', {
                            packagePurchaseId: packagePurchase._id?.toString(),
                            remainingUsages: packagePurchase.remainingUsages,
                            totalAllowedUses: packagePurchase.totalAllowedUses
                        });
                        // Continue with cancellation but don't refund
                    } else {
                        // Calculate new values - add back 1 usage
                        const newRemainingUsages = packagePurchase.remainingUsages + 1;
                        const now = new Date();
                        const newIsActive = (packagePurchase.expiredAt > now && newRemainingUsages > 0);

                        // Update package purchase with optimistic approach
                        const updateResult = await PackagePurchases.findByIdAndUpdate(
                            packagePurchase._id,
                            {
                                $set: {
                                    remainingUsages: newRemainingUsages,
                                    isActive: newIsActive
                                }
                            },
                            { new: true }
                        );

                        if (!updateResult) {
                            console.log('❌ [Package Refund] Failed to update package purchase, continuing with cancellation');
                            // Continue with cancellation even if package update failed
                        } else {
                            packageRefundPerformed = true;

                            console.log('✅ [Package Refund] Successfully refunded package usage', {
                                packagePurchaseId: packagePurchase._id?.toString() || 'unknown',
                                oldRemainingUsages: originalRemainingUsages,
                                newRemainingUsages: newRemainingUsages,
                                isNowActive: newIsActive
                            });
                        }
                    }
                }
            }

            // 🔍 STEP 2: Free up the slot if appointment had one
            if (appointment.slotId) {
                await DoctorSchedules.updateOne(
                    { 'weekSchedule.slots._id': appointment.slotId },
                    { $set: { 'weekSchedule.$.slots.$[slot].status': 'Free' } },
                    { arrayFilters: [{ 'slot._id': appointment.slotId }] }
                );
                console.log('✅ [Slot Liberation] Successfully freed up appointment slot', {
                    slotId: appointment.slotId?.toString()
                });
            }

            // 🔍 STEP 3: Update appointment status to cancelled
            const updatedAppointment = await Appointments.findByIdAndUpdate(
                id,
                { $set: { status: 'cancelled' } },
                { new: true }
            );

            console.log('✅ [Success] Appointment cancellation completed successfully', {
                appointmentId: id,
                hasPackage: !!appointment.packageId,
                packageRefunded: packageRefundPerformed,
                slotFreed: !!appointment.slotId
            });

            return res.status(200).json({
                success: true,
                message: packageRefundPerformed 
                    ? 'Hủy cuộc hẹn thành công và đã hoàn trả lượt sử dụng gói dịch vụ'
                    : 'Hủy cuộc hẹn thành công',
                data: updatedAppointment
            });

        } catch (error: any) {
            console.error('❌ [Error] Error in appointment cancellation + package refund:', error);
            
            // Manual rollback for package refund if appointment cancellation failed
            if (packageRefundPerformed && packagePurchase && originalRemainingUsages >= 0) {
                console.log('🔄 [Rollback] Attempting to rollback package refund...');
                try {
                    const now = new Date();
                    const rollbackIsActive = (packagePurchase.expiredAt > now && originalRemainingUsages > 0);
                    
                    await PackagePurchases.findByIdAndUpdate(
                        packagePurchase._id,
                        {
                            $set: {
                                remainingUsages: originalRemainingUsages,
                                isActive: rollbackIsActive
                            }
                        }
                    );
                    console.log('✅ [Rollback] Package refund rolled back successfully');
                } catch (rollbackError) {
                    console.error('❌ [Rollback] Failed to rollback package refund:', rollbackError);
                    // Log for manual intervention
                    console.error('🚨 [Critical] Manual intervention required for package refund rollback:', {
                        packagePurchaseId: packagePurchase._id?.toString(),
                        shouldBeRemainingUsages: originalRemainingUsages
                    });
                }
            }
            
            // Re-throw the original error
            throw error;
        }
    } catch (error) {
        console.error('Error in deleteAppointment:', error);
        if (error instanceof NotFoundError) {
            return res.status(404).json({
                success: false,
                message: error.message
            });
        }
        if (error instanceof ValidationError) {
            return res.status(400).json({
                success: false,
                errors: error.errors
            });
        }
        return res.status(500).json({
            success: false,
            message: 'Đã xảy ra lỗi khi hủy cuộc hẹn'
        });
    }
};

/**
 * Cập nhật trạng thái cuộc hẹn
 */
export const updateAppointmentStatus = async (req: Request, res: Response) => {
    try {
        const { id } = req.params;
        const { status } = req.body;

        // Kiểm tra ID có hợp lệ không
        if (!mongoose.Types.ObjectId.isValid(id)) {
            throw new ValidationError({ id: 'ID cuộc hẹn không hợp lệ' });
        }

        // Kiểm tra status có hợp lệ không - Updated với consulting status
        if (!['pending', 'pending_payment', 'paid', 'scheduled', 'confirmed', 'consulting', 'completed', 'cancelled', 'done_testResultItem', 'done_testResult'].includes(status)) {
            throw new ValidationError({ status: 'Trạng thái không hợp lệ' });
        }

        // Tìm cuộc hẹn hiện tại
        const appointment = await Appointments.findById(id);
        if (!appointment) {
            throw new NotFoundError('Không tìm thấy cuộc hẹn');
        }

        // Kiểm tra logic chuyển trạng thái
        if (appointment.status === 'cancelled' && status !== 'cancelled') {
            throw new ValidationError({ status: 'Không thể thay đổi trạng thái của cuộc hẹn đã hủy' });
        }

        if (appointment.status === 'completed' && status !== 'completed') {
            throw new ValidationError({ status: 'Không thể thay đổi trạng thái của cuộc hẹn đã hoàn thành' });
        }

        // Nếu chuyển sang cancelled, giải phóng slot
        if (status === 'cancelled' && appointment.status !== 'cancelled' && appointment.slotId) {
            await DoctorSchedules.updateOne(
                { 'weekSchedule.slots._id': appointment.slotId },
                { $set: { 'weekSchedule.$.slots.$[slot].status': 'Free' } },
                { arrayFilters: [{ 'slot._id': appointment.slotId }] }
            );
        }

        // Cập nhật trạng thái
        const updatedAppointment = await Appointments.findByIdAndUpdate(
            id,
            { $set: { status } },
            { new: true }
        ).populate('profileId', 'fullName gender phone year', undefined, { strictPopulate: false })
            .populate('serviceId', 'serviceName price serviceType', undefined, { strictPopulate: false })
            .populate('packageId', 'name price serviceIds', undefined, { strictPopulate: false });

        // Log system activity
        const profileName = (updatedAppointment?.profileId as any)?.fullName || 'Unknown';
        const serviceName = (updatedAppointment?.serviceId as any)?.serviceName || 
                           (updatedAppointment?.packageId as any)?.name || 'Unknown service';
        
        await systemLogService.createLog({
            action: LogAction.APPOINTMENT_UPDATE,
            level: LogLevel.PUBLIC,
            message: `Appointment status changed: ${profileName} - ${serviceName} (${appointment.status} → ${status})`,
            targetId: id,
            targetType: 'appointment',
            metadata: {
                oldStatus: appointment.status,
                newStatus: status,
                appointmentDate: updatedAppointment?.appointmentDate,
                appointmentTime: updatedAppointment?.appointmentTime,
                profileName,
                serviceName
            }
        });

        return res.status(200).json({
            success: true,
            message: 'Cập nhật trạng thái cuộc hẹn thành công',
            data: updatedAppointment
        });
    } catch (error) {
        console.error('Error in updateAppointmentStatus:', error);
        if (error instanceof NotFoundError) {
            return res.status(404).json({
                success: false,
                message: error.message
            });
        }
        if (error instanceof ValidationError) {
            return res.status(400).json({
                success: false,
                errors: error.errors
            });
        }
        return res.status(500).json({
            success: false,
            message: 'Đã xảy ra lỗi khi cập nhật trạng thái cuộc hẹn'
        });
    }
};

/**
 * Cập nhật trạng thái thanh toán - chuyển từ pending_payment sang confirmed
 */
export const updatePaymentStatus = async (req: Request, res: Response) => {
    try {
        const { id } = req.params;
        const { status } = req.body;

        console.log('updatePaymentStatus called with:', { id, status });

        // Kiểm tra ID có hợp lệ không
        if (!mongoose.Types.ObjectId.isValid(id)) {
            throw new ValidationError({ id: 'ID cuộc hẹn không hợp lệ' });
        }

        // Kiểm tra status có hợp lệ không (chỉ cho phép scheduled)
        if (status !== 'scheduled') {
            throw new ValidationError({ status: 'Chỉ cho phép xác nhận thanh toán thành scheduled' });
        }

        // Tìm cuộc hẹn hiện tại
        const appointment = await Appointments.findById(id);
        if (!appointment) {
            throw new NotFoundError('Không tìm thấy cuộc hẹn');
        }

        console.log('Current appointment status:', appointment.status);

        // Nếu đã scheduled rồi thì trả về thành công luôn
        if (appointment.status === 'scheduled') {
            console.log('Appointment already scheduled, returning success');
            return res.status(200).json({
                success: true,
                message: 'Cuộc hẹn đã được xác nhận trước đó',
                data: appointment
            });
        }

        // Chỉ cho phép cập nhật nếu trạng thái hiện tại là pending_payment
        if (appointment.status !== 'pending_payment') {
            throw new ValidationError({ status: `Chỉ có thể cập nhật thanh toán cho cuộc hẹn đang chờ thanh toán. Trạng thái hiện tại: ${appointment.status}` });
        }

        // 🎯 PACKAGE USAGE INTEGRATION: Non-transaction approach for single-node MongoDB
        let packagePurchase: any = null;
        let originalRemainingUsages = 0;
        let packageUpdatePerformed = false;
        
        try {
            // 🔍 STEP 1: Check and consume package usage if appointment uses package
            if (appointment.packageId) {
                console.log('🔍 [Package Usage] Appointment uses package, checking purchased package...', {
                    appointmentId: id,
                    packageId: appointment.packageId,
                    userId: appointment.createdByUserId,
                    profileId: appointment.profileId
                });

                // Find the corresponding package purchase record
                packagePurchase = await PackagePurchases.findOne({
                    userId: appointment.createdByUserId,
                    profileId: appointment.profileId,
                    packageId: appointment.packageId,
                    isActive: true,
                    remainingUsages: { $gt: 0 },
                    expiredAt: { $gt: new Date() }
                });

                if (!packagePurchase) {
                    console.log('❌ [Package Usage] No valid package purchase found', {
                        appointmentId: id,
                        packageId: appointment.packageId,
                        userId: appointment.createdByUserId,
                        profileId: appointment.profileId
                    });
                    throw new ValidationError({ 
                        package: 'Không tìm thấy gói dịch vụ hợp lệ hoặc gói đã hết lượt sử dụng' 
                    });
                }

                console.log('✅ [Package Usage] Found valid package purchase, consuming usage...', {
                    packagePurchaseId: packagePurchase._id?.toString() || 'unknown',
                    remainingUsages: packagePurchase.remainingUsages,
                    totalAllowedUses: packagePurchase.totalAllowedUses
                });

                // Store original value for logging and potential rollback
                originalRemainingUsages = packagePurchase.remainingUsages;

                // Validate remaining usages
                if (packagePurchase.remainingUsages <= 0) {
                    throw new ValidationError({ 
                        package: 'Gói dịch vụ đã hết lượt sử dụng' 
                    });
                }

                // Calculate new values
                const newRemainingUsages = packagePurchase.remainingUsages - 1;
                const now = new Date();
                const newIsActive = (packagePurchase.expiredAt > now && newRemainingUsages > 0);

                // Update package purchase with optimistic approach
                const updateResult = await PackagePurchases.findByIdAndUpdate(
                    packagePurchase._id,
                    {
                        $set: {
                            remainingUsages: newRemainingUsages,
                            isActive: newIsActive
                        }
                    },
                    { new: true }
                );

                if (!updateResult) {
                    throw new ValidationError({ 
                        package: 'Không thể cập nhật gói dịch vụ, có thể gói đã bị xóa' 
                    });
                }

                packageUpdatePerformed = true;

                console.log('✅ [Package Usage] Successfully consumed package usage', {
                    packagePurchaseId: packagePurchase._id?.toString() || 'unknown',
                    oldRemainingUsages: originalRemainingUsages,
                    newRemainingUsages: newRemainingUsages,
                    isStillActive: newIsActive
                });
            }

            // 🔍 STEP 2: Update appointment status to confirmed
            await Appointments.findByIdAndUpdate(
                id,
                { $set: { status: 'confirmed' } }
            );

            console.log('✅ [Success] Package usage and appointment status updated successfully', {
                appointmentId: id,
                hasPackage: !!appointment.packageId,
                packageConsumed: packageUpdatePerformed
            });

        } catch (error: any) {
            console.error('❌ [Error] Error in package usage + appointment update:', error);
            
            // Manual rollback for package usage if appointment update failed
            if (packageUpdatePerformed && packagePurchase && originalRemainingUsages > 0) {
                console.log('🔄 [Rollback] Attempting to rollback package usage...');
                try {
                    const now = new Date();
                    const rollbackIsActive = (packagePurchase.expiredAt > now && originalRemainingUsages > 0);
                    
                    await PackagePurchases.findByIdAndUpdate(
                        packagePurchase._id,
                        {
                            $set: {
                                remainingUsages: originalRemainingUsages,
                                isActive: rollbackIsActive
                            }
                        }
                    );
                    console.log('✅ [Rollback] Package usage rolled back successfully');
                } catch (rollbackError) {
                    console.error('❌ [Rollback] Failed to rollback package usage:', rollbackError);
                    // Log for manual intervention
                    console.error('🚨 [Critical] Manual intervention required for package:', {
                        packagePurchaseId: packagePurchase._id?.toString(),
                        shouldBeRemainingUsages: originalRemainingUsages
                    });
                }
            }
            
            // Re-throw the original error
            if (error instanceof ValidationError || error instanceof NotFoundError) {
                throw error;
            }
            
            throw new ValidationError({ 
                package: error.message || 'Không thể xử lý thanh toán và sử dụng gói dịch vụ' 
            });
        }

        // 🔍 STEP 3: Fetch updated appointment with populated data (outside transaction)
        const updatedAppointment = await Appointments.findById(id)
            .populate('profileId', 'fullName gender phone year', undefined, { strictPopulate: false })
            .populate('serviceId', 'serviceName price serviceType', undefined, { strictPopulate: false })
            .populate('packageId', 'name price serviceIds', undefined, { strictPopulate: false });

        console.log('✅ [Payment] Payment status updated successfully', {
            appointmentId: id,
            newStatus: 'confirmed',
            hasPackage: !!appointment.packageId
        });
        
        return res.status(200).json({
            success: true,
            message: 'Xác nhận thanh toán thành công',
            data: updatedAppointment
        });
    } catch (error) {
        console.error('Error in updatePaymentStatus:', error);
        if (error instanceof NotFoundError) {
            return res.status(404).json({
                success: false,
                message: error.message
            });
        }
        if (error instanceof ValidationError) {
            return res.status(400).json({
                success: false,
                errors: error.errors
            });
        }
        return res.status(500).json({
            success: false,
            message: 'Đã xảy ra lỗi khi cập nhật trạng thái thanh toán'
        });
    }
};

/**
 * Lấy danh sách cuộc hẹn theo doctorId từ slot schedule
 * Phân trang và lọc theo các tiêu chí khác nhau
 */
export const getAppointmentsByDoctorId = async (req: AuthRequest, res: Response) => {
    try {
        const { doctorId } = req.params;
        const {
            page = 1,
            limit = 10,
            status,
            appointmentType,
            startDate,
            endDate
        } = req.query;

        // Kiểm tra doctorId có hợp lệ không
        if (!mongoose.Types.ObjectId.isValid(doctorId)) {
            throw new ValidationError({ doctorId: 'ID bác sĩ không hợp lệ' });
        }

        // Tạo aggregation pipeline để tìm appointments dựa trên doctorId từ slot
        const matchStage: any = {};

        // Áp dụng các bộ lọc nếu có
        if (status) matchStage.status = status;
        if (appointmentType) matchStage.appointmentType = appointmentType;

        // Lọc theo khoảng thời gian
        if (startDate && endDate) {
            matchStage.appointmentDate = {
                $gte: new Date(startDate as string),
                $lte: new Date(endDate as string)
            };
        } else if (startDate) {
            matchStage.appointmentDate = { $gte: new Date(startDate as string) };
        } else if (endDate) {
            matchStage.appointmentDate = { $lte: new Date(endDate as string) };
        }

        // Pipeline để tìm appointments của doctor cụ thể
        const pipeline: any[] = [
            // Bước 1: Match appointments có slotId
            {
                $match: {
                    slotId: { $exists: true, $ne: null },
                    ...matchStage
                }
            },
            // Bước 2: Lookup để join với DoctorSchedules
            {
                $lookup: {
                    from: 'doctorschedules',
                    let: { slotId: '$slotId' },
                    pipeline: [
                        {
                            $match: {
                                doctorId: new mongoose.Types.ObjectId(doctorId),
                                $expr: {
                                    $in: ['$$slotId', {
                                        $reduce: {
                                            input: '$weekSchedule',
                                            initialValue: [],
                                            in: {
                                                $concatArrays: ['$$value', {
                                                    $map: {
                                                        input: '$$this.slots',
                                                        as: 'slot',
                                                        in: '$$slot._id'
                                                    }
                                                }]
                                            }
                                        }
                                    }]
                                }
                            }
                        }
                    ],
                    as: 'doctorSchedule'
                }
            },
            // Bước 3: Chỉ lấy appointments có matching doctor schedule
            {
                $match: {
                    'doctorSchedule.0': { $exists: true }
                }
            },
            // Bước 4: Lookup các thông tin liên quan
            {
                $lookup: {
                    from: 'userprofiles',
                    localField: 'profileId',
                    foreignField: '_id',
                    as: 'profileId',
                    pipeline: [
                        { $project: { fullName: 1, gender: 1, phone: 1, year: 1 } }
                    ]
                }
            },
            {
                $lookup: {
                    from: 'services',
                    localField: 'serviceId',
                    foreignField: '_id',
                    as: 'serviceId',
                    pipeline: [
                        { $project: { serviceName: 1, price: 1, serviceType: 1 } }
                    ]
                }
            },
            {
                $lookup: {
                    from: 'servicepackages',
                    localField: 'packageId',
                    foreignField: '_id',
                    as: 'packageId',
                    pipeline: [
                        { $project: { name: 1, price: 1 } }
                    ]
                }
            },
            // Bước 5: Unwind để flatten arrays
            {
                $unwind: {
                    path: '$profileId',
                    preserveNullAndEmptyArrays: true
                }
            },
            {
                $unwind: {
                    path: '$serviceId',
                    preserveNullAndEmptyArrays: true
                }
            },
            {
                $unwind: {
                    path: '$packageId',
                    preserveNullAndEmptyArrays: true
                }
            },
            // Bước 6: Sort theo thời gian
            {
                $sort: { appointmentDate: -1, appointmentTime: -1 }
            }
        ];

        // Tính toán skip value cho phân trang
        const pageNumber = parseInt(page as string, 10);
        const limitNumber = parseInt(limit as string, 10);
        const skip = (pageNumber - 1) * limitNumber;

        // Đếm tổng số bản ghi
        const countPipeline = [...pipeline, { $count: 'total' }];
        const countResult = await Appointments.aggregate(countPipeline);
        const total = countResult.length > 0 ? countResult[0].total : 0;

        // Lấy dữ liệu với phân trang
        const resultPipeline = [
            ...pipeline,
            { $skip: skip },
            { $limit: limitNumber }
        ];

        const appointments = await Appointments.aggregate(resultPipeline);

        return res.status(200).json({
            success: true,
            data: {
                appointments,
                pagination: {
                    total,
                    page: pageNumber,
                    limit: limitNumber,
                    pages: Math.ceil(total / limitNumber)
                }
            }
        });
    } catch (error) {
        console.error('Error in getAppointmentsByDoctorId:', error);
        if (error instanceof ValidationError) {
            return res.status(400).json({
                success: false,
                errors: error.errors
            });
        }
        return res.status(500).json({
            success: false,
            message: 'Đã xảy ra lỗi khi lấy danh sách cuộc hẹn theo bác sĩ'
        });
    }
};

/**
 * Xác nhận cuộc hẹn (chuyển từ paid sang confirmed)
 */
export const confirmAppointment = async (req: Request, res: Response) => {
    try {
        const { id } = req.params;

        // Kiểm tra ID có hợp lệ không
        if (!mongoose.Types.ObjectId.isValid(id)) {
            throw new ValidationError({ id: 'ID cuộc hẹn không hợp lệ' });
        }

        // Tìm cuộc hẹn hiện tại
        const appointment = await Appointments.findById(id);
        if (!appointment) {
            throw new NotFoundError('Không tìm thấy cuộc hẹn');
        }

        // Chỉ cho phép xác nhận nếu trạng thái hiện tại là scheduled
        if (appointment.status !== 'scheduled') {
            throw new ValidationError({ status: 'Chỉ có thể xác nhận cuộc hẹn đã được lên lịch' });
        }

        // Keep status as scheduled (theo workflow mới không cần confirmed step)
        const updatedAppointment = await Appointments.findByIdAndUpdate(
            id,
            { $set: { status: 'scheduled' } },
            { new: true }
        ).populate('profileId', 'fullName gender phone year', undefined, { strictPopulate: false })
            .populate('serviceId', 'serviceName price serviceType', undefined, { strictPopulate: false })
            .populate('packageId', 'name price serviceIds', undefined, { strictPopulate: false });

        return res.status(200).json({
            success: true,
            message: 'Xác nhận cuộc hẹn thành công',
            data: updatedAppointment
        });
    } catch (error) {
        console.error('Error in confirmAppointment:', error);
        if (error instanceof NotFoundError) {
            return res.status(404).json({
                success: false,
                message: error.message
            });
        }
        if (error instanceof ValidationError) {
            return res.status(400).json({
                success: false,
                errors: error.errors
            });
        }
        return res.status(500).json({
            success: false,
            message: 'Đã xảy ra lỗi khi xác nhận cuộc hẹn'
        });
    }
};

/**
 * Hủy cuộc hẹn bởi bác sĩ với lý do (Doctor only)
 */
export const cancelAppointmentByDoctor = async (req: AuthRequest, res: Response) => {
    try {
        const { id } = req.params;
        const { reason } = req.body;

        // Kiểm tra ID có hợp lệ không
        if (!mongoose.Types.ObjectId.isValid(id)) {
            throw new ValidationError({ id: 'ID cuộc hẹn không hợp lệ' });
        }

        // Kiểm tra user có phải doctor không
        if (req.user?.role !== 'doctor') {
            throw new UnauthorizedError('Chỉ bác sĩ mới có thể hủy lịch hẹn');
        }

        // Kiểm tra lý do hủy
        if (!reason || reason.trim().length === 0) {
            throw new ValidationError({ reason: 'Vui lòng nhập lý do hủy lịch hẹn' });
        }

        // Tìm cuộc hẹn hiện tại
        const appointment = await Appointments.findById(id);
        if (!appointment) {
            throw new NotFoundError('Không tìm thấy cuộc hẹn');
        }

        // Kiểm tra lịch hẹn đã bị hủy chưa
        if (appointment.status === 'cancelled') {
            throw new ValidationError({ status: 'Cuộc hẹn đã được hủy trước đó' });
        }

        // Kiểm tra lịch hẹn đã hoàn thành chưa
        if (appointment.status === 'completed') {
            throw new ValidationError({ status: 'Không thể hủy cuộc hẹn đã hoàn thành' });
        }

        // Giải phóng slot nếu có
        if (appointment.slotId) {
            console.log(`🔓 [CANCEL] Releasing slot ${appointment.slotId} for appointment ${id}`);
            await DoctorSchedules.updateOne(
                { 'weekSchedule.slots._id': appointment.slotId },
                { 
                    $set: { 'weekSchedule.$.slots.$[slot].status': 'Absent' },
                    $unset: {
                        'weekSchedule.$.slots.$[slot].bookedBy': 1,
                        'weekSchedule.$.slots.$[slot].bookedAt': 1
                    }
                },
                { arrayFilters: [{ 'slot._id': appointment.slotId }] }
            );
        }

        // Cập nhật trạng thái thành cancelled và lưu lý do vào notes
        const cancelNote = `[DOCTOR CANCELLED] ${reason.trim()}`;
        const existingNotes = appointment.notes || '';
        const updatedNotes = existingNotes 
            ? `${existingNotes}\n\n${cancelNote}` 
            : cancelNote;

        const updatedAppointment = await Appointments.findByIdAndUpdate(
            id,
            { 
                $set: { 
                    status: 'cancelled',
                    notes: updatedNotes
                } 
            },
            { new: true }
        ).populate('profileId', 'fullName gender phone year', undefined, { strictPopulate: false })
            .populate('serviceId', 'serviceName price serviceType', undefined, { strictPopulate: false })
            .populate('packageId', 'name price serviceIds', undefined, { strictPopulate: false });

        return res.status(200).json({
            success: true,
            message: 'Hủy cuộc hẹn thành công',
            data: updatedAppointment
        });
    } catch (error) {
        console.error('Error in cancelAppointmentByDoctor:', error);
        if (error instanceof NotFoundError) {
            return res.status(404).json({
                success: false,
                message: error.message
            });
        }
        if (error instanceof ValidationError) {
            return res.status(400).json({
                success: false,
                errors: error.errors
            });
        }
        if (error instanceof UnauthorizedError) {
            return res.status(403).json({
                success: false,
                message: error.message
            });
        }
        return res.status(500).json({
            success: false,
            message: 'Đã xảy ra lỗi khi hủy cuộc hẹn'
        });
    }
};

/**
 * Lấy danh sách cuộc hẹn của bác sĩ hiện tại (từ token) hoặc tất cả appointments cho staff
 * Không cần truyền doctorId trong params
 */
export const getMyAppointments = async (req: AuthRequest, res: Response) => {
    try {
        const {
            page = 1,
            limit = 10,
            status,
            appointmentType,
            startDate,
            endDate
        } = req.query;

        // Kiểm tra user có trong token không
        if (!req.user?._id) {
            throw new UnauthorizedError('Không tìm thấy thông tin người dùng trong token');
        }

        // Kiểm tra user có phải doctor hoặc staff không
        if (!['doctor', 'staff'].includes(req.user.role)) {
            throw new UnauthorizedError('Chỉ bác sĩ hoặc nhân viên mới có thể truy cập endpoint này');
        }

        // Nếu là staff, trả về tất cả appointments (similar to getStaffAppointments)
        if (req.user.role === 'staff') {
            const matchStage: any = {
                // ✅ Fix: Lấy tất cả appointments, frontend sẽ filter
            };

            // Áp dụng các bộ lọc nếu có
            if (status) matchStage.status = status;

            // Lọc theo khoảng thời gian
            if (startDate && endDate) {
                matchStage.appointmentDate = {
                    $gte: new Date(startDate as string),
                    $lte: new Date(endDate as string)
                };
            } else if (startDate) {
                matchStage.appointmentDate = { $gte: new Date(startDate as string) };
            } else if (endDate) {
                matchStage.appointmentDate = { $lte: new Date(endDate as string) };
            }

            // Tính toán skip value cho phân trang
            const pageNumber = parseInt(page as string, 10);
            const limitNumber = parseInt(limit as string, 10);
            const skip = (pageNumber - 1) * limitNumber;

            // Đếm tổng số bản ghi thỏa mãn điều kiện
            const total = await Appointments.countDocuments(matchStage);

            // Lấy dữ liệu với populate các trường liên quan
            const appointments = await Appointments.find(matchStage)
<<<<<<< HEAD
                .populate('profileId', 'fullName gender phone year email address dateOfBirth')
                .populate('serviceId', 'serviceName price serviceType description')
                .populate('packageId', 'name price')
=======
                .populate('profileId', 'fullName gender phone year', undefined, { strictPopulate: false })
                .populate('serviceId', 'serviceName price serviceType', undefined, { strictPopulate: false })
                .populate('packageId', 'name price', undefined, { strictPopulate: false })
>>>>>>> 9b324660
                .populate({
                    path: 'doctorId',
                    match: { isDeleted: { $ne: true } },
                    populate: {
                        path: 'userId',
                        select: 'fullName email avatar'
                    },
                    options: { strictPopulate: false }
                })
                .sort({ appointmentDate: -1, appointmentTime: -1 })
                .skip(skip)
                .limit(limitNumber);

            return res.status(200).json({
                success: true,
                data: {
                    appointments,
                    pagination: {
                        total,
                        page: pageNumber,
                        limit: limitNumber,
                        pages: Math.ceil(total / limitNumber)
                    }
                }
            });
        }

        // Logic cho Doctor: Tìm doctor record dựa trên userId từ token
        const doctor = await Doctor.findOne({ userId: req.user._id });
        
        if (!doctor) {
            // Nếu chưa có doctor record, trả về empty list thay vì error
            return res.status(200).json({
                success: true,
                data: {
                    appointments: [],
                    pagination: {
                        total: 0,
                        page: parseInt(page as string, 10),
                        limit: parseInt(limit as string, 10),
                        pages: 0
                    }
                },
                message: 'Chưa có thông tin bác sĩ trong hệ thống. Vui lòng liên hệ admin để thiết lập hồ sơ.'
            });
        }

        // Sử dụng logic tương tự getAppointmentsByDoctorId
        const doctorId = doctor._id.toString();
        const matchStage: any = {};

        // Áp dụng các bộ lọc nếu có
        if (status) matchStage.status = status;
        if (appointmentType) matchStage.appointmentType = appointmentType;

        // Lọc theo khoảng thời gian
        if (startDate && endDate) {
            matchStage.appointmentDate = {
                $gte: new Date(startDate as string),
                $lte: new Date(endDate as string)
            };
        } else if (startDate) {
            matchStage.appointmentDate = { $gte: new Date(startDate as string) };
        } else if (endDate) {
            matchStage.appointmentDate = { $lte: new Date(endDate as string) };
        }

        // Pipeline để tìm appointments của doctor cụ thể
        const pipeline: any[] = [
            // Bước 1: Match appointments có slotId
            {
                $match: {
                    slotId: { $exists: true, $ne: null },
                    ...matchStage
                }
            },
            // Bước 2: Lookup để join với DoctorSchedules
            {
                $lookup: {
                    from: 'doctorschedules',
                    let: { slotId: '$slotId' },
                    pipeline: [
                        {
                            $match: {
                                doctorId: new mongoose.Types.ObjectId(doctorId),
                                $expr: {
                                    $in: ['$$slotId', {
                                        $reduce: {
                                            input: '$weekSchedule',
                                            initialValue: [],
                                            in: {
                                                $concatArrays: ['$$value', {
                                                    $map: {
                                                        input: '$$this.slots',
                                                        as: 'slot',
                                                        in: '$$slot._id'
                                                    }
                                                }]
                                            }
                                        }
                                    }]
                                }
                            }
                        }
                    ],
                    as: 'doctorSchedule'
                }
            },
            // Bước 3: Chỉ lấy appointments có matching doctor schedule
            {
                $match: {
                    'doctorSchedule.0': { $exists: true }
                }
            },
            // Bước 4: Lookup các thông tin liên quan
            {
                $lookup: {
                    from: 'userprofiles',
                    localField: 'profileId',
                    foreignField: '_id',
                    as: 'profileId',
                    pipeline: [
                        { $project: { fullName: 1, gender: 1, phone: 1, year: 1 } }
                    ]
                }
            },
            {
                $lookup: {
                    from: 'services',
                    localField: 'serviceId',
                    foreignField: '_id',
                    as: 'serviceId',
                    pipeline: [
                        { $project: { serviceName: 1, price: 1, serviceType: 1 } }
                    ]
                }
            },
            {
                $lookup: {
                    from: 'servicepackages',
                    localField: 'packageId',
                    foreignField: '_id',
                    as: 'packageId',
                    pipeline: [
                        { $project: { name: 1, price: 1 } }
                    ]
                }
            },
            // Bước 5: Unwind để flatten arrays
            {
                $unwind: {
                    path: '$profileId',
                    preserveNullAndEmptyArrays: true
                }
            },
            {
                $unwind: {
                    path: '$serviceId',
                    preserveNullAndEmptyArrays: true
                }
            },
            {
                $unwind: {
                    path: '$packageId',
                    preserveNullAndEmptyArrays: true
                }
            },
            // Bước 6: Sort theo thời gian
            {
                $sort: { appointmentDate: -1, appointmentTime: -1 }
            }
        ];

        // Tính toán skip value cho phân trang
        const pageNumber = parseInt(page as string, 10);
        const limitNumber = parseInt(limit as string, 10);
        const skip = (pageNumber - 1) * limitNumber;

        // Đếm tổng số bản ghi
        const countPipeline = [...pipeline, { $count: 'total' }];
        const countResult = await Appointments.aggregate(countPipeline);
        const total = countResult.length > 0 ? countResult[0].total : 0;

        // Lấy dữ liệu với phân trang
        const resultPipeline = [
            ...pipeline,
            { $skip: skip },
            { $limit: limitNumber }
        ];

        const appointments = await Appointments.aggregate(resultPipeline);

        return res.status(200).json({
            success: true,
            data: {
                appointments,
                pagination: {
                    total,
                    page: pageNumber,
                    limit: limitNumber,
                    pages: Math.ceil(total / limitNumber)
                }
            }
        });
    } catch (error) {
        console.error('Error in getMyAppointments:', error);
        if (error instanceof ValidationError) {
            return res.status(400).json({
                success: false,
                errors: error.errors
            });
        }
        if (error instanceof UnauthorizedError || error instanceof NotFoundError) {
            return res.status(error instanceof UnauthorizedError ? 401 : 404).json({
                success: false,
                message: error.message
            });
        }
        return res.status(500).json({
            success: false,
            message: 'Đã xảy ra lỗi khi lấy danh sách cuộc hẹn của bác sĩ'
        });
    }
};

/**
 * Lấy danh sách tất cả cuộc hẹn cho Staff (chỉ appointment, không có consultation)
 * Staff có thể xem tất cả lịch hẹn appointment của tất cả bác sĩ để hỗ trợ nhập liệu
 */
export const getStaffAppointments = async (req: AuthRequest, res: Response) => {
    try {
        const {
            page = 1,
            limit = 10,
            status,
            startDate,
            endDate,
            doctorId
        } = req.query;

        // Kiểm tra user có trong token không và có phải staff không
        if (!req.user?._id) {
            throw new UnauthorizedError('Không tìm thấy thông tin người dùng trong token');
        }

        if (req.user.role !== 'staff') {
            throw new UnauthorizedError('Chỉ nhân viên mới có thể truy cập endpoint này');
        }

        const matchStage: any = {
            // ✅ Fix: Loại bỏ filter quá chặt, lấy tất cả appointments
            // Backend sẽ lấy tất cả, frontend sẽ filter hiển thị
        };

        // Áp dụng các bộ lọc nếu có
        if (status) matchStage.status = status;

        // Lọc theo bác sĩ nếu có
        if (doctorId && mongoose.Types.ObjectId.isValid(doctorId as string)) {
            matchStage.doctorId = new mongoose.Types.ObjectId(doctorId as string);
        }

        // Lọc theo khoảng thời gian
        if (startDate && endDate) {
            matchStage.appointmentDate = {
                $gte: new Date(startDate as string),
                $lte: new Date(endDate as string)
            };
        } else if (startDate) {
            matchStage.appointmentDate = { $gte: new Date(startDate as string) };
        } else if (endDate) {
            matchStage.appointmentDate = { $lte: new Date(endDate as string) };
        }

        // Tính toán skip value cho phân trang
        const pageNumber = parseInt(page as string, 10);
        const limitNumber = parseInt(limit as string, 10);
        const skip = (pageNumber - 1) * limitNumber;

        // Đếm tổng số bản ghi thỏa mãn điều kiện
        const total = await Appointments.countDocuments(matchStage);

        // Lấy dữ liệu với populate các trường liên quan
        const appointments = await Appointments.find(matchStage)
<<<<<<< HEAD
            .populate('profileId', 'fullName gender phone year email address dateOfBirth')
            .populate('serviceId', 'serviceName price serviceType description')
            .populate('packageId', 'name price')
=======
            .populate('profileId', 'fullName gender phone year', undefined, { strictPopulate: false })
            .populate('serviceId', 'serviceName price serviceType', undefined, { strictPopulate: false })
            .populate('packageId', 'name price', undefined, { strictPopulate: false })
>>>>>>> 9b324660
            .populate({
                path: 'doctorId',
                match: { isDeleted: { $ne: true } },
                populate: {
                    path: 'userId',
                    select: 'fullName email avatar'
                },
                options: { strictPopulate: false }
            })
            .sort({ appointmentDate: -1, appointmentTime: -1 })
            .skip(skip)
            .limit(limitNumber);

        return res.status(200).json({
            success: true,
            data: {
                appointments,
                pagination: {
                    total,
                    page: pageNumber,
                    limit: limitNumber,
                    pages: Math.ceil(total / limitNumber)
                }
            }
        });
    } catch (error) {
        console.error('Error in getStaffAppointments:', error);
        if (error instanceof UnauthorizedError) {
            return res.status(403).json({
                success: false,
                message: error.message
            });
        }
        return res.status(500).json({
            success: false,
            message: 'Đã xảy ra lỗi khi lấy danh sách cuộc hẹn cho staff'
        });
    }
}; <|MERGE_RESOLUTION|>--- conflicted
+++ resolved
@@ -62,11 +62,6 @@
 
         // Lấy dữ liệu với populate các trường liên quan
         const appointments = await Appointments.find(query)
-<<<<<<< HEAD
-            .populate('profileId', 'fullName gender phone year email address dateOfBirth')
-            .populate('serviceId', 'serviceName price serviceType description')
-            .populate('packageId', 'name price')
-=======
             .populate({
                 path: 'profileId',
                 model: 'UserProfiles',
@@ -85,7 +80,6 @@
                 select: 'name price',
                 options: { strictPopulate: false }
             })
->>>>>>> 9b324660
             .populate({
                 path: 'doctorId',
                 match: { isDeleted: { $ne: true } }, // Loại trừ doctor đã bị xóa
@@ -1627,15 +1621,9 @@
 
             // Lấy dữ liệu với populate các trường liên quan
             const appointments = await Appointments.find(matchStage)
-<<<<<<< HEAD
-                .populate('profileId', 'fullName gender phone year email address dateOfBirth')
-                .populate('serviceId', 'serviceName price serviceType description')
-                .populate('packageId', 'name price')
-=======
                 .populate('profileId', 'fullName gender phone year', undefined, { strictPopulate: false })
                 .populate('serviceId', 'serviceName price serviceType', undefined, { strictPopulate: false })
                 .populate('packageId', 'name price', undefined, { strictPopulate: false })
->>>>>>> 9b324660
                 .populate({
                     path: 'doctorId',
                     match: { isDeleted: { $ne: true } },
@@ -1920,15 +1908,9 @@
 
         // Lấy dữ liệu với populate các trường liên quan
         const appointments = await Appointments.find(matchStage)
-<<<<<<< HEAD
-            .populate('profileId', 'fullName gender phone year email address dateOfBirth')
-            .populate('serviceId', 'serviceName price serviceType description')
-            .populate('packageId', 'name price')
-=======
             .populate('profileId', 'fullName gender phone year', undefined, { strictPopulate: false })
             .populate('serviceId', 'serviceName price serviceType', undefined, { strictPopulate: false })
             .populate('packageId', 'name price', undefined, { strictPopulate: false })
->>>>>>> 9b324660
             .populate({
                 path: 'doctorId',
                 match: { isDeleted: { $ne: true } },
