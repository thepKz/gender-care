import { Request, Response } from 'express';
import mongoose from 'mongoose';
<<<<<<< HEAD
import { Appointments, DoctorSchedules, Service, ServicePackages, UserProfiles, PackagePurchases, Doctor } from '../models';
=======
import { Appointments, DoctorSchedules, Service, ServicePackages, UserProfiles, PackagePurchases } from '../models';
import payosService from '../services/payosService';
>>>>>>> 61cdaa21
import { NotFoundError } from '../errors/notFoundError';
import { ValidationError } from '../errors/validationError';
import { UnauthorizedError } from '../errors/unauthorizedError';

interface AuthRequest extends Request {
    user?: {
        _id: string;
        email: string;
        role: string;
    };
}

/**
 * Lấy danh sách tất cả các cuộc hẹn
 * Phân trang và lọc theo các tiêu chí khác nhau
 */
export const getAllAppointments = async (req: AuthRequest, res: Response) => {
    try {
        const {
            page = 1,
            limit = 10,
            status,
            appointmentType,
            startDate,
            endDate,
            profileId,
            createdByUserId
        } = req.query;

        const query: any = {};

        // Áp dụng các bộ lọc nếu có
        if (status) query.status = status;
        if (appointmentType) query.appointmentType = appointmentType;
        if (profileId) query.profileId = profileId;
        if (createdByUserId) query.createdByUserId = createdByUserId;

        // Lọc theo khoảng thời gian
        if (startDate && endDate) {
            query.appointmentDate = {
                $gte: new Date(startDate as string),
                $lte: new Date(endDate as string)
            };
        } else if (startDate) {
            query.appointmentDate = { $gte: new Date(startDate as string) };
        } else if (endDate) {
            query.appointmentDate = { $lte: new Date(endDate as string) };
        }

        // Tính toán skip value cho phân trang
        const pageNumber = parseInt(page as string, 10);
        const limitNumber = parseInt(limit as string, 10);
        const skip = (pageNumber - 1) * limitNumber;

        // Đếm tổng số bản ghi thỏa mãn điều kiện
        const total = await Appointments.countDocuments(query);

        // Lấy dữ liệu với populate các trường liên quan
        const appointments = await Appointments.find(query)
            .populate('profileId', 'fullName gender phone year')
            .populate('serviceId', 'serviceName price serviceType')
            .populate('packageId', 'name price')
            .populate({
                path: 'doctorId',
                match: { isDeleted: { $ne: true } }, // Loại trừ doctor đã bị xóa
                populate: {
                    path: 'userId',
                    select: 'fullName email avatar'
                }
            })
            .sort({ appointmentDate: -1, appointmentTime: -1 })
            .skip(skip)
            .limit(limitNumber);

        // Debug logging để kiểm tra dữ liệu doctor
        console.log('🔍 [Debug] Sample appointment doctor data:', appointments.slice(0, 2).map(apt => ({
            _id: apt._id,
            doctorId: apt.doctorId,
            doctorIdType: typeof apt.doctorId,
            hasDoctor: apt.doctorId ? true : false,
            doctorUserId: (apt.doctorId as any)?.userId,
            doctorFullName: (apt.doctorId as any)?.userId?.fullName
        })));

        return res.status(200).json({
            success: true,
            data: {
                appointments,
                pagination: {
                    total,
                    page: pageNumber,
                    limit: limitNumber,
                    pages: Math.ceil(total / limitNumber)
                }
            }
        });
    } catch (error) {
        console.error('Error in getAllAppointments:', error);
        return res.status(500).json({
            success: false,
            message: 'Đã xảy ra lỗi khi lấy danh sách cuộc hẹn'
        });
    }
};

/**
 * Tạo cuộc hẹn mới
 */
export const createAppointment = async (req: AuthRequest, res: Response) => {
    try {
        const {
            profileId,
            packageId,
            serviceId,
            slotId,
            appointmentDate,
            appointmentTime,
            appointmentType,
            typeLocation,
            address,
            description,
            notes
        } = req.body;

        // Kiểm tra profileId có tồn tại không
        const profile = await UserProfiles.findById(profileId);
        if (!profile) {
            throw new NotFoundError('Không tìm thấy hồ sơ người dùng');
        }

        // Kiểm tra ít nhất một trong hai: packageId hoặc serviceId phải được cung cấp
        if (!packageId && !serviceId) {
            throw new ValidationError({ general: 'Phải cung cấp một trong hai: packageId hoặc serviceId' });
        }

        // Tính toán totalAmount dựa trên service/package
        let totalAmount = 0;

        // Nếu có packageId, kiểm tra nó có tồn tại không và lấy giá
        if (packageId) {
            const packageData = await ServicePackages.findById(packageId);
            if (!packageData) {
                throw new NotFoundError('Không tìm thấy gói dịch vụ');
            }
            totalAmount = packageData.price;
        }

        // Nếu có serviceId, kiểm tra nó có tồn tại không và lấy giá
        if (serviceId) {
            const serviceData = await Service.findById(serviceId);
            if (!serviceData) {
                throw new NotFoundError('Không tìm thấy dịch vụ');
            }
            totalAmount = serviceData.price;
        }

        console.log('💰 [Debug] Payment calculation:', {
            packageId,
            serviceId,
            typeLocation,
            totalAmount
        });

        // Kiểm tra slot có trống không và lấy thông tin bác sĩ (nếu slotId được cung cấp)
        let assignedDoctorId = null;
        if (slotId) {
            console.log('🔍 [Debug] Checking slot availability:', { slotId, appointmentDate, appointmentTime });

            // Logic để kiểm tra slot có trống không
            // Tìm schedule có chứa slot với _id matching slotId
            const schedule = await DoctorSchedules.findOne({
                'weekSchedule.slots._id': slotId
            });

            console.log('🔍 [Debug] Found schedule for slot:', schedule ? 'YES' : 'NO');

            if (!schedule) {
                console.log('❌ [Debug] No schedule found containing slotId:', slotId);
                throw new NotFoundError('Không tìm thấy slot thời gian');
            }

            // Lấy doctorId từ schedule để assign vào appointment
            assignedDoctorId = schedule.doctorId;
            console.log('🔍 [Debug] Assigned doctor ID:', assignedDoctorId);

            // Tìm slot cụ thể và kiểm tra trạng thái
            let slotFound = false;
            let slotIsBooked = true;

            for (const week of schedule.weekSchedule) {
                for (const slot of week.slots) {
                    if (slot._id?.toString() === slotId) {
                        slotFound = true;
                        slotIsBooked = slot.status !== "Free";
                        break;
                    }
                }
                if (slotFound) break;
            }

            if (!slotFound) {
                throw new NotFoundError('Không tìm thấy slot thời gian');
            }

            if (slotIsBooked) {
                throw new ValidationError({ slotId: 'Slot thời gian này đã được đặt' });
            }
        }

        // Kiểm tra nếu typeLocation là "home" thì phải có address
        if (typeLocation === 'home' && !address) {
            throw new ValidationError({ address: 'Địa chỉ là bắt buộc khi chọn loại địa điểm là "home"' });
        }

        // 🎯 NEW DUAL FLOW LOGIC: Detect package type and handle accordingly
        const userId = req.user?._id;
        
        // Thêm logic detect bookingType dựa trên request body
        const { bookingType = 'service_only', packagePurchaseId } = req.body;
        
        console.log('🔍 [Booking Flow] Detected booking type:', {
            bookingType,
            packageId,
            packagePurchaseId,
            serviceId
        });

        let newAppointment: any = null;

        try {
            // 🔗 LUỒNG 1: Gói dịch vụ chưa thanh toán (new_package) - SIMPLIFIED
            if (bookingType === 'new_package' && packageId) {
                console.log('🎯 [Flow 1] New package booking - creating appointment for payment...');
                
                // Validate package exists
                const packageData = await ServicePackages.findById(packageId);
                if (!packageData) {
                    throw new NotFoundError('Không tìm thấy gói dịch vụ');
                }

                // Tạo appointment với timeout 15 phút (như service thường)
                const expiresAt = new Date();
                expiresAt.setMinutes(expiresAt.getMinutes() + 15);
                
                newAppointment = new Appointments({
                    createdByUserId: userId,
                    profileId,
                    packageId,
                    doctorId: assignedDoctorId,
                    slotId,
                    appointmentDate,
                    appointmentTime,
                    appointmentType,
                    typeLocation,
                    address,
                    description,
                    notes,
                    status: 'pending_payment', // Giống như service thường
                    totalAmount: packageData.price,
                    paymentStatus: 'unpaid',
                    bookingType: 'new_package',
                    expiresAt // Vẫn giữ timeout 15 phút
                });

                await newAppointment.save();
                console.log('✅ [Flow 1] Created package appointment for payment processing');

            }
            // 🔗 LUỒNG 2: Gói dịch vụ đã mua (purchased_package)  
            else if (bookingType === 'purchased_package' && packagePurchaseId) {
                console.log('🎯 [Flow 2] Purchased package booking - consuming usage immediately...');

                // Validate package purchase
                const packagePurchase = await PackagePurchases.findOne({
                    _id: packagePurchaseId,
                    userId: userId,
                    status: 'active'
                });

                if (!packagePurchase) {
                    throw new ValidationError({ 
                        package: 'Không tìm thấy gói dịch vụ đã mua hoặc gói đã hết hạn' 
                    });
                }

                // Check remaining usages using PackagePurchase methods
                const serviceIdForUsage = serviceId; // Trong trường hợp này sẽ cần serviceId cụ thể
                if (!packagePurchase.canUseService(serviceIdForUsage)) {
                    throw new ValidationError({ 
                        package: 'Gói dịch vụ đã hết lượt sử dụng hoặc không chứa dịch vụ này' 
                    });
                }

                // Consume package service usage
                const usageSuccess = packagePurchase.useService(serviceIdForUsage);
                if (!usageSuccess) {
                    throw new ValidationError({ 
                        package: 'Không thể sử dụng gói dịch vụ' 
                    });
                }

                // Save package changes
                await packagePurchase.save();

                // Tạo completed appointment (không cần thanh toán)
                newAppointment = new Appointments({
                    createdByUserId: userId,
                    profileId,
                    packageId: packagePurchase.packageId,
                    serviceId,
                    doctorId: assignedDoctorId,
                    slotId,
                    appointmentDate,
                    appointmentTime,
                    appointmentType,
                    typeLocation,
                    address,
                    description,
                    notes,
                    status: 'completed',
                    totalAmount: 0, // Đã thanh toán trong package
                    paymentStatus: 'paid',
                    paidAt: new Date(),
                    bookingType: 'purchased_package',
                    packagePurchaseId: packagePurchase._id
                });

                await newAppointment.save();
                console.log('✅ [Flow 2] Created completed appointment using purchased package');

            }
            // 🔗 LUỒNG 3: Dịch vụ đơn lẻ (service_only) - GIỮ NGUYÊN LOGIC CŨ
            else if (bookingType === 'service_only' && serviceId) {
                console.log('🎯 [Flow 3] Service-only booking - original logic...');
                
                const serviceData = await Service.findById(serviceId);
                if (!serviceData) {
                    throw new NotFoundError('Không tìm thấy dịch vụ');
                }

                newAppointment = new Appointments({
                    createdByUserId: userId,
                    profileId,
                    serviceId,
                    doctorId: assignedDoctorId,
                    slotId,
                    appointmentDate,
                    appointmentTime,
                    appointmentType,
                    typeLocation,
                    address,
                    description,
                    notes,
                    status: 'pending_payment',
                    totalAmount: serviceData.price,
                    paymentStatus: 'unpaid',
                    bookingType: 'service_only'
                });

                await newAppointment.save();
                console.log('✅ [Flow 3] Created service appointment');
                         }
             else {
                 throw new ValidationError({ 
                     general: 'Loại đặt lịch không hợp lệ hoặc thiếu thông tin bắt buộc' 
                 });
             }

            // 🔍 Update slot status if needed
            if (slotId) {
                await DoctorSchedules.updateOne(
                    { 'weekSchedule.slots._id': new mongoose.Types.ObjectId(slotId) },
                    { $set: { 'weekSchedule.$.slots.$[slot].status': 'Booked' } },
                    { arrayFilters: [{ 'slot._id': new mongoose.Types.ObjectId(slotId) }] }
                );
            }

            console.log('✅ [Success] New booking flow completed successfully', {
                appointmentId: newAppointment._id?.toString() || 'unknown',
                bookingType,
                status: newAppointment.status
            });

        } catch (error: any) {
            console.error('❌ [Error] Error in new booking flow:', error);
            
            // Re-throw the original error
            if (error instanceof ValidationError || error instanceof NotFoundError) {
                throw error;
            }
            
            throw new ValidationError({ 
                general: error.message || 'Không thể tạo cuộc hẹn' 
            });
        }

        // Trả về kết quả thành công
        const responseData: any = {
            success: true,
            message: bookingType === 'purchased_package' 
                ? 'Đặt lịch hẹn thành công!' 
                : 'Đặt lịch hẹn thành công! Vui lòng hoàn tất thanh toán.',
            data: newAppointment
        };

        return res.status(201).json(responseData);
    } catch (error) {
        console.error('Error in createAppointment:', error);
        if (error instanceof NotFoundError) {
            return res.status(404).json({
                success: false,
                message: error.message
            });
        }
        if (error instanceof ValidationError) {
            return res.status(400).json({
                success: false,
                errors: error.errors
            });
        }
        return res.status(500).json({
            success: false,
            message: 'Đã xảy ra lỗi khi tạo cuộc hẹn'
        });
    }
};

/**
 * Lấy chi tiết cuộc hẹn theo ID
 */
export const getAppointmentById = async (req: Request, res: Response) => {
    try {
        const { id } = req.params;

        // Kiểm tra ID có hợp lệ không
        if (!mongoose.Types.ObjectId.isValid(id)) {
            throw new ValidationError({ id: 'ID cuộc hẹn không hợp lệ' });
        }

        // Tìm cuộc hẹn theo ID
        const appointment = await Appointments.findById(id)
            .populate('profileId', 'fullName gender phone year')
            .populate('serviceId', 'serviceName price serviceType')
            .populate('packageId', 'name price serviceIds')
            .populate('createdByUserId', 'fullName email')
            .populate({
                path: 'doctorId',
                match: { isDeleted: { $ne: true } }, // Loại trừ doctor đã bị xóa
                populate: {
                    path: 'userId',
                    select: 'fullName email avatar'
                }
            });

        if (!appointment) {
            throw new NotFoundError('Không tìm thấy cuộc hẹn');
        }

        return res.status(200).json({
            success: true,
            data: appointment
        });
    } catch (error) {
        console.error('Error in getAppointmentById:', error);
        if (error instanceof NotFoundError) {
            return res.status(404).json({
                success: false,
                message: error.message
            });
        }
        if (error instanceof ValidationError) {
            return res.status(400).json({
                success: false,
                errors: error.errors
            });
        }
        return res.status(500).json({
            success: false,
            message: 'Đã xảy ra lỗi khi lấy chi tiết cuộc hẹn'
        });
    }
};

/**
 * Cập nhật thông tin cuộc hẹn
 */
export const updateAppointment = async (req: Request, res: Response) => {
    try {
        const { id } = req.params;
        const updateData = req.body;

        // Kiểm tra ID có hợp lệ không
        if (!mongoose.Types.ObjectId.isValid(id)) {
            throw new ValidationError({ id: 'ID cuộc hẹn không hợp lệ' });
        }

        // Tìm cuộc hẹn hiện tại
        const appointment = await Appointments.findById(id);
        if (!appointment) {
            throw new NotFoundError('Không tìm thấy cuộc hẹn');
        }

        // Chỉ cho phép cập nhật nếu trạng thái là pending hoặc confirmed
        if (!['pending', 'confirmed'].includes(appointment.status)) {
            throw new ValidationError({ status: 'Không thể cập nhật cuộc hẹn đã hoàn thành hoặc đã hủy' });
        }

        // Nếu thay đổi slot, kiểm tra slot mới có trống không
        if (updateData.slotId && updateData.slotId !== appointment.slotId?.toString()) {
            // Giải phóng slot cũ
            if (appointment.slotId) {
                await DoctorSchedules.updateOne(
                    { 'weekSchedule.slots._id': appointment.slotId },
                    { $set: { 'weekSchedule.$.slots.$[slot].status': 'Free' } },
                    { arrayFilters: [{ 'slot._id': appointment.slotId }] }
                );
            }

            // Kiểm tra và đặt slot mới
            const schedule = await DoctorSchedules.findOne({
                'weekSchedule.slots._id': new mongoose.Types.ObjectId(updateData.slotId)
            });

            if (!schedule) {
                throw new NotFoundError('Không tìm thấy slot thời gian mới');
            }

            // Tìm slot cụ thể và kiểm tra trạng thái
            let slotFound = false;
            let slotIsBooked = true;

            for (const week of schedule.weekSchedule) {
                for (const slot of week.slots) {
                    if (slot._id?.toString() === updateData.slotId) {
                        slotFound = true;
                        slotIsBooked = slot.status !== "Free";
                        break;
                    }
                }
                if (slotFound) break;
            }

            if (!slotFound) {
                throw new NotFoundError('Không tìm thấy slot thời gian mới');
            }

            if (slotIsBooked) {
                throw new ValidationError({ slotId: 'Slot thời gian mới đã được đặt' });
            }

            // Cập nhật slot mới thành Booked
            await DoctorSchedules.updateOne(
                { 'weekSchedule.slots._id': new mongoose.Types.ObjectId(updateData.slotId) },
                { $set: { 'weekSchedule.$.slots.$[slot].status': 'Booked' } },
                { arrayFilters: [{ 'slot._id': new mongoose.Types.ObjectId(updateData.slotId) }] }
            );
        }

        // Kiểm tra nếu thay đổi typeLocation thành "home" thì phải có address
        if (updateData.typeLocation === 'home' && !updateData.address && !appointment.address) {
            throw new ValidationError({ address: 'Địa chỉ là bắt buộc khi chọn loại địa điểm là "home"' });
        }

        // Cập nhật cuộc hẹn
        const updatedAppointment = await Appointments.findByIdAndUpdate(
            id,
            { $set: updateData },
            { new: true }
        ).populate('profileId', 'fullName gender phone year')
            .populate('serviceId', 'serviceName price serviceType')
            .populate('packageId', 'name price serviceIds')
            .populate({
                path: 'doctorId',
                match: { isDeleted: { $ne: true } }, // Loại trừ doctor đã bị xóa
                populate: {
                    path: 'userId',
                    select: 'fullName email avatar'
                }
            });

        return res.status(200).json({
            success: true,
            message: 'Cập nhật cuộc hẹn thành công',
            data: updatedAppointment
        });
    } catch (error) {
        console.error('Error in updateAppointment:', error);
        if (error instanceof NotFoundError) {
            return res.status(404).json({
                success: false,
                message: error.message
            });
        }
        if (error instanceof ValidationError) {
            return res.status(400).json({
                success: false,
                errors: error.errors
            });
        }
        return res.status(500).json({
            success: false,
            message: 'Đã xảy ra lỗi khi cập nhật cuộc hẹn'
        });
    }
};

/**
 * Xóa mềm cuộc hẹn (cập nhật trạng thái thành cancelled)
 * Admin và Staff có thể hủy bất kỳ lịch nào
 * Customer chỉ có thể hủy lịch do mình đặt và sau khi đã đợi ít nhất 10 phút kể từ khi đặt lịch
 */
export const deleteAppointment = async (req: AuthRequest, res: Response) => {
    try {
        const { id } = req.params;

        // Kiểm tra ID có hợp lệ không
        if (!mongoose.Types.ObjectId.isValid(id)) {
            throw new ValidationError({ id: 'ID cuộc hẹn không hợp lệ' });
        }

        // Tìm cuộc hẹn hiện tại
        const appointment = await Appointments.findById(id);
        if (!appointment) {
            throw new NotFoundError('Không tìm thấy cuộc hẹn');
        }

        // Kiểm tra quyền hủy lịch
        const userRole = req.user?.role || '';
        const userId = req.user?._id || '';

        // Nếu là customer, kiểm tra thêm điều kiện
        if (userRole === 'customer') {
            // 1. Kiểm tra xem lịch hẹn có phải của customer này không
            if (appointment.createdByUserId?.toString() !== userId.toString()) {
                console.log('❌ [Debug] User không có quyền hủy lịch người khác:', { appointmentUserId: appointment.createdByUserId, requestUserId: userId });
                throw new UnauthorizedError('Không có quyền truy cập');
            }

            // 2. Chỉ cho phép hủy sau khi đã đợi 10 phút kể từ khi đặt lịch
            // Kiểm tra nếu createdAt tồn tại
            if (!appointment.createdAt) {
                console.log('❌ [Debug] Không tìm thấy thời gian tạo lịch');
                throw new ValidationError({ time: 'Không thể xác định thời gian đặt lịch' });
            }

            // Đảm bảo createdAt là kiểu Date
            const createdAt = appointment.createdAt instanceof Date
                ? appointment.createdAt
                : new Date(appointment.createdAt);

            const now = new Date();
            const diffMinutes = (now.getTime() - createdAt.getTime()) / (1000 * 60);

            console.log('🔍 [Debug] Thời gian từ khi tạo lịch đến giờ:', {
                createdAt,
                now,
                diffMinutes,
                appointmentId: id
            });

            if (diffMinutes < 10) {
                console.log('❌ [Debug] Không thể hủy lịch khi chưa đủ 10 phút:', { diffMinutes, appointmentId: id });
                throw new ValidationError({ time: 'Bạn phải đợi ít nhất 10 phút sau khi đặt lịch mới có thể hủy' });
            }
        }

        // Chỉ cho phép hủy nếu trạng thái là pending, pending_payment, hoặc confirmed
        if (!['pending', 'pending_payment', 'confirmed'].includes(appointment.status)) {
            throw new ValidationError({ status: 'Không thể hủy cuộc hẹn đã hoàn thành hoặc đã hủy' });
        }

        // 🎯 PACKAGE REFUND INTEGRATION: Non-transaction approach for single-node MongoDB
        let packagePurchase: any = null;
        let originalRemainingUsages = 0;
        let packageRefundPerformed = false;

        try {
            // 🔍 STEP 1: If appointment uses package, refund +1 usage back to package
            if (appointment.packageId) {
                console.log('🔍 [Package Refund] Appointment uses package, processing refund...', {
                    appointmentId: id,
                    packageId: appointment.packageId,
                    userId: appointment.createdByUserId,
                    profileId: appointment.profileId
                });

                // Find the corresponding package purchase record
                packagePurchase = await PackagePurchases.findOne({
                    userId: appointment.createdByUserId,
                    profileId: appointment.profileId,
                    packageId: appointment.packageId,
                    // Note: We don't filter by isActive here because we want to refund even expired packages
                    expiredAt: { $gt: new Date() } // Only refund if package hasn't expired yet
                });

                if (!packagePurchase) {
                    console.log('⚠️ [Package Refund] No package purchase found or package expired', {
                        appointmentId: id,
                        packageId: appointment.packageId,
                        userId: appointment.createdByUserId,
                        profileId: appointment.profileId
                    });
                    // Continue with cancellation even if package not found (maybe manual appointment)
                } else {
                    console.log('✅ [Package Refund] Found package purchase, refunding usage...', {
                        packagePurchaseId: packagePurchase._id?.toString() || 'unknown',
                        currentRemainingUsages: packagePurchase.remainingUsages,
                        totalAllowedUses: packagePurchase.totalAllowedUses
                    });

                    // Store original value for logging and potential rollback
                    originalRemainingUsages = packagePurchase.remainingUsages;

                    // Validate we don't refund more than total allowed uses
                    if (packagePurchase.remainingUsages >= packagePurchase.totalAllowedUses) {
                        console.log('⚠️ [Package Refund] Package already at maximum usage, skipping refund', {
                            packagePurchaseId: packagePurchase._id?.toString(),
                            remainingUsages: packagePurchase.remainingUsages,
                            totalAllowedUses: packagePurchase.totalAllowedUses
                        });
                        // Continue with cancellation but don't refund
                    } else {
                        // Calculate new values - add back 1 usage
                        const newRemainingUsages = packagePurchase.remainingUsages + 1;
                        const now = new Date();
                        const newIsActive = (packagePurchase.expiredAt > now && newRemainingUsages > 0);

                        // Update package purchase with optimistic approach
                        const updateResult = await PackagePurchases.findByIdAndUpdate(
                            packagePurchase._id,
                            {
                                $set: {
                                    remainingUsages: newRemainingUsages,
                                    isActive: newIsActive
                                }
                            },
                            { new: true }
                        );

                        if (!updateResult) {
                            console.log('❌ [Package Refund] Failed to update package purchase, continuing with cancellation');
                            // Continue with cancellation even if package update failed
                        } else {
                            packageRefundPerformed = true;

                            console.log('✅ [Package Refund] Successfully refunded package usage', {
                                packagePurchaseId: packagePurchase._id?.toString() || 'unknown',
                                oldRemainingUsages: originalRemainingUsages,
                                newRemainingUsages: newRemainingUsages,
                                isNowActive: newIsActive
                            });
                        }
                    }
                }
            }

            // 🔍 STEP 2: Free up the slot if appointment had one
            if (appointment.slotId) {
                await DoctorSchedules.updateOne(
                    { 'weekSchedule.slots._id': appointment.slotId },
                    { $set: { 'weekSchedule.$.slots.$[slot].status': 'Free' } },
                    { arrayFilters: [{ 'slot._id': appointment.slotId }] }
                );
                console.log('✅ [Slot Liberation] Successfully freed up appointment slot', {
                    slotId: appointment.slotId?.toString()
                });
            }

            // 🔍 STEP 3: Update appointment status to cancelled
            const updatedAppointment = await Appointments.findByIdAndUpdate(
                id,
                { $set: { status: 'cancelled' } },
                { new: true }
            );

            console.log('✅ [Success] Appointment cancellation completed successfully', {
                appointmentId: id,
                hasPackage: !!appointment.packageId,
                packageRefunded: packageRefundPerformed,
                slotFreed: !!appointment.slotId
            });

            return res.status(200).json({
                success: true,
                message: packageRefundPerformed 
                    ? 'Hủy cuộc hẹn thành công và đã hoàn trả lượt sử dụng gói dịch vụ'
                    : 'Hủy cuộc hẹn thành công',
                data: updatedAppointment
            });

        } catch (error: any) {
            console.error('❌ [Error] Error in appointment cancellation + package refund:', error);
            
            // Manual rollback for package refund if appointment cancellation failed
            if (packageRefundPerformed && packagePurchase && originalRemainingUsages >= 0) {
                console.log('🔄 [Rollback] Attempting to rollback package refund...');
                try {
                    const now = new Date();
                    const rollbackIsActive = (packagePurchase.expiredAt > now && originalRemainingUsages > 0);
                    
                    await PackagePurchases.findByIdAndUpdate(
                        packagePurchase._id,
                        {
                            $set: {
                                remainingUsages: originalRemainingUsages,
                                isActive: rollbackIsActive
                            }
                        }
                    );
                    console.log('✅ [Rollback] Package refund rolled back successfully');
                } catch (rollbackError) {
                    console.error('❌ [Rollback] Failed to rollback package refund:', rollbackError);
                    // Log for manual intervention
                    console.error('🚨 [Critical] Manual intervention required for package refund rollback:', {
                        packagePurchaseId: packagePurchase._id?.toString(),
                        shouldBeRemainingUsages: originalRemainingUsages
                    });
                }
            }
            
            // Re-throw the original error
            throw error;
        }
    } catch (error) {
        console.error('Error in deleteAppointment:', error);
        if (error instanceof NotFoundError) {
            return res.status(404).json({
                success: false,
                message: error.message
            });
        }
        if (error instanceof ValidationError) {
            return res.status(400).json({
                success: false,
                errors: error.errors
            });
        }
        return res.status(500).json({
            success: false,
            message: 'Đã xảy ra lỗi khi hủy cuộc hẹn'
        });
    }
};

/**
 * Cập nhật trạng thái cuộc hẹn
 */
export const updateAppointmentStatus = async (req: Request, res: Response) => {
    try {
        const { id } = req.params;
        const { status } = req.body;

        // Kiểm tra ID có hợp lệ không
        if (!mongoose.Types.ObjectId.isValid(id)) {
            throw new ValidationError({ id: 'ID cuộc hẹn không hợp lệ' });
        }

        // Kiểm tra status có hợp lệ không
        if (!['pending', 'pending_payment', 'paid', 'confirmed', 'completed', 'cancelled'].includes(status)) {
            throw new ValidationError({ status: 'Trạng thái không hợp lệ' });
        }

        // Tìm cuộc hẹn hiện tại
        const appointment = await Appointments.findById(id);
        if (!appointment) {
            throw new NotFoundError('Không tìm thấy cuộc hẹn');
        }

        // Kiểm tra logic chuyển trạng thái
        if (appointment.status === 'cancelled' && status !== 'cancelled') {
            throw new ValidationError({ status: 'Không thể thay đổi trạng thái của cuộc hẹn đã hủy' });
        }

        if (appointment.status === 'completed' && status !== 'completed') {
            throw new ValidationError({ status: 'Không thể thay đổi trạng thái của cuộc hẹn đã hoàn thành' });
        }

        // Nếu chuyển sang cancelled, giải phóng slot
        if (status === 'cancelled' && appointment.status !== 'cancelled' && appointment.slotId) {
            await DoctorSchedules.updateOne(
                { 'weekSchedule.slots._id': appointment.slotId },
                { $set: { 'weekSchedule.$.slots.$[slot].status': 'Free' } },
                { arrayFilters: [{ 'slot._id': appointment.slotId }] }
            );
        }

        // Cập nhật trạng thái
        const updatedAppointment = await Appointments.findByIdAndUpdate(
            id,
            { $set: { status } },
            { new: true }
        ).populate('profileId', 'fullName gender phone year')
            .populate('serviceId', 'serviceName price serviceType')
            .populate('packageId', 'name price serviceIds');

        return res.status(200).json({
            success: true,
            message: 'Cập nhật trạng thái cuộc hẹn thành công',
            data: updatedAppointment
        });
    } catch (error) {
        console.error('Error in updateAppointmentStatus:', error);
        if (error instanceof NotFoundError) {
            return res.status(404).json({
                success: false,
                message: error.message
            });
        }
        if (error instanceof ValidationError) {
            return res.status(400).json({
                success: false,
                errors: error.errors
            });
        }
        return res.status(500).json({
            success: false,
            message: 'Đã xảy ra lỗi khi cập nhật trạng thái cuộc hẹn'
        });
    }
};

/**
 * Cập nhật trạng thái thanh toán - chuyển từ pending_payment sang confirmed
 */
export const updatePaymentStatus = async (req: Request, res: Response) => {
    try {
        const { id } = req.params;
        const { status } = req.body;

        console.log('updatePaymentStatus called with:', { id, status });

        // Kiểm tra ID có hợp lệ không
        if (!mongoose.Types.ObjectId.isValid(id)) {
            throw new ValidationError({ id: 'ID cuộc hẹn không hợp lệ' });
        }

        // Kiểm tra status có hợp lệ không (chỉ cho phép scheduled)
        if (status !== 'scheduled') {
            throw new ValidationError({ status: 'Chỉ cho phép xác nhận thanh toán thành scheduled' });
        }

        // Tìm cuộc hẹn hiện tại
        const appointment = await Appointments.findById(id);
        if (!appointment) {
            throw new NotFoundError('Không tìm thấy cuộc hẹn');
        }

        console.log('Current appointment status:', appointment.status);

        // Nếu đã scheduled rồi thì trả về thành công luôn
        if (appointment.status === 'scheduled') {
            console.log('Appointment already scheduled, returning success');
            return res.status(200).json({
                success: true,
                message: 'Cuộc hẹn đã được xác nhận trước đó',
                data: appointment
            });
        }

        // Chỉ cho phép cập nhật nếu trạng thái hiện tại là pending_payment
        if (appointment.status !== 'pending_payment') {
            throw new ValidationError({ status: `Chỉ có thể cập nhật thanh toán cho cuộc hẹn đang chờ thanh toán. Trạng thái hiện tại: ${appointment.status}` });
        }

        // 🎯 PACKAGE USAGE INTEGRATION: Non-transaction approach for single-node MongoDB
        let packagePurchase: any = null;
        let originalRemainingUsages = 0;
        let packageUpdatePerformed = false;
        
        try {
            // 🔍 STEP 1: Check and consume package usage if appointment uses package
            if (appointment.packageId) {
                console.log('🔍 [Package Usage] Appointment uses package, checking purchased package...', {
                    appointmentId: id,
                    packageId: appointment.packageId,
                    userId: appointment.createdByUserId,
                    profileId: appointment.profileId
                });

                // Find the corresponding package purchase record
                packagePurchase = await PackagePurchases.findOne({
                    userId: appointment.createdByUserId,
                    profileId: appointment.profileId,
                    packageId: appointment.packageId,
                    isActive: true,
                    remainingUsages: { $gt: 0 },
                    expiredAt: { $gt: new Date() }
                });

                if (!packagePurchase) {
                    console.log('❌ [Package Usage] No valid package purchase found', {
                        appointmentId: id,
                        packageId: appointment.packageId,
                        userId: appointment.createdByUserId,
                        profileId: appointment.profileId
                    });
                    throw new ValidationError({ 
                        package: 'Không tìm thấy gói dịch vụ hợp lệ hoặc gói đã hết lượt sử dụng' 
                    });
                }

                console.log('✅ [Package Usage] Found valid package purchase, consuming usage...', {
                    packagePurchaseId: packagePurchase._id?.toString() || 'unknown',
                    remainingUsages: packagePurchase.remainingUsages,
                    totalAllowedUses: packagePurchase.totalAllowedUses
                });

                // Store original value for logging and potential rollback
                originalRemainingUsages = packagePurchase.remainingUsages;

                // Validate remaining usages
                if (packagePurchase.remainingUsages <= 0) {
                    throw new ValidationError({ 
                        package: 'Gói dịch vụ đã hết lượt sử dụng' 
                    });
                }

                // Calculate new values
                const newRemainingUsages = packagePurchase.remainingUsages - 1;
                const now = new Date();
                const newIsActive = (packagePurchase.expiredAt > now && newRemainingUsages > 0);

                // Update package purchase with optimistic approach
                const updateResult = await PackagePurchases.findByIdAndUpdate(
                    packagePurchase._id,
                    {
                        $set: {
                            remainingUsages: newRemainingUsages,
                            isActive: newIsActive
                        }
                    },
                    { new: true }
                );

                if (!updateResult) {
                    throw new ValidationError({ 
                        package: 'Không thể cập nhật gói dịch vụ, có thể gói đã bị xóa' 
                    });
                }

                packageUpdatePerformed = true;

                console.log('✅ [Package Usage] Successfully consumed package usage', {
                    packagePurchaseId: packagePurchase._id?.toString() || 'unknown',
                    oldRemainingUsages: originalRemainingUsages,
                    newRemainingUsages: newRemainingUsages,
                    isStillActive: newIsActive
                });
            }

            // 🔍 STEP 2: Update appointment status to confirmed
            await Appointments.findByIdAndUpdate(
                id,
                { $set: { status: 'confirmed' } }
            );

            console.log('✅ [Success] Package usage and appointment status updated successfully', {
                appointmentId: id,
                hasPackage: !!appointment.packageId,
                packageConsumed: packageUpdatePerformed
            });

        } catch (error: any) {
            console.error('❌ [Error] Error in package usage + appointment update:', error);
            
            // Manual rollback for package usage if appointment update failed
            if (packageUpdatePerformed && packagePurchase && originalRemainingUsages > 0) {
                console.log('🔄 [Rollback] Attempting to rollback package usage...');
                try {
                    const now = new Date();
                    const rollbackIsActive = (packagePurchase.expiredAt > now && originalRemainingUsages > 0);
                    
                    await PackagePurchases.findByIdAndUpdate(
                        packagePurchase._id,
                        {
                            $set: {
                                remainingUsages: originalRemainingUsages,
                                isActive: rollbackIsActive
                            }
                        }
                    );
                    console.log('✅ [Rollback] Package usage rolled back successfully');
                } catch (rollbackError) {
                    console.error('❌ [Rollback] Failed to rollback package usage:', rollbackError);
                    // Log for manual intervention
                    console.error('🚨 [Critical] Manual intervention required for package:', {
                        packagePurchaseId: packagePurchase._id?.toString(),
                        shouldBeRemainingUsages: originalRemainingUsages
                    });
                }
            }
            
            // Re-throw the original error
            if (error instanceof ValidationError || error instanceof NotFoundError) {
                throw error;
            }
            
            throw new ValidationError({ 
                package: error.message || 'Không thể xử lý thanh toán và sử dụng gói dịch vụ' 
            });
        }

        // 🔍 STEP 3: Fetch updated appointment with populated data (outside transaction)
        const updatedAppointment = await Appointments.findById(id)
            .populate('profileId', 'fullName gender phone year')
            .populate('serviceId', 'serviceName price serviceType')
            .populate('packageId', 'name price serviceIds');

        console.log('✅ [Payment] Payment status updated successfully', {
            appointmentId: id,
            newStatus: 'confirmed',
            hasPackage: !!appointment.packageId
        });
        
        return res.status(200).json({
            success: true,
            message: 'Xác nhận thanh toán thành công',
            data: updatedAppointment
        });
    } catch (error) {
        console.error('Error in updatePaymentStatus:', error);
        if (error instanceof NotFoundError) {
            return res.status(404).json({
                success: false,
                message: error.message
            });
        }
        if (error instanceof ValidationError) {
            return res.status(400).json({
                success: false,
                errors: error.errors
            });
        }
        return res.status(500).json({
            success: false,
            message: 'Đã xảy ra lỗi khi cập nhật trạng thái thanh toán'
        });
    }
};

/**
 * Lấy danh sách cuộc hẹn theo doctorId từ slot schedule
 * Phân trang và lọc theo các tiêu chí khác nhau
 */
export const getAppointmentsByDoctorId = async (req: AuthRequest, res: Response) => {
    try {
        const { doctorId } = req.params;
        const {
            page = 1,
            limit = 10,
            status,
            appointmentType,
            startDate,
            endDate
        } = req.query;

        // Kiểm tra doctorId có hợp lệ không
        if (!mongoose.Types.ObjectId.isValid(doctorId)) {
            throw new ValidationError({ doctorId: 'ID bác sĩ không hợp lệ' });
        }

        // Tạo aggregation pipeline để tìm appointments dựa trên doctorId từ slot
        const matchStage: any = {};

        // Áp dụng các bộ lọc nếu có
        if (status) matchStage.status = status;
        if (appointmentType) matchStage.appointmentType = appointmentType;

        // Lọc theo khoảng thời gian
        if (startDate && endDate) {
            matchStage.appointmentDate = {
                $gte: new Date(startDate as string),
                $lte: new Date(endDate as string)
            };
        } else if (startDate) {
            matchStage.appointmentDate = { $gte: new Date(startDate as string) };
        } else if (endDate) {
            matchStage.appointmentDate = { $lte: new Date(endDate as string) };
        }

        // Pipeline để tìm appointments của doctor cụ thể
        const pipeline: any[] = [
            // Bước 1: Match appointments có slotId
            {
                $match: {
                    slotId: { $exists: true, $ne: null },
                    ...matchStage
                }
            },
            // Bước 2: Lookup để join với DoctorSchedules
            {
                $lookup: {
                    from: 'doctorschedules',
                    let: { slotId: '$slotId' },
                    pipeline: [
                        {
                            $match: {
                                doctorId: new mongoose.Types.ObjectId(doctorId),
                                $expr: {
                                    $in: ['$$slotId', {
                                        $reduce: {
                                            input: '$weekSchedule',
                                            initialValue: [],
                                            in: {
                                                $concatArrays: ['$$value', {
                                                    $map: {
                                                        input: '$$this.slots',
                                                        as: 'slot',
                                                        in: '$$slot._id'
                                                    }
                                                }]
                                            }
                                        }
                                    }]
                                }
                            }
                        }
                    ],
                    as: 'doctorSchedule'
                }
            },
            // Bước 3: Chỉ lấy appointments có matching doctor schedule
            {
                $match: {
                    'doctorSchedule.0': { $exists: true }
                }
            },
            // Bước 4: Lookup các thông tin liên quan
            {
                $lookup: {
                    from: 'userprofiles',
                    localField: 'profileId',
                    foreignField: '_id',
                    as: 'profileId',
                    pipeline: [
                        { $project: { fullName: 1, gender: 1, phone: 1, year: 1 } }
                    ]
                }
            },
            {
                $lookup: {
                    from: 'services',
                    localField: 'serviceId',
                    foreignField: '_id',
                    as: 'serviceId',
                    pipeline: [
                        { $project: { serviceName: 1, price: 1, serviceType: 1 } }
                    ]
                }
            },
            {
                $lookup: {
                    from: 'servicepackages',
                    localField: 'packageId',
                    foreignField: '_id',
                    as: 'packageId',
                    pipeline: [
                        { $project: { name: 1, price: 1 } }
                    ]
                }
            },
            // Bước 5: Unwind để flatten arrays
            {
                $unwind: {
                    path: '$profileId',
                    preserveNullAndEmptyArrays: true
                }
            },
            {
                $unwind: {
                    path: '$serviceId',
                    preserveNullAndEmptyArrays: true
                }
            },
            {
                $unwind: {
                    path: '$packageId',
                    preserveNullAndEmptyArrays: true
                }
            },
            // Bước 6: Sort theo thời gian
            {
                $sort: { appointmentDate: -1, appointmentTime: -1 }
            }
        ];

        // Tính toán skip value cho phân trang
        const pageNumber = parseInt(page as string, 10);
        const limitNumber = parseInt(limit as string, 10);
        const skip = (pageNumber - 1) * limitNumber;

        // Đếm tổng số bản ghi
        const countPipeline = [...pipeline, { $count: 'total' }];
        const countResult = await Appointments.aggregate(countPipeline);
        const total = countResult.length > 0 ? countResult[0].total : 0;

        // Lấy dữ liệu với phân trang
        const resultPipeline = [
            ...pipeline,
            { $skip: skip },
            { $limit: limitNumber }
        ];

        const appointments = await Appointments.aggregate(resultPipeline);

        return res.status(200).json({
            success: true,
            data: {
                appointments,
                pagination: {
                    total,
                    page: pageNumber,
                    limit: limitNumber,
                    pages: Math.ceil(total / limitNumber)
                }
            }
        });
    } catch (error) {
        console.error('Error in getAppointmentsByDoctorId:', error);
        if (error instanceof ValidationError) {
            return res.status(400).json({
                success: false,
                errors: error.errors
            });
        }
        return res.status(500).json({
            success: false,
            message: 'Đã xảy ra lỗi khi lấy danh sách cuộc hẹn theo bác sĩ'
        });
    }
};

/**
 * Xác nhận cuộc hẹn (chuyển từ paid sang confirmed)
 */
export const confirmAppointment = async (req: Request, res: Response) => {
    try {
        const { id } = req.params;

        // Kiểm tra ID có hợp lệ không
        if (!mongoose.Types.ObjectId.isValid(id)) {
            throw new ValidationError({ id: 'ID cuộc hẹn không hợp lệ' });
        }

        // Tìm cuộc hẹn hiện tại
        const appointment = await Appointments.findById(id);
        if (!appointment) {
            throw new NotFoundError('Không tìm thấy cuộc hẹn');
        }

        // Chỉ cho phép xác nhận nếu trạng thái hiện tại là scheduled
        if (appointment.status !== 'scheduled') {
            throw new ValidationError({ status: 'Chỉ có thể xác nhận cuộc hẹn đã được lên lịch' });
        }

        // Keep status as scheduled (theo workflow mới không cần confirmed step)
        const updatedAppointment = await Appointments.findByIdAndUpdate(
            id,
            { $set: { status: 'scheduled' } },
            { new: true }
        ).populate('profileId', 'fullName gender phone year')
            .populate('serviceId', 'serviceName price serviceType')
            .populate('packageId', 'name price serviceIds');

        return res.status(200).json({
            success: true,
            message: 'Xác nhận cuộc hẹn thành công',
            data: updatedAppointment
        });
    } catch (error) {
        console.error('Error in confirmAppointment:', error);
        if (error instanceof NotFoundError) {
            return res.status(404).json({
                success: false,
                message: error.message
            });
        }
        if (error instanceof ValidationError) {
            return res.status(400).json({
                success: false,
                errors: error.errors
            });
        }
        return res.status(500).json({
            success: false,
            message: 'Đã xảy ra lỗi khi xác nhận cuộc hẹn'
        });
    }
};

/**
 * Hủy cuộc hẹn bởi bác sĩ với lý do (Doctor only)
 */
export const cancelAppointmentByDoctor = async (req: AuthRequest, res: Response) => {
    try {
        const { id } = req.params;
        const { reason } = req.body;

        // Kiểm tra ID có hợp lệ không
        if (!mongoose.Types.ObjectId.isValid(id)) {
            throw new ValidationError({ id: 'ID cuộc hẹn không hợp lệ' });
        }

        // Kiểm tra user có phải doctor không
        if (req.user?.role !== 'doctor') {
            throw new UnauthorizedError('Chỉ bác sĩ mới có thể hủy lịch hẹn');
        }

        // Kiểm tra lý do hủy
        if (!reason || reason.trim().length === 0) {
            throw new ValidationError({ reason: 'Vui lòng nhập lý do hủy lịch hẹn' });
        }

        // Tìm cuộc hẹn hiện tại
        const appointment = await Appointments.findById(id);
        if (!appointment) {
            throw new NotFoundError('Không tìm thấy cuộc hẹn');
        }

        // Kiểm tra lịch hẹn đã bị hủy chưa
        if (appointment.status === 'cancelled') {
            throw new ValidationError({ status: 'Cuộc hẹn đã được hủy trước đó' });
        }

        // Kiểm tra lịch hẹn đã hoàn thành chưa
        if (appointment.status === 'completed') {
            throw new ValidationError({ status: 'Không thể hủy cuộc hẹn đã hoàn thành' });
        }

        // Giải phóng slot nếu có
        if (appointment.slotId) {
            console.log(`🔓 [CANCEL] Releasing slot ${appointment.slotId} for appointment ${id}`);
            await DoctorSchedules.updateOne(
                { 'weekSchedule.slots._id': appointment.slotId },
                { 
                    $set: { 'weekSchedule.$.slots.$[slot].status': 'Absent' },
                    $unset: {
                        'weekSchedule.$.slots.$[slot].bookedBy': 1,
                        'weekSchedule.$.slots.$[slot].bookedAt': 1
                    }
                },
                { arrayFilters: [{ 'slot._id': appointment.slotId }] }
            );
        }

        // Cập nhật trạng thái thành cancelled và lưu lý do vào notes
        const cancelNote = `[DOCTOR CANCELLED] ${reason.trim()}`;
        const existingNotes = appointment.notes || '';
        const updatedNotes = existingNotes 
            ? `${existingNotes}\n\n${cancelNote}` 
            : cancelNote;

        const updatedAppointment = await Appointments.findByIdAndUpdate(
            id,
            { 
                $set: { 
                    status: 'cancelled',
                    notes: updatedNotes
                } 
            },
            { new: true }
        ).populate('profileId', 'fullName gender phone year')
            .populate('serviceId', 'serviceName price serviceType')
            .populate('packageId', 'name price serviceIds');

        return res.status(200).json({
            success: true,
            message: 'Hủy cuộc hẹn thành công',
            data: updatedAppointment
        });
    } catch (error) {
        console.error('Error in cancelAppointmentByDoctor:', error);
        if (error instanceof NotFoundError) {
            return res.status(404).json({
                success: false,
                message: error.message
            });
        }
        if (error instanceof ValidationError) {
            return res.status(400).json({
                success: false,
                errors: error.errors
            });
        }
        if (error instanceof UnauthorizedError) {
            return res.status(403).json({
                success: false,
                message: error.message
            });
        }
        return res.status(500).json({
            success: false,
            message: 'Đã xảy ra lỗi khi hủy cuộc hẹn'
        });
    }
};

/**
 * Lấy danh sách cuộc hẹn của bác sĩ hiện tại (từ token) hoặc tất cả appointments cho staff
 * Không cần truyền doctorId trong params
 */
export const getMyAppointments = async (req: AuthRequest, res: Response) => {
    try {
        const {
            page = 1,
            limit = 10,
            status,
            appointmentType,
            startDate,
            endDate
        } = req.query;

        // Kiểm tra user có trong token không
        if (!req.user?._id) {
            throw new UnauthorizedError('Không tìm thấy thông tin người dùng trong token');
        }

        // Kiểm tra user có phải doctor hoặc staff không
        if (!['doctor', 'staff'].includes(req.user.role)) {
            throw new UnauthorizedError('Chỉ bác sĩ hoặc nhân viên mới có thể truy cập endpoint này');
        }

        // Nếu là staff, trả về tất cả appointments (similar to getStaffAppointments)
        if (req.user.role === 'staff') {
            const matchStage: any = {
                // ✅ Fix: Lấy tất cả appointments, frontend sẽ filter
            };

            // Áp dụng các bộ lọc nếu có
            if (status) matchStage.status = status;

            // Lọc theo khoảng thời gian
            if (startDate && endDate) {
                matchStage.appointmentDate = {
                    $gte: new Date(startDate as string),
                    $lte: new Date(endDate as string)
                };
            } else if (startDate) {
                matchStage.appointmentDate = { $gte: new Date(startDate as string) };
            } else if (endDate) {
                matchStage.appointmentDate = { $lte: new Date(endDate as string) };
            }

            // Tính toán skip value cho phân trang
            const pageNumber = parseInt(page as string, 10);
            const limitNumber = parseInt(limit as string, 10);
            const skip = (pageNumber - 1) * limitNumber;

            // Đếm tổng số bản ghi thỏa mãn điều kiện
            const total = await Appointments.countDocuments(matchStage);

            // Lấy dữ liệu với populate các trường liên quan
            const appointments = await Appointments.find(matchStage)
                .populate('profileId', 'fullName gender phone year')
                .populate('serviceId', 'serviceName price serviceType')
                .populate('packageId', 'name price')
                .populate({
                    path: 'doctorId',
                    match: { isDeleted: { $ne: true } }, // Loại trừ doctor đã bị xóa
                    populate: {
                        path: 'userId',
                        select: 'fullName email avatar'
                    }
                })
                .sort({ appointmentDate: -1, appointmentTime: -1 })
                .skip(skip)
                .limit(limitNumber);

            return res.status(200).json({
                success: true,
                data: {
                    appointments,
                    pagination: {
                        total,
                        page: pageNumber,
                        limit: limitNumber,
                        pages: Math.ceil(total / limitNumber)
                    }
                }
            });
        }

        // Logic cho Doctor: Tìm doctor record dựa trên userId từ token
        const doctor = await Doctor.findOne({ userId: req.user._id });
        
        if (!doctor) {
            // Nếu chưa có doctor record, trả về empty list thay vì error
            return res.status(200).json({
                success: true,
                data: {
                    appointments: [],
                    pagination: {
                        total: 0,
                        page: parseInt(page as string, 10),
                        limit: parseInt(limit as string, 10),
                        pages: 0
                    }
                },
                message: 'Chưa có thông tin bác sĩ trong hệ thống. Vui lòng liên hệ admin để thiết lập hồ sơ.'
            });
        }

        // Sử dụng logic tương tự getAppointmentsByDoctorId
        const doctorId = doctor._id.toString();
        const matchStage: any = {};

        // Áp dụng các bộ lọc nếu có
        if (status) matchStage.status = status;
        if (appointmentType) matchStage.appointmentType = appointmentType;

        // Lọc theo khoảng thời gian
        if (startDate && endDate) {
            matchStage.appointmentDate = {
                $gte: new Date(startDate as string),
                $lte: new Date(endDate as string)
            };
        } else if (startDate) {
            matchStage.appointmentDate = { $gte: new Date(startDate as string) };
        } else if (endDate) {
            matchStage.appointmentDate = { $lte: new Date(endDate as string) };
        }

        // Pipeline để tìm appointments của doctor cụ thể
        const pipeline: any[] = [
            // Bước 1: Match appointments có slotId
            {
                $match: {
                    slotId: { $exists: true, $ne: null },
                    ...matchStage
                }
            },
            // Bước 2: Lookup để join với DoctorSchedules
            {
                $lookup: {
                    from: 'doctorschedules',
                    let: { slotId: '$slotId' },
                    pipeline: [
                        {
                            $match: {
                                doctorId: new mongoose.Types.ObjectId(doctorId),
                                $expr: {
                                    $in: ['$$slotId', {
                                        $reduce: {
                                            input: '$weekSchedule',
                                            initialValue: [],
                                            in: {
                                                $concatArrays: ['$$value', {
                                                    $map: {
                                                        input: '$$this.slots',
                                                        as: 'slot',
                                                        in: '$$slot._id'
                                                    }
                                                }]
                                            }
                                        }
                                    }]
                                }
                            }
                        }
                    ],
                    as: 'doctorSchedule'
                }
            },
            // Bước 3: Chỉ lấy appointments có matching doctor schedule
            {
                $match: {
                    'doctorSchedule.0': { $exists: true }
                }
            },
            // Bước 4: Lookup các thông tin liên quan
            {
                $lookup: {
                    from: 'userprofiles',
                    localField: 'profileId',
                    foreignField: '_id',
                    as: 'profileId',
                    pipeline: [
                        { $project: { fullName: 1, gender: 1, phone: 1, year: 1 } }
                    ]
                }
            },
            {
                $lookup: {
                    from: 'services',
                    localField: 'serviceId',
                    foreignField: '_id',
                    as: 'serviceId',
                    pipeline: [
                        { $project: { serviceName: 1, price: 1, serviceType: 1 } }
                    ]
                }
            },
            {
                $lookup: {
                    from: 'servicepackages',
                    localField: 'packageId',
                    foreignField: '_id',
                    as: 'packageId',
                    pipeline: [
                        { $project: { name: 1, price: 1 } }
                    ]
                }
            },
            // Bước 5: Unwind để flatten arrays
            {
                $unwind: {
                    path: '$profileId',
                    preserveNullAndEmptyArrays: true
                }
            },
            {
                $unwind: {
                    path: '$serviceId',
                    preserveNullAndEmptyArrays: true
                }
            },
            {
                $unwind: {
                    path: '$packageId',
                    preserveNullAndEmptyArrays: true
                }
            },
            // Bước 6: Sort theo thời gian
            {
                $sort: { appointmentDate: -1, appointmentTime: -1 }
            }
        ];

        // Tính toán skip value cho phân trang
        const pageNumber = parseInt(page as string, 10);
        const limitNumber = parseInt(limit as string, 10);
        const skip = (pageNumber - 1) * limitNumber;

        // Đếm tổng số bản ghi
        const countPipeline = [...pipeline, { $count: 'total' }];
        const countResult = await Appointments.aggregate(countPipeline);
        const total = countResult.length > 0 ? countResult[0].total : 0;

        // Lấy dữ liệu với phân trang
        const resultPipeline = [
            ...pipeline,
            { $skip: skip },
            { $limit: limitNumber }
        ];

        const appointments = await Appointments.aggregate(resultPipeline);

        return res.status(200).json({
            success: true,
            data: {
                appointments,
                pagination: {
                    total,
                    page: pageNumber,
                    limit: limitNumber,
                    pages: Math.ceil(total / limitNumber)
                }
            }
        });
    } catch (error) {
        console.error('Error in getMyAppointments:', error);
        if (error instanceof ValidationError) {
            return res.status(400).json({
                success: false,
                errors: error.errors
            });
        }
        if (error instanceof UnauthorizedError || error instanceof NotFoundError) {
            return res.status(error instanceof UnauthorizedError ? 401 : 404).json({
                success: false,
                message: error.message
            });
        }
        return res.status(500).json({
            success: false,
            message: 'Đã xảy ra lỗi khi lấy danh sách cuộc hẹn của bác sĩ'
        });
    }
};

/**
 * Lấy danh sách tất cả cuộc hẹn cho Staff (chỉ appointment, không có consultation)
 * Staff có thể xem tất cả lịch hẹn appointment của tất cả bác sĩ để hỗ trợ nhập liệu
 */
export const getStaffAppointments = async (req: AuthRequest, res: Response) => {
    try {
        const {
            page = 1,
            limit = 10,
            status,
            startDate,
            endDate,
            doctorId
        } = req.query;

        // Kiểm tra user có trong token không và có phải staff không
        if (!req.user?._id) {
            throw new UnauthorizedError('Không tìm thấy thông tin người dùng trong token');
        }

        if (req.user.role !== 'staff') {
            throw new UnauthorizedError('Chỉ nhân viên mới có thể truy cập endpoint này');
        }

        const matchStage: any = {
            // ✅ Fix: Loại bỏ filter quá chặt, lấy tất cả appointments
            // Backend sẽ lấy tất cả, frontend sẽ filter hiển thị
        };

        // Áp dụng các bộ lọc nếu có
        if (status) matchStage.status = status;

        // Lọc theo bác sĩ nếu có
        if (doctorId && mongoose.Types.ObjectId.isValid(doctorId as string)) {
            matchStage.doctorId = new mongoose.Types.ObjectId(doctorId as string);
        }

        // Lọc theo khoảng thời gian
        if (startDate && endDate) {
            matchStage.appointmentDate = {
                $gte: new Date(startDate as string),
                $lte: new Date(endDate as string)
            };
        } else if (startDate) {
            matchStage.appointmentDate = { $gte: new Date(startDate as string) };
        } else if (endDate) {
            matchStage.appointmentDate = { $lte: new Date(endDate as string) };
        }

        // Tính toán skip value cho phân trang
        const pageNumber = parseInt(page as string, 10);
        const limitNumber = parseInt(limit as string, 10);
        const skip = (pageNumber - 1) * limitNumber;

        // Đếm tổng số bản ghi thỏa mãn điều kiện
        const total = await Appointments.countDocuments(matchStage);

        // Lấy dữ liệu với populate các trường liên quan
        const appointments = await Appointments.find(matchStage)
            .populate('profileId', 'fullName gender phone year')
            .populate('serviceId', 'serviceName price serviceType')
            .populate('packageId', 'name price')
            .populate({
                path: 'doctorId',
                match: { isDeleted: { $ne: true } }, // Loại trừ doctor đã bị xóa
                populate: {
                    path: 'userId',
                    select: 'fullName email avatar'
                }
            })
            .sort({ appointmentDate: -1, appointmentTime: -1 })
            .skip(skip)
            .limit(limitNumber);

        return res.status(200).json({
            success: true,
            data: {
                appointments,
                pagination: {
                    total,
                    page: pageNumber,
                    limit: limitNumber,
                    pages: Math.ceil(total / limitNumber)
                }
            }
        });
    } catch (error) {
        console.error('Error in getStaffAppointments:', error);
        if (error instanceof UnauthorizedError) {
            return res.status(403).json({
                success: false,
                message: error.message
            });
        }
        return res.status(500).json({
            success: false,
            message: 'Đã xảy ra lỗi khi lấy danh sách cuộc hẹn cho staff'
        });
    }
}; <|MERGE_RESOLUTION|>--- conflicted
+++ resolved
@@ -1,11 +1,7 @@
 import { Request, Response } from 'express';
 import mongoose from 'mongoose';
-<<<<<<< HEAD
 import { Appointments, DoctorSchedules, Service, ServicePackages, UserProfiles, PackagePurchases, Doctor } from '../models';
-=======
-import { Appointments, DoctorSchedules, Service, ServicePackages, UserProfiles, PackagePurchases } from '../models';
 import payosService from '../services/payosService';
->>>>>>> 61cdaa21
 import { NotFoundError } from '../errors/notFoundError';
 import { ValidationError } from '../errors/validationError';
 import { UnauthorizedError } from '../errors/unauthorizedError';
