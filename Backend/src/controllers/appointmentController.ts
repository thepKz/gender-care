--- conflicted
+++ resolved
@@ -1,10 +1,6 @@
 import { Request, Response } from 'express';
 import mongoose from 'mongoose';
-<<<<<<< HEAD
 import { Appointments, DoctorSchedules, Services, ServicePackages, UserProfiles, PackagePurchases, Doctor } from '../models';
-=======
-import { Appointments, DoctorSchedules, Service, ServicePackages, UserProfiles, PackagePurchases } from '../models';
->>>>>>> 20753969
 import { NotFoundError } from '../errors/notFoundError';
 import { ValidationError } from '../errors/validationError';
 import { UnauthorizedError } from '../errors/unauthorizedError';
