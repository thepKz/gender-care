--- conflicted
+++ resolved
@@ -972,78 +972,6 @@
               const newUsedQuantity = serviceUsage.usedQuantity - 1;
               serviceUsage.usedQuantity = newUsedQuantity;
 
-<<<<<<< HEAD
-            // 🔍 STEP 3: Update appointment status to cancelled
-            const updatedAppointment = await Appointments.findByIdAndUpdate(
-                id,
-                { $set: { status: 'cancelled' } },
-                { new: true }
-            ).populate('profileId', 'fullName gender phone year')
-             .populate('serviceId', 'serviceName')
-             .populate('packageId', 'name')
-             .populate('createdByUserId', 'email fullName');
-
-            // ✅ NEW: Send cancellation email notification (no refund)
-            try {
-                const customerEmail = (updatedAppointment?.createdByUserId as any)?.email;
-                const customerName = (updatedAppointment?.profileId as any)?.fullName || 
-                                   (updatedAppointment?.createdByUserId as any)?.fullName || 
-                                   'Khách hàng';
-
-                // ✅ DEBUG: Log populated data for service name resolution
-                console.log('[DeleteAppointment] Service name resolution debug:', {
-                    appointmentId: id,
-                    packageId: updatedAppointment?.packageId,
-                    serviceId: updatedAppointment?.serviceId,
-                    packageName: (updatedAppointment?.packageId as any)?.name,
-                    serviceName: (updatedAppointment?.serviceId as any)?.serviceName,
-                    originalAppointmentPackageId: appointment.packageId,
-                    originalAppointmentServiceId: appointment.serviceId
-                });
-
-                const serviceName = (updatedAppointment?.packageId as any)?.name || 
-                                  (updatedAppointment?.serviceId as any)?.serviceName || 
-                                  'Dịch vụ không xác định';
-
-                console.log('[DeleteAppointment] Final service name:', serviceName);
-
-                // ✅ FIX: Lấy email từ user account thay vì profile để đảm bảo có email
-                const userAccount = await User.findById(appointment.createdByUserId).select('email fullName');
-                const accountEmail = userAccount?.email;
-                const accountName = userAccount?.fullName || customerName || 'Khách hàng';
-
-                if (accountEmail && updatedAppointment?.appointmentDate) {
-                    const { sendAppointmentCancelledNoRefundEmail } = await import('../services/emails');
-                    
-                    // ✅ FIX: Phân biệt lý do hủy dựa trên paymentStatus để khách hàng hiểu rõ
-                    let cancelReason: string;
-                    if (appointment.paymentStatus === 'paid') {
-                        // Trường hợp 2: Đã thanh toán nhưng hủy muộn (<24h)
-                        cancelReason = 'Hủy lịch hẹn - không đủ điều kiện hoàn tiền do hủy muộn dưới 24 giờ theo chính sách trung tâm';
-                    } else {
-                        // Trường hợp 1: Chưa thanh toán
-                        cancelReason = 'Hủy lịch hẹn chưa thanh toán theo yêu cầu của khách hàng';
-                    }
-                    
-                    // ✅ NEW: Lấy thông tin profile để gửi trong email
-                    const profileInfo = updatedAppointment?.profileId ? {
-                        fullName: (updatedAppointment.profileId as any)?.fullName,
-                        phone: (updatedAppointment.profileId as any)?.phone,
-                        age: (updatedAppointment.profileId as any)?.year ? 
-                              new Date().getFullYear() - (updatedAppointment.profileId as any).year : undefined,
-                        gender: (updatedAppointment.profileId as any)?.gender
-                    } : undefined;
-                    
-                    await sendAppointmentCancelledNoRefundEmail(
-                        accountEmail,
-                        accountName,
-                        serviceName,
-                        updatedAppointment.appointmentDate,
-                        updatedAppointment.appointmentTime || 'Chưa xác định',
-                        cancelReason,
-                        profileInfo
-                    );
-=======
               // Update status based on new usage
               const oldStatus = packagePurchase.status;
               const newStatus = packagePurchase.checkAndUpdateStatus();
@@ -1056,7 +984,6 @@
                   newUsedQuantity: newUsedQuantity,
                   oldStatus: oldStatus,
                   newStatus: newStatus
->>>>>>> 091a37c5
                 }
               );
 
@@ -3137,127 +3064,11 @@
               // Lưu package đã cập nhật
               await packagePurchase.save();
 
-<<<<<<< HEAD
-            if (paymentTracking) {
-                await PaymentTracking.findByIdAndUpdate(
-                    paymentTracking._id,
-                    {
-                        // ✅ GIỮ NGUYÊN STATUS 'success' - chỉ set 'refunded' khi manager approve
-                        refund: {
-                            refundReason: reason || 'Hủy lịch hẹn theo yêu cầu của khách hàng (24h rule)',
-                            processingStatus: 'pending', // Manager chưa xử lý
-                            refundInfo: refundInfo ? {
-                                accountNumber: refundInfo.accountNumber,
-                                accountHolderName: refundInfo.accountHolderName,
-                                bankName: refundInfo.bankName,
-                                submittedAt: new Date()
-                            } : undefined
-                        },
-                        updatedAt: new Date()
-                    }
-                );
-            }
-
-            // 🔍 STEP 3: Cập nhật Appointment status thành 'cancelled'
-            const updatedAppointment = await Appointments.findByIdAndUpdate(
-                id,
-                {
-                    $set: {
-                        status: 'cancelled',
-                        paymentStatus: 'refunded',
-                        notes: (appointment.notes || '') + (reason ? `\n[Hủy]: ${reason}` : '\n[Hủy]: Hủy theo yêu cầu của khách hàng với hoàn tiền'),
-                        updatedAt: new Date()
-                    }
-                },
-                { new: true }
-            ).populate('profileId', 'fullName gender phone year')
-             .populate('serviceId', 'serviceName')
-             .populate('packageId', 'name')
-             .populate('createdByUserId', 'email fullName');
-
-            // 🔍 STEP 4: Giải phóng slot nếu có
-            if (appointment.slotId) {
-                try {
-                    const releaseResult = await DoctorSchedules.findOneAndUpdate(
-                        { "weekSchedule.slots._id": appointment.slotId, "weekSchedule.slots.status": "Booked" },
-                        { $set: { "weekSchedule.$[].slots.$[slot].status": "Free" } },
-                        { 
-                            arrayFilters: [{ "slot._id": appointment.slotId }],
-                            new: true 
-                        }
-                    );
-                    if (releaseResult) {
-                        console.log(`✅ [Slot Release] Slot ${appointment.slotId} released due to cancellation with refund`);
-                    }
-                } catch (releaseError) {
-                    console.error(`❌ [Slot Release Error] Error releasing slot ${appointment.slotId}:`, releaseError);
-                }
-            }
-
-            // ✅ NEW: Send cancellation with refund email notification
-            try {
-                // ✅ FIX: Lấy email từ user account thay vì populated field
-                const userAccount = await User.findById(appointment.createdByUserId).select('email fullName');
-                const customerEmail = userAccount?.email;
-                const customerName = userAccount?.fullName || 
-                                   (updatedAppointment?.profileId as any)?.fullName || 
-                                   'Khách hàng';
-
-                // ✅ DEBUG: Log populated data for service name resolution
-                console.log('[CancelWithRefund] Service name resolution debug:', {
-                    appointmentId: id,
-                    packageId: updatedAppointment?.packageId,
-                    serviceId: updatedAppointment?.serviceId,
-                    packageName: (updatedAppointment?.packageId as any)?.name,
-                    serviceName: (updatedAppointment?.serviceId as any)?.serviceName,
-                    originalAppointmentPackageId: appointment.packageId,
-                    originalAppointmentServiceId: appointment.serviceId
-                });
-
-                const serviceName = (updatedAppointment?.packageId as any)?.name || 
-                                  (updatedAppointment?.serviceId as any)?.serviceName || 
-                                  'Dịch vụ không xác định';
-
-                console.log('[CancelWithRefund] Final service name:', serviceName);
-
-                if (customerEmail && updatedAppointment?.appointmentDate && refundInfo && paymentTracking) {
-                    const { sendAppointmentCancelledWithRefundEmail } = await import('../services/emails');
-                    
-                    // ✅ NEW: Lấy thông tin profile để gửi trong email
-                    const profileInfo = updatedAppointment?.profileId ? {
-                        fullName: (updatedAppointment.profileId as any)?.fullName,
-                        phone: (updatedAppointment.profileId as any)?.phone,
-                        age: (updatedAppointment.profileId as any)?.year ? 
-                              new Date().getFullYear() - (updatedAppointment.profileId as any).year : undefined,
-                        gender: (updatedAppointment.profileId as any)?.gender
-                    } : undefined;
-                    
-                    await sendAppointmentCancelledWithRefundEmail(
-                        customerEmail,
-                        customerName,
-                        serviceName,
-                        updatedAppointment.appointmentDate,
-                        updatedAppointment.appointmentTime || 'Chưa xác định',
-                        paymentTracking.amount || 0,
-                        {
-                            accountNumber: refundInfo.accountNumber,
-                            accountHolderName: refundInfo.accountHolderName,
-                            bankName: refundInfo.bankName
-                        },
-                        reason,
-                        profileInfo
-                    );
-                }
-            } catch (emailError) {
-                // Email failure shouldn't block cancellation
-                console.error('❌ [Email Error] Failed to send cancellation with refund email:', emailError);
-=======
               packageRefundPerformed = true;
 
               console.log(
                 "✅ [Package Refund] Successfully refunded package usage"
               );
->>>>>>> 091a37c5
             }
           }
         }
