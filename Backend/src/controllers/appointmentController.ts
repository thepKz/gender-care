--- conflicted
+++ resolved
@@ -215,7 +215,6 @@
             throw new ValidationError({ address: 'Địa chỉ là bắt buộc khi chọn loại địa điểm là "home"' });
         }
 
-<<<<<<< HEAD
         // 🎯 PACKAGE USAGE INTEGRATION: Non-transaction approach for single-node MongoDB
         let newAppointment: any = null;
         let packagePurchase: any = null;
@@ -251,27 +250,6 @@
                         package: 'Không tìm thấy gói dịch vụ hợp lệ hoặc gói đã hết lượt sử dụng' 
                     });
                 }
-=======
-        // Tạo appointment mới
-        const newAppointment = await Appointments.create({
-            createdByUserId: req.user?._id, // Lấy từ middleware xác thực
-            profileId,
-            packageId: packageId || undefined,
-            serviceId: serviceId || undefined,
-            doctorId: assignedDoctorId || undefined, // Gán bác sĩ từ slot
-            slotId: slotId || undefined,
-            appointmentDate,
-            appointmentTime,
-            appointmentType,
-            typeLocation,
-            address,
-            description,
-            notes,
-            status: 'pending_payment', // ✅ Set status to pending_payment để trigger payment flow
-            totalAmount, // ✅ Thêm tổng tiền cần thanh toán
-            paymentStatus: 'unpaid' // ✅ Set payment status mặc định
-        });
->>>>>>> b5f46a71
 
                 console.log('✅ [Package Creation] Found valid package purchase, consuming usage...', {
                     packagePurchaseId: packagePurchase._id?.toString() || 'unknown',
