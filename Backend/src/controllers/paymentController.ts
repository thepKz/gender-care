--- conflicted
+++ resolved
@@ -282,7 +282,6 @@
             virtualAccount: data?.virtualAccount
           }, true);
 
-<<<<<<< HEAD
           appointment.status = 'confirmed';
           appointment.paymentStatus = 'paid';
           appointment.paidAt = new Date();
@@ -299,44 +298,6 @@
           console.log(`❌ Appointment payment failed for orderCode: ${orderCode}, reason: ${desc}`);
           console.log(`🛡️ Failed payment data preserved for audit trail`);
         }
-=======
-        // 🔹 Xử lý payment thành công cho appointment
-        appointment.status = 'confirmed';
-        appointment.paymentStatus = 'paid';
-        appointment.paidAt = new Date();
-        await appointment.save();
-
-        // 🔹 CRITICAL: Tạo PackagePurchase nếu là new_package booking
-        if (appointment.bookingType === 'new_package' && appointment.packageId) {
-          try {
-            console.log(`🎯 [Webhook] Creating PackagePurchase for new_package appointment ${appointment._id}`);
-            
-            const packagePurchase = await PackagePurchaseService.purchasePackage(
-              appointment.createdByUserId.toString(),
-              appointment.packageId.toString(),
-              appointment.totalAmount || 0
-            );
-
-            console.log(`✅ [Webhook] PackagePurchase created successfully: ${packagePurchase._id}`);
-            
-            // Update appointment với packagePurchaseId reference
-            appointment.packagePurchaseId = packagePurchase._id;
-            await appointment.save();
-            
-          } catch (packageError) {
-            console.error(`❌ [Webhook] Error creating PackagePurchase for appointment ${appointment._id}:`, packageError);
-            // Note: Không throw error để không block appointment confirmation
-            // Appointment vẫn được confirm, PackagePurchase có thể tạo manual sau
-          }
-        }
-
-        console.log(`✅ Payment successful for orderCode: ${orderCode}`);
-      } else {
-        await paymentTracking.updatePaymentStatus('failed', {
-          code,
-          desc
-        }, true);
->>>>>>> 61cdaa21
 
       } else if (paymentTracking.serviceType === 'consultation') {
         const consultation = await DoctorQA.findById(paymentTracking.doctorQAId);
@@ -625,34 +586,25 @@
 
       // Try to find payment tracking - but don't require it
       const paymentTracking = await PaymentTracking.findOne({
-<<<<<<< HEAD
         appointmentId: appointmentId,
         serviceType: 'appointment',
         status: 'pending'
       });
-=======
-        appointmentId: appointmentId
-      }).sort({ createdAt: -1 }); // Get latest if multiple exist
->>>>>>> 61cdaa21
-
-      if (paymentTracking) {
-        console.log('📋 [CancelPayment] PaymentTracking found:', {
-          orderCode: paymentTracking.orderCode,
-          status: paymentTracking.status
-        });
-
-        // Only cancel if payment is still pending
-        if (paymentTracking.status === 'pending') {
-          try {
-            await payosService.cancelPaymentLink(
-              paymentTracking.orderCode,
-              'Người dùng hủy thanh toán'
-            );
-            console.log('✅ [CancelPayment] PayOS payment link cancelled');
-          } catch (payosError) {
-            console.error('⚠️ [CancelPayment] Error canceling PayOS payment (continuing anyway):', payosError);
-            // Don't fail the entire operation if PayOS cancel fails
-          }
+
+      if (!paymentTracking) {
+        return res.status(404).json({
+          message: 'Không tìm thấy payment đang chờ để hủy'
+        });
+      }
+
+      try {
+        await payosService.cancelPaymentLink(
+          paymentTracking.orderCode,
+          'Người dùng hủy thanh toán'
+        );
+      } catch (error) {
+        console.error('Error canceling PayOS payment:', error);
+      }
 
           await paymentTracking.updatePaymentStatus('cancelled');
           console.log('✅ [CancelPayment] PaymentTracking status updated to cancelled');
