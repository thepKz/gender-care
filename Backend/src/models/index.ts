// Core User Management
import User from './User';
import AuthToken from './AuthToken';
import LoginHistory from './LoginHistory';
import OtpCode from './OtpCode';
import UserProfiles from './UserProfiles';

// Doctor & Staff Management
import Doctor from './Doctor';
import StaffDetails from './StaffDetails';
import DoctorSchedules from './DoctorSchedules';

// Services & Appointments
import Service from './Service';
import ServicePackages from './ServicePackages';
import Appointments from './Appointments';

// Health Tracking
import MenstrualCycles from './MenstrualCycles';
import CycleDays from './CycleSymptoms'; // Renamed from CycleSymptoms to CycleDays
import MenstrualCycleReminders from './MenstrualCycleReminders';
import MenstrualCycleReports from './MenstrualCycleReports';
import MedicationReminders, { IMedicationReminders, IMedicines } from './MedicationReminders';
import NotificationDays from './NotificationDays';

// Medical Records & Medicines
import MedicalRecords, { IMedicalRecords, IMedicalRecordMedicines } from './MedicalRecords';
import Medicines, { IMedicines as IMedicinesData } from './Medicines';

// Testing & Results
import TestResults from './TestResults';
import AppointmentTests from './AppointmentTests';

// Doctor QA & Meeting
import DoctorQA from './DoctorQA';
import Meeting from './Meeting';
import GoogleAuth from './GoogleAuth';

// Content & Community
import BlogCategories from './BlogCategories';
import BlogPosts from './BlogPosts';
import PostCategories from './PostCategories';
import Feedbacks from './Feedbacks';

// Business & Billing
import Promotions from './Promotions';
import Bills from './Bills';
import Payments from './Payments';
import PackagePurchases from './PackagePurchases';
import PaymentTracking from './PaymentTracking';

// System
import SystemConfigs from './SystemConfigs';
import SystemLog from './SystemLogs';

// Export all models
export {
  // Core User Management
  User,
  AuthToken,
  LoginHistory,
  OtpCode,
  UserProfiles,

  // Doctor & Staff Management
  Doctor,
  StaffDetails,
  DoctorSchedules,

  // Services & Appointments
  Service,
  ServicePackages,
  Appointments,

  // Health Tracking
  MenstrualCycles,
  CycleDays,
  MenstrualCycleReminders,
  MenstrualCycleReports,
  MedicationReminders,
  NotificationDays,

  // Medical Records & Medicines
  MedicalRecords,
  Medicines,
<<<<<<< HEAD
  
  // Testing & Results
  TestResults,
  AppointmentTests,
  
  // Doctor QA & Meeting
  DoctorQA,
  Meeting,
  GoogleAuth,
  
=======

  // Doctor QA & Meeting
  DoctorQA,
  Meeting,

>>>>>>> 751bc5a1
  // Content & Community
  BlogCategories,
  BlogPosts,
  PostCategories,
  Feedbacks,

  // Business & Billing
  Promotions,
  Bills,
  Payments,
  PackagePurchases,
  PaymentTracking,

  // System
  SystemConfigs,
  SystemLog
};

// Export interfaces
export type {
  IMedicationReminders,
  IMedicines,
  IMedicalRecords,
  IMedicalRecordMedicines,
  IMedicinesData
};
<|MERGE_RESOLUTION|>--- conflicted
+++ resolved
@@ -83,7 +83,6 @@
   // Medical Records & Medicines
   MedicalRecords,
   Medicines,
-<<<<<<< HEAD
   
   // Testing & Results
   TestResults,
@@ -93,14 +92,7 @@
   DoctorQA,
   Meeting,
   GoogleAuth,
-  
-=======
 
-  // Doctor QA & Meeting
-  DoctorQA,
-  Meeting,
-
->>>>>>> 751bc5a1
   // Content & Community
   BlogCategories,
   BlogPosts,
