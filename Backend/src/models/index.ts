// Core User Management
import User from './User';
import AuthToken from './AuthToken';
import LoginHistory from './LoginHistory';
import OtpCode from './OtpCode';
import UserProfiles from './UserProfiles';

// Doctor & Staff Management
import Doctor from './Doctor';
import StaffDetails from './StaffDetails';
import DoctorSchedules from './DoctorSchedules';

// Services & Appointments
import Service from './Service';
import ServicePackages from './ServicePackages';
import Appointments from './Appointments';

// Health Tracking
import MenstrualCycles from './MenstrualCycles';
import CycleDays from './CycleSymptoms'; // Renamed from CycleSymptoms to CycleDays
import MenstrualCycleReminders from './MenstrualCycleReminders';
import MenstrualCycleReports from './MenstrualCycleReports';
import MedicationReminders, { IMedicationReminders, IMedicines } from './MedicationReminders';
import NotificationDays from './NotificationDays';

// Medical Records & Medicines
import MedicalRecords, { IMedicalRecords, IMedicalRecordMedicines } from './MedicalRecords';
import Medicines, { IMedicines as IMedicinesData } from './Medicines';

// Testing & Results
import TestResults from './TestResults';
import AppointmentTests from './AppointmentTests';

// Doctor QA & Meeting
import DoctorQA from './DoctorQA';
import Meeting from './Meeting';
import GoogleAuth from './GoogleAuth';

// Content & Community
import BlogCategories from './BlogCategories';
import BlogPosts from './BlogPosts';
import PostCategories from './PostCategories';
import Feedbacks from './Feedbacks';

// Business & Billing
import Promotions from './Promotions';
import Bills from './Bills';
import Payments from './Payments';
import PackagePurchases from './PackagePurchases';
import PaymentTracking from './PaymentTracking';

// Test Management  
import TestCategories from './TestCategories';
import TestResults from './TestResults';
import TestResultItems from './TestResultItems';
import ServiceTestCategories from './ServiceTestCategories';

// System
import SystemConfigs from './SystemConfigs';
import SystemLog from './SystemLogs';

// Export all models
export {
  // Core User Management
  User,
  AuthToken,
  LoginHistory,
  OtpCode,
  UserProfiles,

  // Doctor & Staff Management
  Doctor,
  StaffDetails,
  DoctorSchedules,

  // Services & Appointments
  Service,
  ServicePackages,
  Appointments,

  // Health Tracking
  MenstrualCycles,
  CycleDays,
  MenstrualCycleReminders,
  MenstrualCycleReports,
  MedicationReminders,
  NotificationDays,

  // Medical Records & Medicines
  MedicalRecords,
  Medicines,
  
  // Testing & Results
  TestResults,
  AppointmentTests,
  
  // Doctor QA & Meeting
  DoctorQA,
  Meeting,
  GoogleAuth,

  // Content & Community
  BlogCategories,
  BlogPosts,
  PostCategories,
  Feedbacks,

  // Business & Billing
  Promotions,
  Bills,
  Payments,
  PackagePurchases,
  PaymentTracking,
<<<<<<< HEAD

=======
  
  // Test Management
  TestCategories,
  TestResults,
  TestResultItems,
  ServiceTestCategories,
  
>>>>>>> 8954c72d
  // System
  SystemConfigs,
  SystemLog
};

// Export interfaces
export type {
  IMedicationReminders,
  IMedicines,
  IMedicalRecords,
  IMedicalRecordMedicines,
  IMedicinesData
};
<|MERGE_RESOLUTION|>--- conflicted
+++ resolved
@@ -111,9 +111,7 @@
   Payments,
   PackagePurchases,
   PaymentTracking,
-<<<<<<< HEAD
 
-=======
   
   // Test Management
   TestCategories,
@@ -121,7 +119,6 @@
   TestResultItems,
   ServiceTestCategories,
   
->>>>>>> 8954c72d
   // System
   SystemConfigs,
   SystemLog
