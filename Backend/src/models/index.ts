--- conflicted
+++ resolved
@@ -90,12 +90,6 @@
 
   // Testing & Results
   TestResults,
-<<<<<<< HEAD
-  
-=======
-  AppointmentTests,
-
->>>>>>> e2d957b7
   // Doctor QA & Meeting
   DoctorQA,
   Meeting,
