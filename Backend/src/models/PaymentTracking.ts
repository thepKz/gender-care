--- conflicted
+++ resolved
@@ -1,16 +1,11 @@
 import mongoose from 'mongoose';
 
 export interface IPaymentTracking extends mongoose.Document {
-<<<<<<< HEAD
   serviceType: 'appointment' | 'consultation' | 'package';
   appointmentId?: mongoose.Types.ObjectId;
   doctorQAId?: mongoose.Types.ObjectId;
   packageId?: mongoose.Types.ObjectId;
   billId?: mongoose.Types.ObjectId;
-=======
-  serviceType: 'appointment' | 'consultation';
-  recordId: mongoose.Types.ObjectId;
->>>>>>> e2d957b7
   orderCode: number;
   paymentLinkId?: string;
   paymentGateway: 'payos' | 'vnpay' | 'momo';
@@ -127,7 +122,6 @@
   if (!this.recordId) {
     throw new Error('recordId is required');
   }
-<<<<<<< HEAD
   if (this.serviceType === 'package' && (!this.packageId || !this.billId)) {
     throw new Error('packageId and billId are required for package service type');
   }
@@ -144,15 +138,6 @@
 PaymentTrackingSchema.index({ packageId: 1 });
 PaymentTrackingSchema.index({ billId: 1 });
 PaymentTrackingSchema.index({ orderCode: 1 });
-=======
-  if (!this.serviceType) {
-    throw new Error('serviceType is required');
-  }
-});
-
-PaymentTrackingSchema.index({ serviceType: 1, recordId: 1 }, { unique: true });
-PaymentTrackingSchema.index({ orderCode: 1 }, { unique: true });
->>>>>>> e2d957b7
 PaymentTrackingSchema.index({ status: 1 });
 
 PaymentTrackingSchema.index(
