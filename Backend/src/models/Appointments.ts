import mongoose from 'mongoose';

export interface IAppointments {
  createdByUserId: mongoose.Types.ObjectId;
  profileId: mongoose.Types.ObjectId;
  packageId?: mongoose.Types.ObjectId;
  serviceId?: mongoose.Types.ObjectId;
  doctorId?: mongoose.Types.ObjectId; // ID của bác sĩ được chỉ định
  slotId?: mongoose.Types.ObjectId; // embedded document reference
  appointmentDate: Date;
  appointmentTime: string; // "8:00", "9:00"
  appointmentType: "consultation" | "test" | "other";
  typeLocation: "clinic" | "home" | "Online";
  address?: string;
  description?: string;
  notes?: string;
<<<<<<< HEAD
  status: "pending_payment" | "scheduled" | "completed" | "cancelled";
=======
  status: "pending" | "pending_payment" | "confirmed" | "completed" | "cancelled";
  totalAmount?: number; // Total amount for payment
  paymentStatus?: "unpaid" | "paid" | "partial" | "refunded";
  paidAt?: Date; // Timestamp when payment was completed
>>>>>>> 3ee1c683
  createdAt?: Date;
  updatedAt?: Date;
}

const AppointmentsSchema = new mongoose.Schema<IAppointments>({
  createdByUserId: {
    type: mongoose.Schema.Types.ObjectId,
    ref: 'User',
    required: true
  },
  profileId: {
    type: mongoose.Schema.Types.ObjectId,
    ref: 'UserProfiles',
    required: true
  },
  packageId: {
    type: mongoose.Schema.Types.ObjectId,
    ref: 'ServicePackages'
  },
  serviceId: {
    type: mongoose.Schema.Types.ObjectId,
    ref: 'Services'
  },
  doctorId: {
    type: mongoose.Schema.Types.ObjectId,
    ref: 'Doctor'
  },
  slotId: {
    type: mongoose.Schema.Types.ObjectId // embedded document reference
  },
  appointmentDate: {
    type: Date,
    required: true
  },
  appointmentTime: {
    type: String,
    required: true
  },
  appointmentType: {
    type: String,
    enum: ["consultation", "test", "other"],
    required: true
  },
  typeLocation: {
    type: String,
    enum: ["clinic", "home", "Online"],
    required: true
  },
  address: {
    type: String
  },
  description: {
    type: String
  },
  notes: {
    type: String
  },
  status: {
    type: String,
    enum: ["pending_payment", "scheduled", "completed", "cancelled"],
    default: "pending_payment"
  },
  totalAmount: {
    type: Number,
    min: 0
  },
  paymentStatus: {
    type: String,
    enum: ["unpaid", "paid", "partial", "refunded"],
    default: "unpaid"
  },
  paidAt: {
    type: Date
  }
}, { timestamps: true });

// Validation: packageId hoặc serviceId phải có ít nhất 1 cái
AppointmentsSchema.pre('save', function () {
  if (!this.packageId && !this.serviceId) {
    throw new Error('Ít nhất một trong packageId hoặc serviceId phải được cung cấp');
  }
});

// Auto-cancel expired appointments
AppointmentsSchema.index({ paymentDeadline: 1 }, { expireAfterSeconds: 0 });

// Tạo index để tối ưu hóa truy vấn
AppointmentsSchema.index({ createdByUserId: 1 });
AppointmentsSchema.index({ profileId: 1 });
AppointmentsSchema.index({ appointmentDate: 1 });
AppointmentsSchema.index({ status: 1 });
AppointmentsSchema.index({ appointmentType: 1 });

const Appointments = mongoose.model<IAppointments>('Appointments', AppointmentsSchema);

export default Appointments; <|MERGE_RESOLUTION|>--- conflicted
+++ resolved
@@ -14,14 +14,10 @@
   address?: string;
   description?: string;
   notes?: string;
-<<<<<<< HEAD
   status: "pending_payment" | "scheduled" | "completed" | "cancelled";
-=======
-  status: "pending" | "pending_payment" | "confirmed" | "completed" | "cancelled";
   totalAmount?: number; // Total amount for payment
   paymentStatus?: "unpaid" | "paid" | "partial" | "refunded";
   paidAt?: Date; // Timestamp when payment was completed
->>>>>>> 3ee1c683
   createdAt?: Date;
   updatedAt?: Date;
 }
