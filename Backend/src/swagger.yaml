<<<<<<< HEAD
openapi: 3.0.0
info:
  title: Gender Healthcare API
  description: API cho dự án Gender Healthcare
  version: 1.0.0
  contact:
    email: admin@genderhealthcare.com

# THÊM GLOBAL SECURITY ĐỂ HIỆN NÚT AUTHORIZE TRONG SWAGGER UI
security:
  - bearerAuth: []

servers:
  - url: /api
    description: API prefix

tags:
  - name: Auth
    description: Xác thực và phân quyền
  - name: User
    description: Quản lý người dùng
  - name: OTP
    description: Quản lý mã OTP và xác thực
  - name: Doctor
    description: Quản lý bác sĩ

  - name: Service
    description: Quản lý dịch vụ (Chỉ Manager)
  - name: Service Package
    description: Quản lý gói dịch vụ (Chỉ Manager)

  - name: Doctor Schedules
    description: Quản lý lịch làm việc bác sĩ
  - name: Doctor QA
    description: Quản lý tư vấn bác sĩ - hệ thống tư vấn trực tuyến
  - name: Medical Records
    description: Quản lý hồ sơ khám bệnh - chỉ Doctor/Staff có thể tạo/sửa
  - name: Medicines
    description: Quản lý master data thuốc - chỉ Manager có quyền CRUD
  - name: Medication Reminders
    description: Quản lý nhắc nhở uống thuốc - User tạo từ medical records
  - name: Notification Days
    description: Quản lý lịch sử thông báo nhắc nhở uống thuốc
  - name: Test Categories
    description: Quản lý danh mục xét nghiệm
  - name: Appointment Tests
    description: Quản lý đặt lịch xét nghiệm
  - name: Test Results
    description: Quản lý kết quả xét nghiệm
  - name: Test Result Items
    description: Quản lý chi tiết kết quả xét nghiệm

  - name: Appointments
    description: Quản lý lịch hẹn và cuộc hẹn


paths:
  /auth/register:
    post:
      tags:
        - Auth
      summary: Đăng ký tài khoản mới
      description: Đăng ký tài khoản người dùng mới và gửi email xác thực
      requestBody:
        required: true
        content:
          application/json:
            schema:
              type: object
              required:
                - email
                - password
                - fullName
                - gender
              properties:
                email:
                  type: string
                  format: email
                password:
                  type: string
                  format: password
                  minLength: 6
                fullName:
                  type: string
                  minLength: 3
                phone:
                  type: string
                gender:
                  type: string
                  enum: [male, female, other]
                  description: Giới tính người dùng
      responses:
        '201':
          description: Đăng ký thành công
          content:
            application/json:
              schema:
                type: object
                properties:
                  message:
                    type: string
                    example: Đăng ký thành công!
                  data:
                    type: object
                    properties:
                      id:
                        type: string
                      fullName:
                        type: string
                      email:
                        type: string
                      role:
                        type: string
                      emailVerified:
                        type: boolean
                # Token sẽ được set vào cookie HTTP-only, không trả về trong body.
        '400':
          description: Lỗi dữ liệu đầu vào
          content:
            application/json:
              schema:
                $ref: '#/components/schemas/Error'
        '500':
          description: Lỗi server
          content:
            application/json:
              schema:
                $ref: '#/components/schemas/Error'
  
  /auth/login:
    post:
      tags:
        - Auth
      summary: Đăng nhập
      description: Đăng nhập vào hệ thống
      requestBody:
        required: true
        content:
          application/json:
            schema:
              type: object
              required:
                - email
                - password
              properties:
                email:
                  type: string
                  format: email
                password:
                  type: string
                  format: password
      responses:
        '200':
          description: Đăng nhập thành công
          content:
            application/json:
              schema:
                type: object
                properties:
                  message:
                    type: string
                    example: Đăng nhập thành công!
                  data:
                    type: object
                    properties:
                      id:
                        type: string
                      fullName:
                        type: string
                      email:
                        type: string
                      role:
                        type: string
                      emailVerified:
                        type: boolean
                # Token sẽ được set vào cookie HTTP-only, không trả về trong body.
        '400':
          description: Lỗi dữ liệu đầu vào
          content:
            application/json:
              schema:
                $ref: '#/components/schemas/Error'
        '401':
          description: Không có quyền truy cập
          content:
            application/json:
              schema:
                $ref: '#/components/schemas/Error'
  
  /auth/verify-email:
    post:
      tags:
        - Auth
        - OTP
      summary: Xác thực email
      description: Xác thực email sử dụng mã OTP gửi qua email
      requestBody:
        required: true
        content:
          application/json:
            schema:
              type: object
              required:
                - email
                - otp
              properties:
                email:
                  type: string
                  format: email
                otp:
                  type: string
                  example: "123456"
      responses:
        '200':
          description: Xác thực thành công
          content:
            application/json:
              schema:
                type: object
                properties:
                  message:
                    type: string
                    example: Xác nhận tài khoản thành công
                  user:
                    type: object
                    properties:
                      id:
                        type: string
                      fullName:
                        type: string
                      email:
                        type: string
                      emailVerified:
                        type: boolean
        '400':
          description: Mã không hợp lệ hoặc hết hạn
          content:
            application/json:
              schema:
                $ref: '#/components/schemas/Error'
  
  /auth/request-otp:
    post:
      tags:
        - Auth
        - OTP
      summary: Yêu cầu mã OTP
      description: Yêu cầu mã OTP cho xác thực email, đặt lại mật khẩu, hoặc đăng nhập
      requestBody:
        required: true
        content:
          application/json:
            schema:
              type: object
              required:
                - email
                - type
              properties:
                email:
                  type: string
                  format: email
                type:
                  type: string
                  enum: [email_verification, password_reset, login]
      responses:
        '200':
          description: Gửi mã OTP thành công
          content:
            application/json:
              schema:
                type: object
                properties:
                  message:
                    type: string
                    example: Mã OTP đã được gửi đến email của bạn
        '404':
          description: Không tìm thấy người dùng
          content:
            application/json:
              schema:
                $ref: '#/components/schemas/Error'
        '500':
          description: Lỗi server
          content:
            application/json:
              schema:
                $ref: '#/components/schemas/Error'
  
  /auth/verify-otp:
    post:
      tags:
        - Auth
        - OTP
      summary: Xác thực mã OTP
      description: Xác thực mã OTP đã nhập
      requestBody:
        required: true
        content:
          application/json:
            schema:
              type: object
              required:
                - userId
                - otp
                - type
              properties:
                userId:
                  type: string
                otp:
                  type: string
                  example: "123456"
                type:
                  type: string
                  enum: [email_verification, password_reset, login]
      responses:
        '200':
          description: Xác thực OTP thành công
          content:
            application/json:
              schema:
                type: object
                properties:
                  success:
                    type: boolean
                  message:
                    type: string
        '400':
          description: Mã OTP không hợp lệ
          content:
            application/json:
              schema:
                $ref: '#/components/schemas/Error'
  
  /auth/forgot-password:
    post:
      tags:
        - Auth
      summary: Quên mật khẩu
      description: Yêu cầu đặt lại mật khẩu thông qua email
      requestBody:
        required: true
        content:
          application/json:
            schema:
              type: object
              required:
                - email
              properties:
                email:
                  type: string
                  format: email
      responses:
        '200':
          description: Gửi email đặt lại mật khẩu thành công
          content:
            application/json:
              schema:
                type: object
                properties:
                  message:
                    type: string
                    example: Mã xác nhận đã được gửi đến email của bạn
        '404':
          description: Email không tồn tại
          content:
            application/json:
              schema:
                $ref: '#/components/schemas/Error'
  
  /auth/reset-password:
    post:
      tags:
        - Auth
      summary: Đặt lại mật khẩu
      description: Đặt lại mật khẩu với mã OTP
      requestBody:
        required: true
        content:
          application/json:
            schema:
              type: object
              required:
                - email
                - otp
                - newPassword
              properties:
                email:
                  type: string
                  format: email
                otp:
                  type: string
                newPassword:
                  type: string
                  format: password
                  minLength: 6
      responses:
        '200':
          description: Đặt lại mật khẩu thành công
          content:
            application/json:
              schema:
                type: object
                properties:
                  message:
                    type: string
                    example: Đặt lại mật khẩu thành công
        '400':
          description: Mã xác nhận không hợp lệ hoặc đã hết hạn
          content:
            application/json:
              schema:
                $ref: '#/components/schemas/Error'
  
  /auth/check-email-verification:
    get:
      tags:
        - Auth
      summary: Kiểm tra trạng thái xác thực email
      description: Kiểm tra xem email của người dùng đã được xác thực chưa
      security:
        - bearerAuth: []
      responses:
        '200':
          description: Trả về trạng thái xác thực email
          content:
            application/json:
              schema:
                type: object
                properties:
                  emailVerified:
                    type: boolean
                  email:
                    type: string
        '401':
          description: Chưa xác thực
          content:
            application/json:
              schema:
                $ref: '#/components/schemas/Error'
  
  /users/profile:
    get:
      tags:
        - User
      summary: Lấy thông tin người dùng
      description: Lấy thông tin profile của người dùng đã đăng nhập
      security:
        - bearerAuth: []
      responses:
        '200':
          description: Thông tin người dùng
          content:
            application/json:
              schema:
                type: object
                properties:
                  data:
                    $ref: '#/components/schemas/User'
        '401':
          description: Chưa xác thực
          content:
            application/json:
              schema:
                $ref: '#/components/schemas/Error'
        '404':
          description: Không tìm thấy thông tin người dùng
          content:
            application/json:
              schema:
                $ref: '#/components/schemas/Error'
  
  /users/profile:
    put:
      tags:
        - User
      summary: Cập nhật thông tin người dùng
      description: Cập nhật thông tin profile của người dùng đã đăng nhập
      security:
        - bearerAuth: []
      requestBody:
        required: true
        content:
          application/json:
            schema:
              type: object
              properties:
                fullName:
                  type: string
                phone:
                  type: string
                avatar:
                  type: string
      responses:
        '200':
          description: Cập nhật thành công
          content:
            application/json:
              schema:
                type: object
                properties:
                  message:
                    type: string
                    example: Cập nhật thành công!
                  data:
                    $ref: '#/components/schemas/User'
        '401':
          description: Chưa xác thực
          content:
            application/json:
              schema:
                $ref: '#/components/schemas/Error'
        '500':
          description: Lỗi server
          content:
            application/json:
              schema:
                $ref: '#/components/schemas/Error'
  
  /users/change-password:
    put:
      tags:
        - User
      summary: Đổi mật khẩu
      description: Đổi mật khẩu người dùng
      security:
        - bearerAuth: []
      requestBody:
        required: true
        content:
          application/json:
            schema:
              type: object
              required:
                - currentPassword
                - newPassword
              properties:
                currentPassword:
                  type: string
                  format: password
                newPassword:
                  type: string
                  format: password
                  minLength: 6
      responses:
        '200':
          description: Đổi mật khẩu thành công
          content:
            application/json:
              schema:
                type: object
                properties:
                  message:
                    type: string
                    example: Đổi mật khẩu thành công
        '400':
          description: Mật khẩu hiện tại không đúng
          content:
            application/json:
              schema:
                $ref: '#/components/schemas/Error'
        '401':
          description: Chưa xác thực
          content:
            application/json:
              schema:
                $ref: '#/components/schemas/Error'

  /users:
    post:
      tags:
        - User
      summary: Tạo user mới
      description: Tạo user mới (chỉ admin hoặc staff)
      security:
        - bearerAuth: []
      requestBody:
        required: true
        content:
          application/json:
            schema:
              type: object
              required:
                - email
                - password
                - fullName
              properties:
                email:
                  type: string
                password:
                  type: string
                fullName:
                  type: string
                phone:
                  type: string
                avatar:
                  type: string
                gender:
                  type: string
                address:
                  type: string
                year:
                  type: string
                  format: date
                role:
                  type: string
                  enum: [guest, customer, doctor, staff, manager, admin]
      responses:
        '201':
          description: Tạo user thành công
          content:
            application/json:
              schema:
                type: object
                properties:
                  data:
                    $ref: '#/components/schemas/User'
        '400':
          description: Thiếu thông tin
        '409':
          description: Email đã tồn tại
        '500':
          description: Lỗi server

  /users/{userId}:
    get:
      tags:
        - User
      summary: Lấy thông tin user bất kỳ
      description: Lấy chi tiết user theo id (chỉ admin/staff)
      security:
        - bearerAuth: []
      parameters:
        - in: path
          name: userId
          required: true
          schema:
            type: string
      responses:
        '200':
          description: Thông tin user
          content:
            application/json:
              schema:
                type: object
                properties:
                  data:
                    $ref: '#/components/schemas/User'
        '404':
          description: Không tìm thấy user
        '500':
          description: Lỗi server
    patch:
      tags:
        - User
      summary: Cập nhật user bất kỳ
      description: Cập nhật thông tin user theo id (chỉ admin/staff)
      security:
        - bearerAuth: []
      parameters:
        - in: path
          name: userId
          required: true
          schema:
            type: string
      requestBody:
        required: true
        content:
          application/json:
            schema:
              type: object
              properties:
                fullName:
                  type: string
                phone:
                  type: string
                avatar:
                  type: string
                gender:
                  type: string
                address:
                  type: string
                year:
                  type: string
                  format: date
                role:
                  type: string
                  enum: [guest, customer, doctor, staff, manager, admin]
                isActive:
                  type: boolean
      responses:
        '200':
          description: Cập nhật thành công
          content:
            application/json:
              schema:
                type: object
                properties:
                  data:
                    $ref: '#/components/schemas/User'
        '404':
          description: Không tìm thấy user
        '500':
          description: Lỗi server

  /login-history:
    post:
      tags:
        - User
      summary: Ghi nhận lịch sử đăng nhập
      description: Ghi nhận một lần đăng nhập (thành công/thất bại)
      requestBody:
        required: true
        content:
          application/json:
            schema:
              type: object
              required:
                - userId
                - status
              properties:
                userId:
                  type: string
                ipAddress:
                  type: string
                userAgent:
                  type: string
                status:
                  type: string
                  enum: [success, failed]
                failReason:
                  type: string
      responses:
        '201':
          description: Ghi nhận thành công
          content:
            application/json:
              schema:
                type: object
                properties:
                  data:
                    $ref: '#/components/schemas/LoginHistory'
        '400':
          description: Thiếu thông tin
        '500':
          description: Lỗi server

  /login-history/{userId}:
    get:
      tags:
        - User
      summary: Lấy lịch sử đăng nhập của user
      description: Lấy danh sách lịch sử đăng nhập theo userId
      parameters:
        - in: path
          name: userId
          required: true
          schema:
            type: string
      responses:
        '200':
          description: Danh sách lịch sử đăng nhập
          content:
            application/json:
              schema:
                type: object
                properties:
                  data:
                    type: array
                    items:
                      $ref: '#/components/schemas/LoginHistory'
        '400':
          description: Thiếu userId
        '500':
          description: Lỗi server

  /auth/google:
    post:
      tags:
        - Auth
      summary: Đăng nhập bằng Google
      description: Đăng nhập bằng Google OAuth2, nhận id_token từ FE, xác thực, trả về JWT và user info
      requestBody:
        required: true
        content:
          application/json:
            schema:
              type: object
              required:
                - token
              properties:
                token:
                  type: string
                  description: id_token từ Google
      responses:
        '200':
          description: Đăng nhập thành công
          content:
            application/json:
              schema:
                type: object
                properties:
                  user:
                    $ref: '#/components/schemas/User'
                # Token sẽ được set vào cookie HTTP-only, không trả về trong body.
        '400':
          description: Thiếu hoặc sai token
        '500':
          description: Lỗi server

  /auth/check-email:
    post:
      tags:
        - Auth
      summary: Kiểm tra email đã được sử dụng chưa
      description: Kiểm tra xem email đã tồn tại trong hệ thống hay chưa
      requestBody:
        required: true
        content:
          application/json:
            schema:
              type: object
              required:
                - email
              properties:
                email:
                  type: string
                  format: email
      responses:
        '200':
          description: Trả về trạng thái có thể sử dụng email hay không
          content:
            application/json:
              schema:
                type: object
                properties:
                  available:
                    type: boolean
                    description: true nếu email chưa được sử dụng, false nếu đã tồn tại
        '400':
          description: Lỗi dữ liệu đầu vào
          content:
            application/json:
              schema:
                $ref: '#/components/schemas/Error'
        '500':
          description: Lỗi server
          content:
            application/json:
              schema:
                $ref: '#/components/schemas/Error'

  /auth/check-phone:
    post:
      tags:
        - Auth
      summary: Kiểm tra số điện thoại đã được sử dụng chưa
      description: Kiểm tra xem số điện thoại đã tồn tại trong hệ thống hay chưa
      requestBody:
        required: true
        content:
          application/json:
            schema:
              type: object
              required:
                - phone
              properties:
                phone:
                  type: string
                  description: Số điện thoại cần kiểm tra
      responses:
        '200':
          description: Trả về trạng thái có thể sử dụng số điện thoại hay không
          content:
            application/json:
              schema:
                type: object
                properties:
                  available:
                    type: boolean
                    description: true nếu số điện thoại chưa được sử dụng, false nếu đã tồn tại
        '400':
          description: Lỗi dữ liệu đầu vào
          content:
            application/json:
              schema:
                $ref: '#/components/schemas/Error'
        '500':
          description: Lỗi server
          content:
            application/json:
              schema:
                $ref: '#/components/schemas/Error'

  /auth/login-admin:
    post:
      tags:
        - Auth
      summary: Đăng nhập admin/staff
      description: Đăng nhập cho admin và staff với email và password
      requestBody:
        required: true
        content:
          application/json:
            schema:
              type: object
              required:
                - email
                - password
              properties:
                email:
                  type: string
                  format: email
                  example: admin@example.com
                password:
                  type: string
                  format: password
                  example: password123
      responses:
        '200':
          description: Đăng nhập thành công
          content:
            application/json:
              schema:
                type: object
                properties:
                  message:
                    type: string
                    example: Đăng nhập admin thành công!
                  data:
                    type: object
                    properties:
                      id:
                        type: string
                      fullName:
                        type: string
                      email:
                        type: string
                      role:
                        type: string
                        enum: [admin, staff, manager]
                      emailVerified:
                        type: boolean
        '400':
          description: Lỗi dữ liệu đầu vào
          content:
            application/json:
              schema:
                $ref: '#/components/schemas/Error'
        '401':
          description: Sai email hoặc password, hoặc không phải admin/staff
          content:
            application/json:
              schema:
                $ref: '#/components/schemas/Error'
        '500':
          description: Lỗi server
          content:
            application/json:
              schema:
                $ref: '#/components/schemas/Error'

  /auth/login-google:
    post:
      tags:
        - Auth
      summary: Đăng nhập bằng Google
      description: Đăng nhập bằng Google OAuth token
      requestBody:
        required: true
        content:
          application/json:
            schema:
              type: object
              required:
                - token
              properties:
                token:
                  type: string
                  description: Google OAuth token
                  example: ya29.a0AfH6SMC...
      responses:
        '200':
          description: Đăng nhập Google thành công
          content:
            application/json:
              schema:
                type: object
                properties:
                  message:
                    type: string
                    example: Đăng nhập Google thành công!
                  data:
                    type: object
                    properties:
                      id:
                        type: string
                      fullName:
                        type: string
                      email:
                        type: string
                      role:
                        type: string
                      emailVerified:
                        type: boolean
        '400':
          description: Token Google không hợp lệ
          content:
            application/json:
              schema:
                $ref: '#/components/schemas/Error'
        '500':
          description: Lỗi server
          content:
            application/json:
              schema:
                $ref: '#/components/schemas/Error'

  /auth/new-verify:
    post:
      tags:
        - Auth
        - OTP
      summary: Gửi lại email xác thực
      description: Gửi lại email chứa mã OTP để xác thực tài khoản
      requestBody:
        required: true
        content:
          application/json:
            schema:
              type: object
              required:
                - email
              properties:
                email:
                  type: string
                  format: email
                  example: user@example.com
      responses:
        '200':
          description: Đã gửi lại email xác thực
          content:
            application/json:
              schema:
                type: object
                properties:
                  message:
                    type: string
                    example: Đã gửi lại email xác thực!
        '400':
          description: Email không hợp lệ hoặc đã được xác thực
          content:
            application/json:
              schema:
                $ref: '#/components/schemas/Error'
        '404':
          description: Không tìm thấy tài khoản với email này
          content:
            application/json:
              schema:
                $ref: '#/components/schemas/Error'
        '500':
          description: Lỗi server
          content:
            application/json:
              schema:
                $ref: '#/components/schemas/Error'

  /users/profile/me:
    get:
      tags:
        - User
      summary: Lấy thông tin profile của user hiện tại
      description: Lấy thông tin profile của user đã đăng nhập
      security:
        - bearerAuth: []
      responses:
        '200':
          description: Thành công
          content:
            application/json:
              schema:
                type: object
                properties:
                  message:
                    type: string
                    example: Lấy thông tin profile thành công
                  data:
                    $ref: '#/components/schemas/UserProfile'
        '401':
          description: Chưa xác thực
          content:
            application/json:
              schema:
                $ref: '#/components/schemas/Error'
        '404':
          description: Không tìm thấy user
          content:
            application/json:
              schema:
                $ref: '#/components/schemas/Error'
        '500':
          description: Lỗi server
          content:
            application/json:
              schema:
                $ref: '#/components/schemas/Error'
    put:
      tags:
        - User
      summary: Cập nhật thông tin profile
      description: Cập nhật thông tin profile của user đã đăng nhập
      security:
        - bearerAuth: []
      requestBody:
        required: true
        content:
          application/json:
            schema:
              type: object
              properties:
                fullName:
                  type: string
                  example: Nguyễn Văn A
                phone:
                  type: string
                  example: "0123456789"
                gender:
                  type: string
                  enum: [male, female, other]
                  example: male
      responses:
        '200':
          description: Cập nhật thành công
          content:
            application/json:
              schema:
                type: object
                properties:
                  message:
                    type: string
                    example: Cập nhật profile thành công
                  data:
                    $ref: '#/components/schemas/UserProfile'
        '400':
          description: Dữ liệu không hợp lệ
          content:
            application/json:
              schema:
                $ref: '#/components/schemas/Error'
        '401':
          description: Chưa xác thực
          content:
            application/json:
              schema:
                $ref: '#/components/schemas/Error'
        '404':
          description: Không tìm thấy user
          content:
            application/json:
              schema:
                $ref: '#/components/schemas/Error'
        '500':
          description: Lỗi server
          content:
            application/json:
              schema:
                $ref: '#/components/schemas/Error'

  /users/profile/me/change-password:
    put:
      tags:
        - User
      summary: Đổi mật khẩu
      description: Đổi mật khẩu cho user đã đăng nhập
      security:
        - bearerAuth: []
      requestBody:
        required: true
        content:
          application/json:
            schema:
              type: object
              required:
                - oldPassword
                - newPassword
              properties:
                oldPassword:
                  type: string
                  format: password
                  example: oldPassword123
                newPassword:
                  type: string
                  format: password
                  minLength: 6
                  example: newPassword123
      responses:
        '200':
          description: Đổi mật khẩu thành công
          content:
            application/json:
              schema:
                type: object
                properties:
                  message:
                    type: string
                    example: Đổi mật khẩu thành công
        '400':
          description: Mật khẩu cũ sai hoặc mật khẩu mới không hợp lệ
          content:
            application/json:
              schema:
                $ref: '#/components/schemas/Error'
        '401':
          description: Chưa xác thực
          content:
            application/json:
              schema:
                $ref: '#/components/schemas/Error'
        '500':
          description: Lỗi server
          content:
            application/json:
              schema:
                $ref: '#/components/schemas/Error'

  /users/profile/me/avatar:
    put:
      tags:
        - User
      summary: Cập nhật URL avatar
      description: Cập nhật URL avatar cho user đã đăng nhập
      security:
        - bearerAuth: []
      requestBody:
        required: true
        content:
          application/json:
            schema:
              type: object
              required:
                - avatar
              properties:
                avatar:
                  type: string
                  example: https://res.cloudinary.com/your-cloud/image/upload/v123/avatar.jpg
      responses:
        '200':
          description: Cập nhật avatar thành công
          content:
            application/json:
              schema:
                type: object
                properties:
                  message:
                    type: string
                    example: Cập nhật avatar thành công
                  data:
                    $ref: '#/components/schemas/User'
        '400':
          description: Thiếu URL avatar
          content:
            application/json:
              schema:
                $ref: '#/components/schemas/Error'
        '401':
          description: Chưa xác thực
          content:
            application/json:
              schema:
                $ref: '#/components/schemas/Error'
        '404':
          description: Không tìm thấy user
          content:
            application/json:
              schema:
                $ref: '#/components/schemas/Error'
        '500':
          description: Lỗi server
          content:
            application/json:
              schema:
                $ref: '#/components/schemas/Error'

  /users/profile/me/avatar/upload:
    post:
      tags:
        - User
      summary: Upload avatar cho user
      description: Upload file ảnh avatar lên server, trả về URL ảnh đã upload
      security:
        - bearerAuth: []
      requestBody:
        required: true
        content:
          multipart/form-data:
            schema:
              type: object
              properties:
                avatar:
                  type: string
                  format: binary
      responses:
        '200':
          description: Upload thành công
          content:
            application/json:
              schema:
                type: object
                properties:
                  url:
                    type: string
                    example: https://res.cloudinary.com/your-cloud/image/upload/v123/avatar.jpg
        '400':
          description: Lỗi upload hoặc thiếu file
          content:
            application/json:
              schema:
                $ref: '#/components/schemas/Error'
        '401':
          description: Chưa xác thực
          content:
            application/json:
              schema:
                $ref: '#/components/schemas/Error'
        '500':
          description: Lỗi server
          content:
            application/json:
              schema:
                $ref: '#/components/schemas/Error'

  /doctors:
    get:
      tags:
        - Doctor
      summary: Lấy danh sách tất cả bác sĩ (cho phép guest)
      description: Lấy danh sách tất cả bác sĩ, không yêu cầu xác thực. Bất kỳ ai cũng có thể truy cập.
      responses:
        '200':
          description: Thành công
          content:
            application/json:
              schema:
                type: array
                items:
                  $ref: '#/components/schemas/Doctor'

    post:
      tags:
        - Doctor
      summary: Tạo bác sĩ mới (tự động tạo user account)
      description: Tạo bác sĩ mới. Hệ thống sẽ tự động tạo user account với email được sinh từ tên bác sĩ và password mặc định.
      security:
        - bearerAuth: []
      requestBody:
        required: true
        content:
          application/json:
            schema:
              type: object
              required:
                - fullName
              properties:
                fullName:
                  type: string
                  example: "BS. Nguyễn Văn A"
                  description: "Tên đầy đủ của bác sĩ (bắt buộc, dùng để tạo email)"
                phone:
                  type: string
                  example: "0123456789"
                gender:
                  type: string
                  enum: [male, female, other]
                  example: "male"
                address:
                  type: string
                  example: "TP. Hồ Chí Minh"
                bio:
                  type: string
                  example: "Chuyên gia về sức khỏe sinh sản"
                experience:
                  type: number
                  example: 5
                rating:
                  type: number
                  minimum: 0
                  maximum: 5
                  example: 4.5
                specialization:
                  type: string
                  example: "Phụ khoa - Sinh sản"
                education:
                  type: string
                  example: "Thạc sĩ Y khoa - Đại học Y Dược"
                certificate:
                  type: string
                  example: "Chứng chỉ chuyên khoa cấp I"
      responses:
        '201':
          description: Đã tạo bác sĩ thành công (kèm thông tin user được tạo tự động)
          content:
            application/json:
              schema:
                $ref: '#/components/schemas/Doctor'
        '400':
          description: Thiếu tên bác sĩ hoặc dữ liệu không hợp lệ
          content:
            application/json:
              schema:
                $ref: '#/components/schemas/Error'
        '409':
          description: Email được tạo tự động đã tồn tại (tên bác sĩ trùng)
          content:
            application/json:
              schema:
                $ref: '#/components/schemas/Error'
        '401':
          description: Chưa xác thực
          content:
            application/json:
              schema:
                $ref: '#/components/schemas/Error'
        '403':
          description: Không có quyền truy cập (chỉ staff/admin)
          content:
            application/json:
              schema:
                $ref: '#/components/schemas/Error'

  /doctors/{id}:
    get:
      tags:
        - Doctor
      summary: Lấy thông tin bác sĩ theo ID (cho phép guest)
      description: Lấy thông tin chi tiết bác sĩ theo ID, không yêu cầu xác thực. Bất kỳ ai cũng có thể truy cập.
      parameters:
        - in: path
          name: id
          required: true
          schema:
            type: string
      responses:
        '200':
          description: Thành công
          content:
            application/json:
              schema:
                $ref: '#/components/schemas/Doctor'
        '404':
          description: Không tìm thấy bác sĩ
          content:
            application/json:
              schema:
                $ref: '#/components/schemas/Error'

    put:
      tags:
        - Doctor
      summary: Cập nhật thông tin bác sĩ (không thể sửa userId)
      description: Cập nhật thông tin bác sĩ. Lưu ý userId không thể được thay đổi để đảm bảo tính toàn vẹn dữ liệu.
      security:
        - bearerAuth: []
      parameters:
        - in: path
          name: id
          required: true
          schema:
            type: string
      requestBody:
        required: true
        content:
          application/json:
            schema:
              $ref: '#/components/schemas/DoctorUpdateRequest'
      responses:
        '200':
          description: Đã cập nhật bác sĩ thành công
          content:
            application/json:
              schema:
                $ref: '#/components/schemas/Doctor'
        '400':
          description: Dữ liệu không hợp lệ
          content:
            application/json:
              schema:
                $ref: '#/components/schemas/Error'
        '401':
          description: Chưa xác thực
          content:
            application/json:
              schema:
                $ref: '#/components/schemas/Error'
        '403':
          description: Không có quyền truy cập (chỉ staff/admin)
          content:
            application/json:
              schema:
                $ref: '#/components/schemas/Error'
        '404':
          description: Không tìm thấy bác sĩ
          content:
            application/json:
              schema:
                $ref: '#/components/schemas/Error'

    delete:
      tags:
        - Doctor
      summary: Xóa bác sĩ (MANAGER/ADMIN ONLY)
      description: Chỉ Manager hoặc Admin mới có quyền xóa bác sĩ
      summary: Xóa bác sĩ
      security:
        - bearerAuth: []
      parameters:
        - in: path
          name: id
          required: true
          schema:
            type: string
      responses:
        '200':

          description: Đã xóa bác sĩ
        '401':
          description: Chưa xác thực
        '403':
          description: Không có quyền (chỉ Manager/Admin)

  /services:
    get:
      tags:
        - Service
      summary: Lấy danh sách dịch vụ
      description: Lấy danh sách tất cả dịch vụ với phân trang và bộ lọc (Public access)
      parameters:
        - in: query
          name: page
          schema:
            type: integer
            default: 1
          description: Số trang
        - in: query
          name: limit
          schema:
            type: integer
            default: 10
          description: Số lượng item mỗi trang
        - in: query
          name: sortBy
          schema:
            type: string
            default: createdAt
          description: Trường để sắp xếp
        - in: query
          name: sortOrder
          schema:
            type: string
            enum: [asc, desc]
            default: desc
          description: Thứ tự sắp xếp
        - in: query
          name: serviceType
          schema:
            type: string
            enum: [consultation, test, treatment, other]
          description: Lọc theo loại dịch vụ
        - in: query
          name: availableAt
          schema:
            type: string
            enum: [Athome, Online, Center]
          description: Lọc theo địa điểm cung cấp
        - in: query
          name: search
          schema:
            type: string
          description: Tìm kiếm theo tên dịch vụ
      responses:
        '200':
          description: Danh sách dịch vụ

          description: Đã xóa bác sĩ thành công

          content:
            application/json:
              schema:
                type: object
                properties:

                  success:
                    type: boolean
                    example: true
                  data:
                    type: object
                    properties:
                      services:
                        type: array
                        items:
                          $ref: '#/components/schemas/Service'
                      pagination:
                        $ref: '#/components/schemas/Pagination'
        '401':
          description: Chưa xác thực
          content:
            application/json:
              schema:
                $ref: '#/components/schemas/Error'
        '403':
          description: Không có quyền truy cập (không phải Manager)
          content:
            application/json:
              schema:
                $ref: '#/components/schemas/Error'
        '500':
          description: Lỗi server
          content:
            application/json:
              schema:
                $ref: '#/components/schemas/Error'

    post:
      tags:
        - Service
      summary: Tạo dịch vụ mới
      description: Tạo một dịch vụ mới (Chỉ Manager)
      security:
        - bearerAuth: []
      requestBody:
        required: true
        content:
          application/json:
            schema:
              type: object
              required:
                - serviceName
                - price
                - description
                - serviceType
                - availableAt
              properties:
                serviceName:
                  type: string
                  description: Tên dịch vụ
                  example: "Tư vấn sức khỏe sinh sản"
                price:
                  type: number
                  minimum: 0
                  description: Giá dịch vụ
                  example: 500000
                description:
                  type: string
                  description: Mô tả dịch vụ
                  example: "Tư vấn chuyên sâu về sức khỏe sinh sản cho phụ nữ"
                image:
                  type: string
                  description: URL hình ảnh dịch vụ
                  example: "https://example.com/service-image.jpg"
                serviceType:
                  type: string
                  enum: [consultation, test, treatment, other]
                  description: Loại dịch vụ
                  example: "consultation"
                availableAt:
                  type: array
                  items:
                    type: string
                    enum: [Athome, Online, Center]
                  description: Các địa điểm cung cấp dịch vụ
                  example: ["Online", "Center"]
      responses:
        '201':
          description: Tạo dịch vụ thành công
          content:
            application/json:
              schema:
                type: object
                properties:
                  success:
                    type: boolean
                    example: true
                  data:
                    $ref: '#/components/schemas/Service'
                  message:
                    type: string
                    example: "Service created successfully"
        '400':
          description: Dữ liệu không hợp lệ
          content:
            application/json:
              schema:
                $ref: '#/components/schemas/Error'
        '401':
          description: Chưa xác thực
          content:
            application/json:
              schema:
                $ref: '#/components/schemas/Error'
        '403':
          description: Không có quyền truy cập (không phải Manager)
          content:
            application/json:
              schema:
                $ref: '#/components/schemas/Error'
        '409':
          description: Tên dịch vụ đã tồn tại
          content:
            application/json:
              schema:
                $ref: '#/components/schemas/Error'
        '500':
          description: Lỗi server
          content:
            application/json:
              schema:
                $ref: '#/components/schemas/Error'

  /services/{id}:
    put:
      tags:
        - Service
      summary: Cập nhật dịch vụ
      description: Cập nhật thông tin dịch vụ theo ID (Chỉ Manager)
      security:
        - bearerAuth: []
      parameters:
        - in: path
          name: id
          required: true
          schema:
            type: string
          description: ID của dịch vụ
      requestBody:
        required: true
        content:
          application/json:
            schema:
              type: object
              properties:
                serviceName:
                  type: string
                  description: Tên dịch vụ
                  example: "Tư vấn sức khỏe sinh sản"
                price:
                  type: number
                  minimum: 0
                  description: Giá dịch vụ
                  example: 500000
                description:
                  type: string
                  description: Mô tả dịch vụ
                  example: "Tư vấn chuyên sâu về sức khỏe sinh sản cho phụ nữ"
                image:
                  type: string
                  description: URL hình ảnh dịch vụ
                  example: "https://example.com/service-image.jpg"
                serviceType:
                  type: string
                  enum: [consultation, test, treatment, other]
                  description: Loại dịch vụ
                  example: "consultation"
                availableAt:
                  type: array
                  items:
                    type: string
                    enum: [Athome, Online, Center]
                  description: Các địa điểm cung cấp dịch vụ
                  example: ["Online", "Center"]
      responses:
        '200':
          description: Cập nhật dịch vụ thành công
          content:
            application/json:
              schema:
                type: object
                properties:
                  success:
                    type: boolean
                    example: true
                  data:
                    $ref: '#/components/schemas/Service'
                  message:
                    type: string
                    example: "Service updated successfully"
        '400':
          description: Dữ liệu không hợp lệ
          content:
            application/json:
              schema:
                $ref: '#/components/schemas/Error'
        '401':
          description: Chưa xác thực
          content:
            application/json:
              schema:
                $ref: '#/components/schemas/Error'
        '403':
          description: Không có quyền truy cập (không phải Manager)
          content:
            application/json:
              schema:
                $ref: '#/components/schemas/Error'
        '404':
          description: Không tìm thấy dịch vụ
          content:
            application/json:
              schema:
                $ref: '#/components/schemas/Error'
        '409':
          description: Tên dịch vụ đã tồn tại
          content:
            application/json:
              schema:
                $ref: '#/components/schemas/Error'
        '500':
          description: Lỗi server
          content:
            application/json:
              schema:
                $ref: '#/components/schemas/Error'

    delete:
      tags:
        - Service
      summary: Xóa dịch vụ
      description: Xóa mềm dịch vụ theo ID (Chỉ Manager)
      security:
        - bearerAuth: []
      parameters:
        - in: path
          name: id
          required: true
          schema:
            type: string
          description: ID của dịch vụ
      responses:
        '200':
          description: Xóa dịch vụ thành công
          content:
            application/json:
              schema:
                type: object
                properties:
                  success:
                    type: boolean
                    example: true
                  message:
                    type: string
                    example: "Service deleted successfully"
        '401':
          description: Chưa xác thực
          content:
            application/json:
              schema:
                $ref: '#/components/schemas/Error'
        '403':
          description: Không có quyền truy cập (không phải Manager)
          content:
            application/json:
              schema:
                $ref: '#/components/schemas/Error'
        '404':
          description: Không tìm thấy dịch vụ
          content:
            application/json:
              schema:
                $ref: '#/components/schemas/Error'
        '500':
          description: Lỗi server
          content:
            application/json:
              schema:
                $ref: '#/components/schemas/Error'

  /service-packages:
    get:
      tags:
        - Service Package
      summary: Lấy danh sách gói dịch vụ
      description: Lấy danh sách tất cả gói dịch vụ với phân trang và bộ lọc (Public access)
      parameters:
        - in: query
          name: page
          schema:
            type: integer
            default: 1
          description: Số trang
        - in: query
          name: limit
          schema:
            type: integer
            default: 10
          description: Số lượng item mỗi trang
        - in: query
          name: sortBy
          schema:
            type: string
            default: createdAt
          description: Trường để sắp xếp
        - in: query
          name: sortOrder
          schema:
            type: string
            enum: [asc, desc]
            default: desc
          description: Thứ tự sắp xếp
        - in: query
          name: isActive
          schema:
            type: integer
            enum: [0, 1]
          description: Lọc theo trạng thái hoạt động
        - in: query
          name: search
          schema:
            type: string
          description: Tìm kiếm theo tên gói dịch vụ
      responses:
        '200':
          description: Danh sách gói dịch vụ
          content:
            application/json:
              schema:
                type: object
                properties:
                  success:
                    type: boolean
                    example: true
                  data:
                    type: object
                    properties:
                      packages:
                        type: array
                        items:
                          $ref: '#/components/schemas/ServicePackage'
                      pagination:
                        $ref: '#/components/schemas/Pagination'
        '500':
          description: Lỗi server
          content:
            application/json:
              schema:
                $ref: '#/components/schemas/Error'

    post:
      tags:
        - Service Package
      summary: Tạo gói dịch vụ mới
      description: Tạo một gói dịch vụ mới (Chỉ Manager)
      security:
        - bearerAuth: []
      requestBody:
        required: true
        content:
          application/json:
            schema:
              type: object
              required:
                - name
                - description
                - priceBeforeDiscount
                - price
                - serviceIds
              properties:
                name:
                  type: string
                  description: Tên gói dịch vụ
                  example: "Gói chăm sóc sức khỏe sinh sản toàn diện"
                description:
                  type: string
                  description: Mô tả gói dịch vụ
                  example: "Gói dịch vụ bao gồm tư vấn, khám và xét nghiệm"
                priceBeforeDiscount:
                  type: number
                  minimum: 0
                  description: Giá gốc trước giảm giá
                  example: 2000000
                price:
                  type: number
                  minimum: 0
                  description: Giá sau giảm giá
                  example: 1500000
                serviceIds:
                  type: array
                  items:
                    type: string
                  description: Danh sách ID của các dịch vụ trong gói
                  example: ["64a1b2c3d4e5f6g7h8i9j0k1", "64a1b2c3d4e5f6g7h8i9j0k2"]
                image:
                  type: string
                  description: URL hình ảnh gói dịch vụ
                  example: "https://example.com/package-image.jpg"
      responses:
        '201':
          description: Tạo gói dịch vụ thành công
          content:
            application/json:
              schema:
                type: object
                properties:
                  success:
                    type: boolean
                    example: true
                  data:
                    $ref: '#/components/schemas/ServicePackage'
                  message:
                    type: string
                    example: "Service package created successfully"
        '400':
          description: Dữ liệu không hợp lệ
          content:
            application/json:
              schema:
                $ref: '#/components/schemas/Error'
        '401':
          description: Chưa xác thực
          content:
            application/json:
              schema:
                $ref: '#/components/schemas/Error'
        '403':

          description: Không có quyền truy cập (không phải Manager)
          content:
            application/json:
              schema:
                $ref: '#/components/schemas/Error'
        '409':
          description: Tên gói dịch vụ đã tồn tại
          content:
            application/json:
              schema:
                $ref: '#/components/schemas/Error'
        '500':
          description: Lỗi server
          content:
            application/json:
              schema:
                $ref: '#/components/schemas/Error'

  /service-packages/{id}:
    put:
      tags:
        - Service Package
      summary: Cập nhật gói dịch vụ
      description: Cập nhật thông tin gói dịch vụ theo ID (Chỉ Manager)
      security:
        - bearerAuth: []
      parameters:
        - in: path
          name: id
          required: true
          schema:
            type: string
          description: ID của gói dịch vụ
      requestBody:
        required: true
        content:
          application/json:
            schema:
              type: object
              properties:
                name:
                  type: string
                  description: Tên gói dịch vụ
                  example: "Gói chăm sóc sức khỏe sinh sản toàn diện"
                description:
                  type: string
                  description: Mô tả gói dịch vụ
                  example: "Gói dịch vụ bao gồm tư vấn, khám và xét nghiệm"
                priceBeforeDiscount:
                  type: number
                  minimum: 0
                  description: Giá gốc trước giảm giá
                  example: 2000000
                price:
                  type: number
                  minimum: 0
                  description: Giá sau giảm giá
                  example: 1500000
                serviceIds:
                  type: array
                  items:
                    type: string
                  description: Danh sách ID của các dịch vụ trong gói
                  example: ["64a1b2c3d4e5f6g7h8i9j0k1", "64a1b2c3d4e5f6g7h8i9j0k2"]
                isActive:
                  type: integer
                  enum: [0, 1]
                  description: Trạng thái hoạt động (1 = active, 0 = inactive)
                  example: 1
                image:
                  type: string
                  description: URL hình ảnh gói dịch vụ
                  example: "https://example.com/package-image.jpg"
      responses:
        '200':
          description: Cập nhật gói dịch vụ thành công
          content:
            application/json:
              schema:
                type: object
                properties:
                  success:
                    type: boolean
                    example: true
                  data:
                    $ref: '#/components/schemas/ServicePackage'
                  message:
                    type: string
                    example: "Service package updated successfully"
        '400':
          description: Dữ liệu không hợp lệ
          content:
            application/json:
              schema:
                $ref: '#/components/schemas/Error'
        '401':
          description: Chưa xác thực
          content:
            application/json:
              schema:
                $ref: '#/components/schemas/Error'
        '403':
          description: Không có quyền truy cập (không phải Manager)
          content:
            application/json:
              schema:
                $ref: '#/components/schemas/Error'
        '404':
          description: Không tìm thấy gói dịch vụ
          content:
            application/json:
              schema:
                $ref: '#/components/schemas/Error'
        '409':
          description: Tên gói dịch vụ đã tồn tại
          content:
            application/json:
              schema:
                $ref: '#/components/schemas/Error'
        '500':
          description: Lỗi server
          content:
            application/json:
              schema:
                $ref: '#/components/schemas/Error'

    delete:
      tags:
        - Service Package
      summary: Xóa gói dịch vụ
      description: Xóa gói dịch vụ theo ID (Chỉ Manager)
      security:
        - bearerAuth: []
      parameters:
        - in: path
          name: id
          required: true
          schema:
            type: string
          description: ID của gói dịch vụ
      responses:
        '200':
          description: Xóa gói dịch vụ thành công
          content:
            application/json:
              schema:
                type: object
                properties:
                  success:
                    type: boolean
                    example: true
                  message:
                    type: string
                    example: "Service package deleted successfully"
        '401':
          description: Chưa xác thực
          content:
            application/json:
              schema:
                $ref: '#/components/schemas/Error'
        '403':
          description: Không có quyền truy cập (không phải Manager)
          content:
            application/json:
              schema:
                $ref: '#/components/schemas/Error'
        '404':
          description: Không tìm thấy gói dịch vụ
          content:
            application/json:
              schema:
                $ref: '#/components/schemas/Error'
        '500':
          description: Lỗi server
          content:
            application/json:
              schema:
                $ref: '#/components/schemas/Error'

  # ===== TEST CATEGORIES APIs =====
  /test-categories:
  /appointments:
    get:
      tags:
        - Appointments
      summary: Lấy danh sách cuộc hẹn
      description: Lấy danh sách cuộc hẹn với phân trang và lọc
      parameters:
        - name: page
          in: query
          schema:
            type: integer
            default: 1
          description: Số trang
        - name: limit
          in: query
          schema:
            type: integer
            default: 10
          description: Số lượng kết quả mỗi trang
        - name: status
          in: query
          schema:
            type: string
            enum: [pending, confirmed, completed, cancelled]
          description: Lọc theo trạng thái cuộc hẹn
        - name: appointmentType
          in: query
          schema:
            type: string
            enum: [consultation, test, other]
          description: Lọc theo loại cuộc hẹn
        - name: startDate
          in: query
          schema:
            type: string
            format: date
          description: Lọc từ ngày (YYYY-MM-DD)
        - name: endDate
          in: query
          schema:
            type: string
            format: date
          description: Lọc đến ngày (YYYY-MM-DD)
        - name: profileId
          in: query
          schema:
            type: string
          description: Lọc theo ID hồ sơ người dùng
        - name: createdByUserId
          in: query
          schema:
            type: string
          description: Lọc theo ID người tạo cuộc hẹn
      responses:
        '200':
          description: Danh sách cuộc hẹn
          content:
            application/json:
              schema:
                type: object
                properties:
                  success:
                    type: boolean
                    example: true
                  data:
                    type: object
                    properties:
                      appointments:
                        type: array
                        items:
                          $ref: '#/components/schemas/Appointment'
                      pagination:
                        type: object
                        properties:
                          total:
                            type: integer
                            example: 45
                          page:
                            type: integer
                            example: 1
                            limit:
                            type: integer
                            example: 10
                          pages:
                            type: integer
                            example: 5
        '500':
          description: Lỗi server
          content:
            application/json:
              schema:
                $ref: '#/components/schemas/Error'
    
    post:
      tags:
        - Appointments
      summary: Tạo cuộc hẹn mới
      description: Đặt lịch hẹn mới với dịch vụ, gói dịch vụ hoặc bác sĩ
      security:
        - bearerAuth: []
      requestBody:
        required: true
        content:
          application/json:
            schema:
              type: object
              required:
                - profileId
                - appointmentDate
                - appointmentTime
                - appointmentType
                - typeLocation
              properties:
                profileId:
                  type: string
                  description: ID hồ sơ người dùng
                  example: "60d5ecb8b392e1b8c8f5c123"
                packageId:
                  type: string
                  description: ID gói dịch vụ (nếu có)
                  example: "60d5ecb8b392e1b8c8f5c456"
                serviceId:
                  type: string
                  description: ID dịch vụ (nếu có)
                  example: "60d5ecb8b392e1b8c8f5c789"
                slotId:
                  type: string
                  description: ID slot thời gian (nếu có)
                  example: "60d5ecb8b392e1b8c8f5c101"
                appointmentDate:
                  type: string
                  format: date
                  description: Ngày hẹn (YYYY-MM-DD)
                  example: "2023-06-15"
                appointmentTime:
                  type: string
                  description: Giờ hẹn (HH:MM)
                  example: "14:30"
                appointmentType:
                  type: string
                  enum: [consultation, test, other]
                  description: Loại cuộc hẹn
                  example: "consultation"
                typeLocation:
                  type: string
                  enum: [clinic, home, Online]
                  description: Loại địa điểm
                  example: "clinic"
                address:
                  type: string
                  description: Địa chỉ (bắt buộc nếu typeLocation là home)
                  example: "123 Đường ABC, Quận 1, TP.HCM"
                description:
                  type: string
                  description: Mô tả cuộc hẹn
                  example: "Khám sức khỏe định kỳ"
                notes:
                  type: string
                  description: Ghi chú thêm
                  example: "Tôi có tiền sử bệnh tim"
      responses:
        '201':
          description: Tạo cuộc hẹn thành công
          content:
            application/json:
              schema:
                type: object
                properties:
                  success:
                    type: boolean
                    example: true
                  message:
                    type: string
                    example: "Đặt lịch hẹn thành công"
                  data:
                    $ref: '#/components/schemas/Appointment'
        '400':
          description: Dữ liệu đầu vào không hợp lệ
          content:
            application/json:
              schema:
                type: object
                properties:
                  success:
                    type: boolean
                    example: false
                  errors:
                    type: object
                    properties:
                      general:
                        type: string
                        example: "Phải cung cấp một trong hai: packageId hoặc serviceId"
        '401':
          description: Không có quyền truy cập
          content:
            application/json:
              schema:
                $ref: '#/components/schemas/Error'
        '404':
          description: Không tìm thấy tài nguyên
          content:
            application/json:
              schema:
                type: object
                properties:
                  success:
                    type: boolean
                    example: false
                  message:
                    type: string
                    example: "Không tìm thấy hồ sơ người dùng"
        '500':
          description: Lỗi server
          content:
            application/json:
              schema:
                $ref: '#/components/schemas/Error'
  
  /appointments/{id}:
    get:
      tags:
        - Appointments
      summary: Lấy chi tiết cuộc hẹn
      description: Lấy thông tin chi tiết của một cuộc hẹn theo ID
      parameters:
        - name: id
          in: path
          required: true
          schema:
            type: string
          description: ID của cuộc hẹn
      responses:
        '200':
          description: Chi tiết cuộc hẹn
          content:
            application/json:
              schema:
                type: object
                properties:
                  success:
                    type: boolean
                    example: true
                  data:
                    $ref: '#/components/schemas/Appointment'
        '400':
          description: ID không hợp lệ
          content:
            application/json:
              schema:
                type: object
                properties:
                  success:
                    type: boolean
                    example: false
                  errors:
                    type: object
                    properties:
                      id:
                        type: string
                        example: "ID cuộc hẹn không hợp lệ"
        '404':
          description: Không tìm thấy cuộc hẹn
          content:
            application/json:
              schema:
                type: object
                properties:
                  success:
                    type: boolean
                    example: false
                  message:
                    type: string
                    example: "Không tìm thấy cuộc hẹn"
        '500':
          description: Lỗi server
          content:
            application/json:
              schema:
                $ref: '#/components/schemas/Error'
    
    put:
      tags:
        - Appointments
      summary: Cập nhật cuộc hẹn
      description: Cập nhật thông tin cuộc hẹn
      security:
        - bearerAuth: []
      parameters:
        - name: id
          in: path
          required: true
          schema:
            type: string
          description: ID của cuộc hẹn
      requestBody:
        required: true
        content:
          application/json:
            schema:
              type: object
              properties:
                profileId:
                  type: string
                  description: ID hồ sơ người dùng
                packageId:
                  type: string
                  description: ID gói dịch vụ
                serviceId:
                  type: string
                  description: ID dịch vụ
                slotId:
                  type: string
                  description: ID slot thời gian
                appointmentDate:
                  type: string
                  format: date
                  description: Ngày hẹn (YYYY-MM-DD)
                appointmentTime:
                  type: string
                  description: Giờ hẹn (HH:MM)
                appointmentType:
                  type: string
                  enum: [consultation, test, other]
                  description: Loại cuộc hẹn
                typeLocation:
                  type: string
                  enum: [clinic, home, Online]
                  description: Loại địa điểm
                address:
                  type: string
                  description: Địa chỉ (bắt buộc nếu typeLocation là home)
                description:
                  type: string
                  description: Mô tả cuộc hẹn
                notes:
                  type: string
                  description: Ghi chú thêm
      responses:
        '200':
          description: Cập nhật cuộc hẹn thành công
          content:
            application/json:
              schema:
                type: object
                properties:
                  success:
                    type: boolean
                    example: true
                  message:
                    type: string
                    example: "Cập nhật cuộc hẹn thành công"
                  data:
                    $ref: '#/components/schemas/Appointment'
        '400':
          description: Dữ liệu đầu vào không hợp lệ
          content:
            application/json:
              schema:
                type: object
                properties:
                  success:
                    type: boolean
                    example: false
                  errors:
                    type: object
                    properties:
                      status:
                        type: string
                        example: "Không thể cập nhật cuộc hẹn đã hoàn thành hoặc đã hủy"
        '401':
          description: Không có quyền truy cập
          content:
            application/json:
              schema:
                $ref: '#/components/schemas/Error'
        '404':
          description: Không tìm thấy cuộc hẹn
          content:
            application/json:
              schema:
                type: object
                properties:
                  success:
                    type: boolean
                    example: false
                  message:
                    type: string
                    example: "Không tìm thấy cuộc hẹn"
        '500':
          description: Lỗi server
          content:
            application/json:
              schema:
                $ref: '#/components/schemas/Error'
    
    delete:
      tags:
        - Appointments
      summary: Hủy cuộc hẹn
      description: Hủy cuộc hẹn (xóa mềm - cập nhật trạng thái thành cancelled)
      security:
        - bearerAuth: []
      parameters:
        - name: id
          in: path
          required: true
          schema:
            type: string
          description: ID của cuộc hẹn
      responses:
        '200':
          description: Hủy cuộc hẹn thành công
          content:
            application/json:
              schema:
                type: object
                properties:
                  success:
                    type: boolean
                    example: true
                  message:
                    type: string
                    example: "Hủy cuộc hẹn thành công"
                  data:
                    $ref: '#/components/schemas/Appointment'
        '400':
          description: Không thể hủy cuộc hẹn
          content:
            application/json:
              schema:
                type: object
                properties:
                  success:
                    type: boolean
                    example: false
                  errors:
                    type: object
                    properties:
                      status:
                        type: string
                        example: "Không thể hủy cuộc hẹn đã hoàn thành hoặc đã hủy"
        '401':
          description: Không có quyền truy cập
          content:
            application/json:
              schema:
                $ref: '#/components/schemas/Error'
        '404':
          description: Không tìm thấy cuộc hẹn
          content:
            application/json:
              schema:
                type: object
                properties:
                  success:
                    type: boolean
                    example: false
                  message:
                    type: string
                    example: "Không tìm thấy cuộc hẹn"
        '500':
          description: Lỗi server
          content:
            application/json:
              schema:
                $ref: '#/components/schemas/Error'
  
  /appointments/{id}/status:
    put:
      tags:
        - Appointments
      summary: Cập nhật trạng thái cuộc hẹn
      description: Cập nhật trạng thái cuộc hẹn
      security:
        - bearerAuth: []
      parameters:
        - name: id
          in: path
          required: true
          schema:
            type: string
          description: ID của cuộc hẹn
      requestBody:
        required: true
        content:
          application/json:
            schema:
              type: object
              required:
                - status
              properties:
                status:
                  type: string
                  enum: [pending, confirmed, completed, cancelled]
                  description: Trạng thái mới của cuộc hẹn
                  example: "confirmed"
      responses:
        '200':
          description: Cập nhật trạng thái cuộc hẹn thành công
          content:
            application/json:
              schema:
                type: object
                properties:
                  success:
                    type: boolean
                    example: true
                  message:
                    type: string
                    example: "Cập nhật trạng thái cuộc hẹn thành công"
                  data:
                    $ref: '#/components/schemas/Appointment'
        '400':
          description: Dữ liệu đầu vào không hợp lệ
          content:
            application/json:
              schema:
                type: object
                properties:
                  success:
                    type: boolean
                    example: false
                  errors:
                    type: object
                    properties:
                      status:
                        type: string
                        example: "Trạng thái không hợp lệ"
        '401':
          description: Không có quyền truy cập
          content:
            application/json:
              schema:
                $ref: '#/components/schemas/Error'
        '404':
          description: Không tìm thấy cuộc hẹn
          content:
            application/json:
              schema:
                type: object
                properties:
                  success:
                    type: boolean
                    example: false
                  message:
                    type: string
                    example: "Không tìm thấy cuộc hẹn"
        '500':
          description: Lỗi server
          content:
            application/json:
              schema:
                $ref: '#/components/schemas/Error'

  /user-profiles:
    post:
      tags:
        - UserProfile
      summary: Tạo profile mới
      description: Tạo profile cho user đã đăng nhập. Mỗi user có thể có nhiều profiles.
      security:
        - bearerAuth: []
      requestBody:
        required: true
        content:
          application/json:
            schema:
              $ref: '#/components/schemas/UserProfileRequest'
      responses:
        '201':
          description: Tạo profile thành công
          content:
            application/json:
              schema:
                type: object
                properties:
                  message:
                    type: string
                  data:
                    $ref: '#/components/schemas/UserProfile'
        '400':
          description: Thiếu thông tin bắt buộc
        '401':
          description: Chưa xác thực

    get:
      tags:
        - UserProfile
      summary: Lấy tất cả profiles (Admin/Staff only)
      description: Lấy danh sách tất cả user profiles với phân trang
      security:
        - bearerAuth: []
      parameters:
        - in: query
          name: page
          schema:
            type: integer
            default: 1
        - in: query
          name: limit
          schema:
            type: integer
            default: 10
      responses:
        '200':
          description: Thành công
          content:
            application/json:
              schema:
                type: object
                properties:
                  message:
                    type: string
                  data:
                    type: array
                    items:
                      $ref: '#/components/schemas/UserProfile'
                  pagination:
                    $ref: '#/components/schemas/Pagination'
        '401':
          description: Chưa xác thực
        '403':
          description: Không có quyền truy cập

  /user-profiles/me:
    get:
      tags:
        - UserProfile
      summary: Lấy tất cả profiles của chính mình
      description: Lấy tất cả profiles của user đang đăng nhập
      security:
        - bearerAuth: []
      responses:
        '200':
          description: Thành công
          content:
            application/json:
              schema:
                type: object
                properties:
                  message:
                    type: string
                  data:
                    type: array
                    items:
                      $ref: '#/components/schemas/UserProfile'
                  count:
                    type: integer
                    description: Số lượng profiles
        '401':
          description: Chưa xác thực

  /user-profiles/{id}:
    get:
      tags:
        - UserProfile
      summary: Lấy profile theo ID
      description: Lấy profile theo ID. Chỉ owner hoặc admin/staff mới xem được.
      security:
        - bearerAuth: []
      parameters:
        - in: path
          name: id
          required: true
          schema:
            type: string
      responses:
        '200':
          description: Thành công
          content:
            application/json:
              schema:
                type: object
                properties:
                  message:
                    type: string
                  data:
                    $ref: '#/components/schemas/UserProfile'
        '400':
          description: ID không hợp lệ
        '404':
          description: Không tìm thấy profile
        '403':
          description: Không có quyền truy cập
        '401':
          description: Chưa xác thực

    put:
      tags:
        - UserProfile
      summary: Cập nhật profile
      description: Cập nhật profile theo ID. Chỉ owner hoặc admin/staff mới cập nhật được.
      security:
        - bearerAuth: []
      parameters:
        - in: path
          name: id
          required: true
          schema:
            type: string
      requestBody:
        required: true
        content:
          application/json:
            schema:
              $ref: '#/components/schemas/UserProfileUpdateRequest'
      responses:
        '200':
          description: Cập nhật thành công
          content:
            application/json:
              schema:
                type: object
                properties:
                  message:
                    type: string
                  data:
                    $ref: '#/components/schemas/UserProfile'
        '400':
          description: ID không hợp lệ
        '404':
          description: Không tìm thấy profile
        '403':
          description: Không có quyền chỉnh sửa
        '401':
          description: Chưa xác thực

    delete:
      tags:
        - UserProfile
      summary: Xóa profile
      description: Xóa profile theo ID. Chỉ owner hoặc admin mới xóa được.
      security:
        - bearerAuth: []
      parameters:
        - in: path
          name: id
          required: true
          schema:
            type: string
      responses:
        '200':
          description: Xóa thành công
          content:
            application/json:
              schema:
                type: object
                properties:
                  message:
                    type: string
                  data:
                    type: object
                    properties:
                      id:
                        type: string
                      deleted:
                        type: boolean
        '400':
          description: ID không hợp lệ
        '404':
          description: Không tìm thấy profile
        '403':
          description: Không có quyền xóa
        '401':
          description: Chưa xác thực

  /doctors/schedules/all:
    get:
      tags:
        - Doctor Schedules
      summary: Lấy tất cả lịch làm việc của tất cả bác sĩ (PUBLIC - chỉ Free status)
      description: Lấy tất cả lịch làm việc của tất cả bác sĩ - chỉ hiển thị slot có status Free để customer có thể xem toàn bộ
      responses:
        '200':
          description: Lấy tất cả lịch làm việc thành công (chỉ hiển thị slot trống)
          content:
            application/json:
              schema:
                type: object
                properties:
                  message:
                    type: string
                    example: "Lấy tất cả lịch làm việc thành công (chỉ hiển thị slot trống) - Tìm thấy 5 bác sĩ có lịch làm việc"
                  data:
                    type: array
                    items:
                      $ref: '#/components/schemas/DoctorSchedule'
                  totalDoctorsWithSchedules:
                    type: integer
                    example: 5
                    description: Tổng số bác sĩ có lịch làm việc
        '500':
          description: Lỗi server
          content:
            application/json:
              schema:
                $ref: '#/components/schemas/Error'

  /doctors/{id}/schedules:
    get:
      tags:
        - Doctor Schedules
      summary: Xem lịch làm việc của bác sĩ (PUBLIC - chỉ Free status)
      description: Lấy lịch làm việc của bác sĩ - chỉ hiển thị slot có status Free để customer có thể xem
      parameters:
        - in: path
          name: id
          required: true
          schema:
            type: string
          description: ID của bác sĩ
      responses:
        '200':
          description: Lấy lịch làm việc thành công (chỉ hiển thị slot trống)
          content:
            application/json:
              schema:
                type: object
                properties:
                  message:
                    type: string
                    example: "Lấy lịch làm việc thành công (chỉ hiển thị slot trống)"
                  data:
                    $ref: '#/components/schemas/DoctorSchedule'
        '404':
          description: Bác sĩ chưa có lịch làm việc nào
          content:
            application/json:
              schema:
                $ref: '#/components/schemas/Error'
        '500':
          description: Lỗi server
          content:
            application/json:
              schema:
                $ref: '#/components/schemas/Error'

  /doctors/{id}/available-slots:
    get:
      tags:
        - Doctor Schedules
      summary: Xem slot trống của bác sĩ theo ngày (PUBLIC - chỉ Free status)
      description: Lấy danh sách slot có status Free của bác sĩ trong ngày cụ thể - không cần đăng nhập
      parameters:
        - in: path
          name: id
          required: true
          schema:
            type: string
          description: ID của bác sĩ
        - in: query
          name: date
          required: true
          schema:
            type: string
            format: date
          example: "2024-01-15"
          description: Ngày cần xem slot trống (YYYY-MM-DD)
      responses:
        '200':
          description: Lấy slot trống thành công
          content:
            application/json:
              schema:
                type: object
                properties:
                  message:
                    type: string
                    example: "Tìm thấy 5 slot trống trong ngày 2024-01-15"
                  data:
                    type: array
                    items:
                      $ref: '#/components/schemas/AvailableSlot'
        '400':
          description: Thiếu tham số date
          content:
            application/json:
              schema:
                $ref: '#/components/schemas/Error'
        '500':
          description: Lỗi server
          content:
            application/json:
              schema:
                $ref: '#/components/schemas/Error'

  /doctors/available:
    get:
      tags:
        - Doctor Schedules
      summary: Tìm tất cả bác sĩ có lịch trống theo ngày (PUBLIC - chỉ Free status)
      description: Lấy danh sách tất cả bác sĩ có slot Free trong ngày cụ thể, có thể lọc theo khung giờ - không cần đăng nhập
      parameters:
        - in: query
          name: date
          required: true
          schema:
            type: string
            format: date
          example: "2024-01-15"
          description: Ngày cần tìm bác sĩ có lịch trống (YYYY-MM-DD)
        - in: query
          name: timeSlot
          required: false
          schema:
            type: string
          example: "07:00-08:00"
          description: Khung giờ cụ thể (tuỳ chọn). Nếu không có sẽ tìm tất cả bác sĩ có ít nhất 1 slot Free
      responses:
        '200':
          description: Tìm bác sĩ có lịch trống thành công
          content:
            application/json:
              schema:
                type: object
                properties:
                  message:
                    type: string
                    example: "Tìm thấy 3 bác sĩ có lịch trống trong ngày 2024-01-15"
                  data:
                    type: array
                    items:
                      $ref: '#/components/schemas/AvailableDoctor'
                  searchCriteria:
                    type: object
                    properties:
                      date:
                        type: string
                        example: "2024-01-15"
                      timeSlot:
                        type: string
                        example: "07:00-08:00"
                      totalFound:
                        type: integer
                        example: 3
        '400':
          description: Thiếu tham số date
          content:
            application/json:
              schema:
                $ref: '#/components/schemas/Error'
        '500':
          description: Lỗi server
          content:
            application/json:
              schema:
                $ref: '#/components/schemas/Error'

  /doctors/schedules/all/staff:
    get:
      tags:
        - Doctor Schedules
      summary: Staff xem tất cả lịch làm việc của tất cả bác sĩ (STAFF/MANAGER/ADMIN)
      description: Staff/Manager/Admin xem tất cả lịch làm việc của tất cả bác sĩ với mọi status (Free, Booked, Absent)
      security:
        - bearerAuth: []
      responses:
        '200':
          description: Lấy tất cả lịch làm việc thành công (tất cả status)
          content:
            application/json:
              schema:
                type: object
                properties:
                  message:
                    type: string
                    example: "Lấy tất cả lịch làm việc thành công (tất cả status) - Tìm thấy 5 bác sĩ có lịch làm việc"
                  data:
                    type: array
                    items:
                      $ref: '#/components/schemas/DoctorSchedule'
                  totalDoctorsWithSchedules:
                    type: integer
                    example: 5
                    description: Tổng số bác sĩ có lịch làm việc
        '401':
          description: Chưa xác thực
          content:
            application/json:
              schema:
                $ref: '#/components/schemas/Error'
        '403':
          description: Không có quyền (chỉ staff/manager/admin)
          content:
            application/json:
              schema:
                $ref: '#/components/schemas/Error'
        '500':
          description: Lỗi server
          content:
            application/json:
              schema:
                $ref: '#/components/schemas/Error'

  /doctors/statistics/all:
    get:
      tags:
        - Doctor Schedules
      summary: Lấy thống kê tổng của tất cả bác sĩ (STAFF/MANAGER/ADMIN)
      description: Lấy thống kê tổng quan về slot booking của tất cả bác sĩ
      security:
        - bearerAuth: []
      responses:
        '200':
          description: Lấy thống kê thành công
          content:
            application/json:
              schema:
                type: object
                properties:
                  message:
                    type: string
                    example: "Lấy thống kê tất cả bác sĩ thành công"
                  data:
                    type: array
                    items:
                      $ref: '#/components/schemas/DoctorStatistics'
                  totalDoctors:
                    type: integer
                    example: 10
                    description: Tổng số bác sĩ
        '401':
          description: Chưa xác thực
          content:
            application/json:
              schema:
                $ref: '#/components/schemas/Error'
        '403':
          description: Không có quyền (chỉ staff/manager/admin)
          content:
            application/json:
              schema:
                $ref: '#/components/schemas/Error'
        '500':
          description: Lỗi server
          content:
            application/json:
              schema:
                $ref: '#/components/schemas/Error'

  /doctors/{id}/statistics:
    get:
      tags:
        - Doctor Schedules
      summary: Lấy thống kê của bác sĩ cụ thể (STAFF/MANAGER/ADMIN)
      description: Lấy thống kê chi tiết về slot booking của một bác sĩ
      security:
        - bearerAuth: []
      parameters:
        - in: path
          name: id
          required: true
          schema:
            type: string
          description: ID của bác sĩ
      responses:
        '200':
          description: Lấy thống kê thành công
          content:
            application/json:
              schema:
                type: object
                properties:
                  message:
                    type: string
                    example: "Lấy thống kê bác sĩ thành công"
                  data:
                    $ref: '#/components/schemas/DoctorStatistics'
        '404':
          description: Bác sĩ không tồn tại
          content:
            application/json:
              schema:
                $ref: '#/components/schemas/Error'
        '401':
          description: Chưa xác thực
          content:
            application/json:
              schema:
                $ref: '#/components/schemas/Error'
        '403':
          description: Không có quyền (chỉ staff/manager/admin)
          content:
            application/json:
              schema:
                $ref: '#/components/schemas/Error'
        '500':
          description: Lỗi server
          content:
            application/json:
              schema:
                $ref: '#/components/schemas/Error'

  # ===== DOCTOR SCHEDULE APIs =====
  

  # ===== PUBLIC ROUTES (không cần xác thực) =====
  
  /doctors/schedules/all:
  securitySchemes:
    bearerAuth:
      type: http
      scheme: bearer
      bearerFormat: JWT
  
  schemas:
    User:
      type: object
      properties:
        id:
        email:
          type: string
        fullName:
          type: string
        phone:
          type: string
        avatar:
          type: string
        role:
          type: string
          enum:
            - guest
            - customer
            - doctor
            - staff
            - manager
            - admin
        emailVerified:
          type: boolean
        isActive:
          type: boolean
        createdAt:
          type: string
          format: date-time
        updatedAt:
          type: string
          format: date-time
    
    UserProfile:
      type: object
      properties:
        id:
          type: string
        email:
          type: string
        fullName:
          type: string
        phone:
          type: string
        avatar:
          type: string
        role:
          type: string
        emailVerified:
          type: boolean
        isActive:
          type: boolean
    
    OtpCode:
      type: object
      properties:
        id:
          type: string
        userId:
          type: string
        type:
          type: string
          enum:
            - email_verification
            - password_reset
            - login
        otp:
          type: string
        expires:
          type: string
          format: date-time
        verified:
          type: boolean
        verifiedAt:
          type: string
          format: date-time
        attempts:
          type: integer
        createdAt:
          type: string
          format: date-time
    
    Error:
      type: object
      properties:
        message:
          type: string

    LoginHistory:
      type: object
      properties:
        id:
          type: string
        userId:
          type: string
        ipAddress:
          type: string
        userAgent:
          type: string
        loginAt:
          type: string
          format: date-time
        status:
          type: string
          enum: [success, failed]
        failReason:
          type: string

    Doctor:
      type: object
      properties:
        userId:
          type: string
        bio:
          type: string
        experience:
          type: number
        rating:
          type: number
        specialization:
          type: string
        education:
          type: string
        certificate:
          type: string


    # ===== DOCTOR SCHEDULE SCHEMAS =====
    TimeSlot:
      type: object
      properties:
        _id:
          type: string
          example: "507f1f77bcf86cd799439011"
        slotTime:
          type: string
          example: "07:00-08:00"
          description: Khung giờ làm việc
        status:
          type: string
          enum: [Free, Booked, Absent]
          example: "Free"
          description: Trạng thái slot - Free (trống), Booked (đã đặt), Absent (bác sĩ nghỉ)

    WeekSchedule:
      type: object
      properties:
        _id:
          type: string
          example: "507f1f77bcf86cd799439012"
        dayOfWeek:
          type: string
          format: date-time
          example: "2024-01-15T00:00:00.000Z"
          description: Ngày làm việc
        slots:
          type: array
          items:
            $ref: '#/components/schemas/TimeSlot'
          description: Danh sách 8 slot thời gian trong ngày

    DoctorSchedule:
      type: object
      properties:
        _id:
          type: string
          example: "507f1f77bcf86cd799439013"
        doctorId:
          type: string
          example: "507f1f77bcf86cd799439014"
          description: ID của bác sĩ
        weekSchedule:
          type: array
          items:
            $ref: '#/components/schemas/WeekSchedule'
          description: Lịch làm việc theo từng ngày
        createdAt:
          type: string
          format: date-time
        updatedAt:
          type: string
          format: date-time

    AvailableSlot:
      type: object
      properties:
        slotId:
          type: string
          example: "507f1f77bcf86cd799439011"
          description: ID của slot trống
        slotTime:
          type: string
          example: "07:00-08:00"
          description: Khung giờ trống
        status:
          type: string
          example: "Free"
          description: Luôn là Free vì chỉ trả về slot trống cho public

    AvailableDoctor:
      type: object
      properties:
        doctorId:
          type: string
          example: "507f1f77bcf86cd799439014"
          description: ID của bác sĩ
        doctorInfo:
          type: object
          properties:
            fullName:
              type: string
              example: "Dr. Nguyễn Văn A"
            email:
              type: string
              example: "dr.nguyen@genderhealthcare.com"
            avatar:
              type: string
              example: "https://example.com/avatar.jpg"
            specialization:
              type: string
              example: "Nội khoa"
            experience:
              type: number
              example: 5
            rating:
              type: number
              example: 4.5
        availableSlots:
          type: array
          items:
            $ref: '#/components/schemas/AvailableSlot'
          description: Danh sách slot Free của bác sĩ (chỉ public)
        totalAvailableSlots:
          type: integer
          example: 3

    StaffSlot:
      type: object
      properties:
        slotId:
          type: string
          example: "507f1f77bcf86cd799439011"
          description: ID của slot
        slotTime:
          type: string
          example: "07:00-08:00"
          description: Khung giờ
        status:
          type: string
          enum: [Free, Booked, Absent]
          example: "Booked"
          description: Trạng thái slot cho staff xem

    StaffAvailableDoctor:
      type: object
      properties:
        doctorId:
          type: string
          example: "507f1f77bcf86cd799439014"
          description: ID của bác sĩ
        doctorInfo:
          type: object
          properties:
            fullName:
              type: string
              example: "Dr. Nguyễn Văn A"
            email:
              type: string
              example: "dr.nguyen@genderhealthcare.com"
            avatar:
              type: string
              example: "https://example.com/avatar.jpg"
            specialization:
              type: string
              example: "Nội khoa"
            experience:
              type: number
              example: 5
            rating:
              type: number
              example: 4.5
        availableSlots:
          type: array
          items:
            $ref: '#/components/schemas/StaffSlot'
          description: Danh sách tất cả slots của bác sĩ (cho staff)
        totalAvailableSlots:
          type: integer
          example: 8
          description: Tổng số slots

    DoctorStatistics:
      type: object
      properties:
        doctorId:
          type: string
          example: "507f1f77bcf86cd799439014"
          description: ID của bác sĩ
        name:
          type: string
          example: "Dr. Nguyễn Văn A"
          description: Tên bác sĩ
        bookedSlots:
          type: integer
          example: 15
          description: Tổng số slot đã được đặt (status Booked)
        absentSlots:
          type: integer
          example: 5
          description: Tổng số slot vắng mặt lẻ (status Absent) - không tính slot đã thành ngày nghỉ
        absentDays:
          type: integer
          example: 2
          description: Số ngày nghỉ (mỗi ngày có đủ 8 slot Absent = 1 ngày nghỉ)

    LeastBookedDoctor:
      type: object
      properties:
        doctorId:
          type: string
          example: "507f1f77bcf86cd799439014"
          description: ID của bác sĩ
        name:
          type: string
          example: "Dr. Nguyễn Văn A"
          description: Tên bác sĩ
        bookedSlots:
          type: integer
          example: 3
          description: Số slot đã được đặt
        absentSlots:
          type: integer
          example: 1
          description: Số slot vắng mặt lẻ
        absentDays:
          type: integer
          example: 0
          description: Số ngày nghỉ

    DoctorQA:
      type: object
      properties:
        _id:
          type: string
          example: "675e4bcd6dc1234567890123"
          description: ID của yêu cầu tư vấn
        doctorId:
          type: object
          properties:
            _id:
              type: string
              example: "675e4bcd6dc1234567890abc"
            userId:
              type: object
              properties:
                _id:
                  type: string
                  example: "675e4bcd6dc1234567890def"
                fullName:
                  type: string
                  example: "Dr. Nguyễn Văn A"
                email:
                  type: string
                  example: "dr.nguyen@genderhealthcare.com"
            bio:
              type: string
              example: "Bác sĩ chuyên khoa Nội"
            specialization:
              type: string
              example: "Nội khoa"
        userId:
          type: object
          properties:
            _id:
              type: string
              example: "675e4bcd6dc1234567890ghi"
            fullName:
              type: string
              example: "Nguyễn Văn B"
            email:
              type: string
              example: "user@example.com"
        fullName:
          type: string
          example: "Nguyễn Văn B"
          description: Họ tên người yêu cầu tư vấn
        phone:
          type: string
          example: "0987654321"
          description: Số điện thoại liên hệ
        question:
          type: string
          example: "Tôi bị đau bụng thường xuyên, có phải bệnh gì không?"
          description: Câu hỏi/vấn đề cần tư vấn
        notes:
          type: string
          example: "Triệu chứng kéo dài 2 tuần"
          description: Ghi chú thêm
        status:
          type: string
          enum: [pending_payment, paid, doctor_confirmed, scheduled, consulting, completed, cancelled]
          example: "pending_payment"
          description: Trạng thái yêu cầu tư vấn
        consultationFee:
          type: number
          example: 200000
          description: Phí tư vấn (VND)
        appointmentDate:
          type: string
          format: date-time
          example: "2024-01-20T00:00:00.000Z"
          description: Ngày hẹn tư vấn
        appointmentSlot:
          type: string
          example: "14:00-15:00"
          description: Khung giờ tư vấn
        slotId:
          type: string
          example: "675e4bcd6dc1234567890jkl"
          description: ID của slot đã book
        doctorNotes:
          type: string
          example: "Đã tư vấn xong, khuyên nên khám thêm"
          description: Ghi chú của bác sĩ
        createdAt:
          type: string
          format: date-time
          example: "2024-01-15T10:30:00.000Z"
          description: Thời gian tạo yêu cầu
        updatedAt:
          type: string
          format: date-time
          example: "2024-01-15T14:45:00.000Z"
          description: Thời gian cập nhật cuối

    DoctorWithUser:
      type: object
      properties:
        user:
          $ref: '#/components/schemas/User'
        doctor:
          $ref: '#/components/schemas/Doctor'

    DoctorUpdateRequest:
      type: object
      description: Schema cho cập nhật thông tin bác sĩ (không bao gồm userId)
      properties:
        bio:
          type: string
          example: "Chuyên gia về sức khỏe sinh sản"
        experience:
          type: number
          example: 5
        rating:
          type: number
          minimum: 0
          maximum: 5
          example: 4.5
        specialization:
          type: string
          example: "Phụ khoa - Sinh sản"
        education:
          type: string
          example: "Thạc sĩ Y khoa - Đại học Y Dược"
        certificate:
          type: string
          example: "Chứng chỉ chuyên khoa cấp I"

    UserProfileRequest:
      type: object
      required:
        - fullName
        - gender
      properties:
        fullName:
          type: string
          example: "Nguyễn Văn A"
        gender:
          type: string
          enum: [male, female, other]
          example: "male"
        phone:
          type: string
          example: "0123456789"
        year:
          type: string
          format: date
          example: "1990-01-01"

    UserProfileUpdateRequest:
      type: object
      properties:
        fullName:
          type: string
          example: "Nguyễn Văn A"
        gender:
          type: string
          enum: [male, female, other]
          example: "male"
        phone:
          type: string
          example: "0123456789"
        year:
          type: string
          format: date
          example: "1990-01-01"

    Pagination:
      type: object
      properties:
        total:
          type: integer
        page:
          type: integer
          limit:
          type: integer
        totalPages:
          type: integer

    Appointment:
      type: object
      properties:
        _id:
          type: string
          example: "60d5ecb8b392e1b8c8f5c123"
        createdByUserId:
          type: string
          example: "60d5ecb8b392e1b8c8f5c124"
        profileId:
          type: object
          properties:
            _id:
              type: string
              example: "60d5ecb8b392e1b8c8f5c125"
            fullName:
              type: string
              example: "Nguyễn Văn A"
            gender:
              type: string
              example: "male"
            phone:
              type: string
              example: "0987654321"
            year:
              type: string
              format: date
              example: "1990-01-01"
        packageId:
          type: object
          properties:
            _id:
              type: string
              example: "60d5ecb8b392e1b8c8f5c126"
            name:
              type: string
              example: "Gói khám sức khỏe cơ bản"
            price:
              type: number
              example: 500000
        serviceId:
          type: object
          properties:
            _id:
              type: string
              example: "60d5ecb8b392e1b8c8f5c127"
            serviceName:
              type: string
              example: "Khám tổng quát"
            price:
              type: number
              example: 300000
            serviceType:
              type: string
              example: "consultation"
        slotId:
          type: string
          example: "60d5ecb8b392e1b8c8f5c128"
        appointmentDate:
          type: string
          format: date
          example: "2023-06-15"
        appointmentTime:
          type: string
          example: "14:30"
        appointmentType:
          type: string
          enum: [consultation, test, other]
          example: "consultation"
        typeLocation:
          type: string
          enum: [clinic, home, Online]
          example: "clinic"
        address:
          type: string
          example: "123 Đường ABC, Quận 1, TP.HCM"
        description:
          type: string
          example: "Khám sức khỏe định kỳ"
        notes:
          type: string
          example: "Tôi có tiền sử bệnh tim"
        status:
          type: string
          enum: [pending, confirmed, completed, cancelled]
          example: "pending"
        createdAt:
          type: string
          format: date-time
          example: "2023-06-10T07:30:00Z"
        updatedAt:
          type: string
          format: date-time
          example: "2023-06-10T07:30:00Z"


  /user-profiles:
    post:
      tags:
        - UserProfile
      summary: Tạo profile mới
      description: Tạo profile cho user đã đăng nhập. Mỗi user có thể có nhiều profiles.
      security:
        - bearerAuth: []
      requestBody:
        required: true
        content:
          application/json:
            schema:
              $ref: '#/components/schemas/UserProfileRequest'
      responses:
        '201':
          description: Tạo profile thành công
          content:
            application/json:
              schema:
                type: object
                properties:
                  message:
                    type: string
                  data:
                    $ref: '#/components/schemas/UserProfile'
        '400':
          description: Thiếu thông tin bắt buộc
        '401':
          description: Chưa xác thực

    get:
      tags:
        - Test Categories
      summary: Lấy danh sách danh mục xét nghiệm
      description: Lấy tất cả danh mục xét nghiệm có phân trang (Public access)
      parameters:
        - in: query
          name: page
          schema:
            type: integer
            default: 1
          description: Số trang
        - in: query
          name: limit
          schema:
            type: integer
            default: 10
          description: Số lượng item mỗi trang
        - in: query
          name: search
          schema:
            type: string
          description: Tìm kiếm theo tên danh mục
      responses:
        '200':
          description: Lấy danh sách thành công
          content:
            application/json:
              schema:
                type: object
                properties:
                  success:
                    type: boolean
                    example: true
                  data:
                    type: array
                    items:
                      $ref: '#/components/schemas/TestCategory'
                  pagination:
                    $ref: '#/components/schemas/Pagination'
        '500':
          description: Lỗi server
          content:
            application/json:
              schema:
                $ref: '#/components/schemas/Error'

    post:
      tags:
        - Test Categories
      summary: Tạo danh mục xét nghiệm mới
      description: Tạo danh mục xét nghiệm mới (Chỉ Doctor/Nursing Staff)
      security:
        - bearerAuth: []
      requestBody:
        required: true
        content:
          application/json:
            schema:
              type: object
              required:
                - categoryName
                - description
              properties:
                categoryName:
                  type: string
                  description: Tên danh mục xét nghiệm
                  example: "Xét nghiệm máu tổng quát"
                description:
                  type: string
                  description: Mô tả danh mục
                  example: "Các xét nghiệm cơ bản về máu"
                isActive:
                  type: boolean
                  description: Trạng thái hoạt động
                  default: true
      responses:
        '201':
          description: Tạo danh mục thành công
          content:
            application/json:
              schema:
                type: object
                properties:
                  success:
                    type: boolean
                    example: true
                  data:
                    $ref: '#/components/schemas/TestCategory'
                  message:
                    type: string
                    example: "Tạo danh mục xét nghiệm thành công"
        '400':
          description: Dữ liệu không hợp lệ
          content:
            application/json:
              schema:
                $ref: '#/components/schemas/Error'
        '401':
          description: Chưa xác thực
          content:
            application/json:
              schema:
                $ref: '#/components/schemas/Error'
        '403':
          description: Không có quyền truy cập
          content:
            application/json:
              schema:
                $ref: '#/components/schemas/Error'

  /test-categories/{id}:
    get:
      tags:
        - Test Categories
      summary: Lấy chi tiết danh mục xét nghiệm
      description: Lấy thông tin chi tiết danh mục xét nghiệm theo ID (Public access)
      parameters:
        - in: path
          name: id
          required: true
          schema:
            type: string
          description: ID của danh mục xét nghiệm
      responses:
        '200':
          description: Lấy thông tin thành công
          content:
            application/json:
              schema:
                type: object
                properties:
                  success:
                    type: boolean
                    example: true
                  data:
                    $ref: '#/components/schemas/TestCategory'
        '404':
          description: Không tìm thấy danh mục
          content:
            application/json:
              schema:
                $ref: '#/components/schemas/Error'

    put:
      tags:
        - Test Categories
      summary: Cập nhật danh mục xét nghiệm
      description: Cập nhật thông tin danh mục xét nghiệm (Chỉ Doctor/Nursing Staff)
      security:
        - bearerAuth: []
      parameters:
        - in: path
          name: id
          required: true
          schema:
            type: string
          description: ID của danh mục xét nghiệm
      requestBody:
        required: true
        content:
          application/json:
            schema:
              type: object
              properties:
                categoryName:
                  type: string
                  description: Tên danh mục xét nghiệm
                  example: "Xét nghiệm máu tổng quát"
                description:
                  type: string
                  description: Mô tả danh mục
                  example: "Các xét nghiệm cơ bản về máu"
                isActive:
                  type: boolean
                  description: Trạng thái hoạt động
      responses:
        '200':
          description: Cập nhật thành công
          content:
            application/json:
              schema:
                type: object
                properties:
                  success:
                    type: boolean
                    example: true
                  data:
                    $ref: '#/components/schemas/TestCategory'
                  message:
                    type: string
                    example: "Cập nhật danh mục xét nghiệm thành công"
        '400':
          description: Dữ liệu không hợp lệ
          content:
            application/json:
              schema:
                $ref: '#/components/schemas/Error'
        '404':
          description: Không tìm thấy danh mục
          content:
            application/json:
              schema:
                $ref: '#/components/schemas/Error'

    delete:
      tags:
        - Test Categories
      summary: Xóa danh mục xét nghiệm
      description: Xóa danh mục xét nghiệm (Chỉ Doctor/Nursing Staff)
      security:
        - bearerAuth: []
      parameters:
        - in: path
          name: id
          required: true
          schema:
            type: string
          description: ID của danh mục xét nghiệm
      responses:
        '200':
          description: Xóa thành công
          content:
            application/json:
              schema:
                type: object
                properties:
                  success:
                    type: boolean
                    example: true
                  message:
                    type: string
                    example: "Xóa danh mục xét nghiệm thành công"
        '404':
          description: Không tìm thấy danh mục
          content:
            application/json:
              schema:
                $ref: '#/components/schemas/Error'
        '403':
          description: Không có quyền truy cập
          content:
            application/json:
              schema:
                $ref: '#/components/schemas/Error'

  # ===== APPOINTMENT TESTS APIs =====
  /appointment-tests:
    get:
      tags:
        - Appointment Tests
      summary: Lấy danh sách đặt lịch xét nghiệm
      description: Lấy tất cả đặt lịch xét nghiệm với phân trang (Staff/Doctor)
      security:
        - bearerAuth: []
      parameters:
        - in: query
          name: page
          schema:
            type: integer
            default: 1
          description: Số trang
        - in: query
          name: limit
          schema:
            type: integer
            default: 10
          description: Số lượng item mỗi trang
        - in: query
          name: status
          schema:
            type: string
            enum: [pending, confirmed, in_progress, completed, cancelled]
          description: Lọc theo trạng thái
        - in: query
          name: patientName
          schema:
            type: string
          description: Tìm kiếm theo tên bệnh nhân
      responses:
        '200':
          description: Lấy danh sách thành công
          content:
            application/json:
              schema:
                type: object
                properties:
                  success:
                    type: boolean
                    example: true
                  data:
                    type: array
                    items:
                      $ref: '#/components/schemas/AppointmentTest'
                  pagination:
                    $ref: '#/components/schemas/Pagination'
        '401':
          description: Chưa xác thực
          content:
            application/json:
              schema:
                $ref: '#/components/schemas/Error'
        '403':
          description: Không có quyền truy cập
          content:
            application/json:
              schema:
                $ref: '#/components/schemas/Error'

    post:
      tags:
        - Appointment Tests
      summary: Tạo đặt lịch xét nghiệm mới
      description: Tạo đặt lịch xét nghiệm mới (Customer/Staff)
      security:
        - bearerAuth: []
      requestBody:
        required: true
        content:
          application/json:
            schema:
              type: object
              required:
                - name
                - price
                - patientName
                - phone
                - testDate
                - testCategoryIds
              properties:
                appointmentId:
                  type: string
                  description: ID của appointment (tùy chọn)
                  example: "none"
                  default: "none"
                name:
                  type: string
                  description: Tên xét nghiệm
                  example: "Xét nghiệm máu tổng quát"
                price:
                  type: number
                  description: Giá xét nghiệm (VND)
                  example: 150000
                  minimum: 0
                patientName:
                  type: string
                  description: Tên bệnh nhân
                  example: "Nguyễn Văn A"
                phone:
                  type: string
                  description: Số điện thoại
                  example: "0987654321"
                email:
                  type: string
                  description: Email liên hệ
                  example: "test@example.com"
                testDate:
                  type: string
                  format: date
                  description: Ngày xét nghiệm
                  example: "2024-01-20"
                testTime:
                  type: string
                  description: Giờ xét nghiệm
                  example: "08:00"
                testCategoryIds:
                  type: array
                  items:
                    type: string
                  description: Danh sách ID danh mục xét nghiệm
                  example: ["64a1b2c3d4e5f6g7h8i9j0k1"]
                notes:
                  type: string
                  description: Ghi chú
                  example: "Nhịn ăn 8 tiếng trước khi xét nghiệm"
      responses:
        '201':
          description: Tạo đặt lịch thành công
          content:
            application/json:
              schema:
                type: object
                properties:
                  success:
                    type: boolean
                    example: true
                  data:
                    $ref: '#/components/schemas/AppointmentTest'
                  message:
                    type: string
                    example: "Đặt lịch xét nghiệm thành công"
        '400':
          description: Dữ liệu không hợp lệ
          content:
            application/json:
              schema:
                $ref: '#/components/schemas/Error'

  /appointment-tests/{id}:
    get:
      tags:
        - Appointment Tests
      summary: Lấy chi tiết đặt lịch xét nghiệm
      description: Lấy thông tin chi tiết đặt lịch xét nghiệm theo ID
      security:
        - bearerAuth: []
      parameters:
        - in: path
          name: id
          required: true
          schema:
            type: string
          description: ID của đặt lịch xét nghiệm
      responses:
        '200':
          description: Lấy thông tin thành công
          content:
            application/json:
              schema:
                type: object
                properties:
                  success:
                    type: boolean
                    example: true
                  data:
                    $ref: '#/components/schemas/AppointmentTest'
        '404':
          description: Không tìm thấy đặt lịch
          content:
            application/json:
              schema:
                $ref: '#/components/schemas/Error'

    put:
      tags:
        - Appointment Tests
      summary: Cập nhật đặt lịch xét nghiệm
      description: Cập nhật thông tin đặt lịch xét nghiệm (Staff/Doctor)
      security:
        - bearerAuth: []
      parameters:
        - in: path
          name: id
          required: true
          schema:
            type: string
          description: ID của đặt lịch xét nghiệm
      requestBody:
        required: true
        content:
          application/json:
            schema:
              type: object
              properties:
                appointmentId:
                  type: string
                  description: ID của appointment (tùy chọn)
                  example: "none"
                name:
                  type: string
                  description: Tên xét nghiệm
                  example: "Xét nghiệm máu tổng quát"
                price:
                  type: number
                  description: Giá xét nghiệm (VND)
                  example: 150000
                  minimum: 0
                patientName:
                  type: string
                  description: Tên bệnh nhân
                phone:
                  type: string
                  description: Số điện thoại
                email:
                  type: string
                  description: Email liên hệ
                testDate:
                  type: string
                  format: date
                  description: Ngày xét nghiệm
                testTime:
                  type: string
                  description: Giờ xét nghiệm
                status:
                  type: string
                  enum: [pending, confirmed, in_progress, completed, cancelled]
                  description: Trạng thái đặt lịch
                notes:
                  type: string
                  description: Ghi chú
      responses:
        '200':
          description: Cập nhật thành công
          content:
            application/json:
              schema:
                type: object
                properties:
                  success:
                    type: boolean
                    example: true
                  data:
                    $ref: '#/components/schemas/AppointmentTest'
                  message:
                    type: string
                    example: "Cập nhật đặt lịch xét nghiệm thành công"
        '404':
          description: Không tìm thấy đặt lịch
          content:
            application/json:
              schema:
                $ref: '#/components/schemas/Error'

    delete:
      tags:
        - Appointment Tests
      summary: Hủy đặt lịch xét nghiệm
      description: Hủy đặt lịch xét nghiệm (Customer/Staff)
      security:
        - bearerAuth: []
      parameters:
        - in: path
          name: id
          required: true
          schema:
            type: string
          description: ID của đặt lịch xét nghiệm
      responses:
        '200':
          description: Hủy đặt lịch thành công
          content:
            application/json:
              schema:
                type: object
                properties:
                  success:
                    type: boolean
                    example: true
                  message:
                    type: string
                    example: "Hủy đặt lịch xét nghiệm thành công"
        '404':
          description: Không tìm thấy đặt lịch
          content:
            application/json:
              schema:
                $ref: '#/components/schemas/Error'

  # ===== TEST RESULTS APIs =====
  /test-results:
    get:
      tags:
        - Test Results
      summary: Lấy danh sách kết quả xét nghiệm
      description: Lấy tất cả kết quả xét nghiệm với phân trang (Doctor/Staff)
      security:
        - bearerAuth: []
      parameters:
        - in: query
          name: page
          schema:
            type: integer
            default: 1
          description: Số trang
        - in: query
          name: limit
          schema:
            type: integer
            default: 10
          description: Số lượng item mỗi trang
        - in: query
          name: patientName
          schema:
            type: string
          description: Tìm kiếm theo tên bệnh nhân
        - in: query
          name: status
          schema:
            type: string
            enum: [pending, ready, delivered]
          description: Lọc theo trạng thái
      responses:
        '200':
          description: Lấy danh sách thành công
          content:
            application/json:
              schema:
                type: object
                properties:
                  success:
                    type: boolean
                    example: true
                  data:
                    type: array
                    items:
                      $ref: '#/components/schemas/TestResult'
                  pagination:
                    $ref: '#/components/schemas/Pagination'
        '401':
          description: Chưa xác thực
          content:
            application/json:
              schema:
                $ref: '#/components/schemas/Error'
        '403':
          description: Không có quyền truy cập
          content:
            application/json:
              schema:
                $ref: '#/components/schemas/Error'

    post:
      tags:
        - Test Results
      summary: Tạo kết quả xét nghiệm mới
      description: Tạo kết quả xét nghiệm mới (Doctor)
      security:
        - bearerAuth: []
      requestBody:
        required: true
        content:
          application/json:
            schema:
              type: object
              required:
                - appointmentTestId
                - testDate
              properties:
                appointmentTestId:
                  type: string
                  description: ID của đặt lịch xét nghiệm
                  example: "64a1b2c3d4e5f6g7h8i9j0k1"
                testDate:
                  type: string
                  format: date
                  description: Ngày thực hiện xét nghiệm
                  example: "2024-01-20"
                doctorNotes:
                  type: string
                  description: Ghi chú của bác sĩ
                  example: "Kết quả bình thường"
                conclusion:
                  type: string
                  description: Kết luận chung
                  example: "Không có bất thường"
      responses:
        '201':
          description: Tạo kết quả thành công
          content:
            application/json:
              schema:
                type: object
                properties:
                  success:
                    type: boolean
                    example: true
                  data:
                    $ref: '#/components/schemas/TestResult'
                  message:
                    type: string
                    example: "Tạo kết quả xét nghiệm thành công"
        '400':
          description: Dữ liệu không hợp lệ
          content:
            application/json:
              schema:
                $ref: '#/components/schemas/Error'

  /test-results/{id}:
    get:
      tags:
        - Test Results
      summary: Lấy chi tiết kết quả xét nghiệm
      description: Lấy thông tin chi tiết kết quả xét nghiệm theo ID
      security:
        - bearerAuth: []
      parameters:
        - in: path
          name: id
          required: true
          schema:
            type: string
          description: ID của kết quả xét nghiệm
      responses:
        '200':
          description: Lấy thông tin thành công
          content:
            application/json:
              schema:
                type: object
                properties:
                  success:
                    type: boolean
                    example: true
                  data:
                    $ref: '#/components/schemas/TestResult'
        '404':
          description: Không tìm thấy kết quả xét nghiệm
          content:
            application/json:
              schema:
                $ref: '#/components/schemas/Error'

    put:
      tags:
        - Test Results
      summary: Cập nhật kết quả xét nghiệm
      description: Cập nhật thông tin kết quả xét nghiệm (Doctor)
      security:
        - bearerAuth: []
      parameters:
        - in: path
          name: id
          required: true
          schema:
            type: string
          description: ID của kết quả xét nghiệm
      requestBody:
        required: true
        content:
          application/json:
            schema:
              type: object
              properties:
                testDate:
                  type: string
                  format: date
                  description: Ngày thực hiện xét nghiệm
                doctorNotes:
                  type: string
                  description: Ghi chú của bác sĩ
                conclusion:
                  type: string
                  description: Kết luận chung
                status:
                  type: string
                  enum: [pending, ready, delivered]
                  description: Trạng thái kết quả
      responses:
        '200':
          description: Cập nhật thành công
          content:
            application/json:
              schema:
                type: object
                properties:
                  success:
                    type: boolean
                    example: true
                  data:
                    $ref: '#/components/schemas/TestResult'
                  message:
                    type: string
                    example: "Cập nhật kết quả xét nghiệm thành công"
        '404':
          description: Không tìm thấy kết quả xét nghiệm
          content:
            application/json:
              schema:
                $ref: '#/components/schemas/Error'

    delete:
      tags:
        - Test Results
      summary: Xóa kết quả xét nghiệm
      description: Xóa kết quả xét nghiệm (Doctor)
      security:
        - bearerAuth: []
      parameters:
        - in: path
          name: id
          required: true
          schema:
            type: string
          description: ID của kết quả xét nghiệm
      responses:
        '200':
          description: Xóa thành công
          content:
            application/json:
              schema:
                type: object
                properties:
                  success:
                    type: boolean
                    example: true
                  message:
                    type: string
                    example: "Xóa kết quả xét nghiệm thành công"
        '404':
          description: Không tìm thấy kết quả xét nghiệm
          content:
            application/json:
              schema:
                $ref: '#/components/schemas/Error'

  # ===== TEST RESULT ITEMS APIs =====
  /test-result-items:
    get:
      tags:
        - Test Result Items
      summary: Lấy danh sách chi tiết kết quả xét nghiệm
      description: Lấy tất cả chi tiết kết quả xét nghiệm (Doctor/Staff)
      security:
        - bearerAuth: []
      parameters:
        - in: query
          name: testResultId
          schema:
            type: string
          description: Lọc theo ID kết quả xét nghiệm
        - in: query
          name: page
          schema:
            type: integer
            default: 1
          description: Số trang
        - in: query
          name: limit
          schema:
            type: integer
            default: 10
          description: Số lượng item mỗi trang
      responses:
        '200':
          description: Lấy danh sách thành công
          content:
            application/json:
              schema:
                type: object
                properties:
                  success:
                    type: boolean
                    example: true
                  data:
                    type: array
                    items:
                      $ref: '#/components/schemas/TestResultItem'
                  pagination:
                    $ref: '#/components/schemas/Pagination'

    post:
      tags:
        - Test Result Items
      summary: Tạo chi tiết kết quả xét nghiệm mới
      description: Tạo chi tiết kết quả xét nghiệm mới (Doctor)
      security:
        - bearerAuth: []
      requestBody:
        required: true
        content:
          application/json:
            schema:
              type: object
              required:
                - testResultId
                - testName
                - value
                - unit
                - normalRange
              properties:
                testResultId:
                  type: string
                  description: ID của kết quả xét nghiệm
                  example: "64a1b2c3d4e5f6g7h8i9j0k1"
                testName:
                  type: string
                  description: Tên xét nghiệm
                  example: "Hemoglobin"
                value:
                  type: string
                  description: Giá trị kết quả
                  example: "14.5"
                unit:
                  type: string
                  description: Đơn vị đo
                  example: "g/dL"
                normalRange:
                  type: string
                  description: Giá trị bình thường
                  example: "12.0 - 16.0"
                isAbnormal:
                  type: boolean
                  description: Có bất thường không
                  default: false
                notes:
                  type: string
                  description: Ghi chú
                  example: "Trong giới hạn bình thường"
      responses:
        '201':
          description: Tạo chi tiết thành công
          content:
            application/json:
              schema:
                type: object
                properties:
                  success:
                    type: boolean
                    example: true
                  data:
                    $ref: '#/components/schemas/TestResultItem'
                  message:
                    type: string
                    example: "Tạo chi tiết kết quả xét nghiệm thành công"

  /test-result-items/{id}:
    get:
      tags:
        - Test Result Items
      summary: Lấy chi tiết kết quả xét nghiệm theo ID
      description: Lấy thông tin chi tiết kết quả xét nghiệm theo ID
      security:
        - bearerAuth: []
      parameters:
        - in: path
          name: id
          required: true
          schema:
            type: string
          description: ID của chi tiết kết quả xét nghiệm
      responses:
        '200':
          description: Lấy thông tin thành công
          content:
            application/json:
              schema:
                type: object
                properties:
                  success:
                    type: boolean
                    example: true
                  data:
                    $ref: '#/components/schemas/TestResultItem'
        '404':
          description: Không tìm thấy chi tiết kết quả xét nghiệm
          content:
            application/json:
              schema:
                $ref: '#/components/schemas/Error'

    put:
      tags:
        - Test Result Items
      summary: Cập nhật chi tiết kết quả xét nghiệm
      description: Cập nhật thông tin chi tiết kết quả xét nghiệm (Doctor)
      security:
        - bearerAuth: []
      parameters:
        - in: path
          name: id
          required: true
          schema:
            type: string
          description: ID của chi tiết kết quả xét nghiệm
      requestBody:
        required: true
        content:
          application/json:
            schema:
              type: object
              properties:
                testName:
                  type: string
                  description: Tên xét nghiệm
                value:
                  type: string
                  description: Giá trị kết quả
                unit:
                  type: string
                  description: Đơn vị đo
                normalRange:
                  type: string
                  description: Giá trị bình thường
                isAbnormal:
                  type: boolean
                  description: Có bất thường không
                notes:
                  type: string
                  description: Ghi chú
      responses:
        '200':
          description: Cập nhật thành công
          content:
            application/json:
              schema:
                type: object
                properties:
                  success:
                    type: boolean
                    example: true
                  data:
                    $ref: '#/components/schemas/TestResultItem'
                  message:
                    type: string
                    example: "Cập nhật chi tiết kết quả xét nghiệm thành công"
        '404':
          description: Không tìm thấy chi tiết kết quả xét nghiệm
          content:
            application/json:
              schema:
                $ref: '#/components/schemas/Error'

    delete:
      tags:
        - Test Result Items
      summary: Xóa chi tiết kết quả xét nghiệm
      description: Xóa chi tiết kết quả xét nghiệm (Doctor)
      security:
        - bearerAuth: []
      parameters:
        - in: path
          name: id
          required: true
          schema:
            type: string
          description: ID của chi tiết kết quả xét nghiệm
      responses:
        '200':
          description: Xóa thành công
          content:
            application/json:
              schema:
                type: object
                properties:
                  success:
                    type: boolean
                    example: true
                  message:
                    type: string
                    example: "Xóa chi tiết kết quả xét nghiệm thành công"
        '404':
          description: Không tìm thấy chi tiết kết quả xét nghiệm
          content:
            application/json:
              schema:
                $ref: '#/components/schemas/Error'

components:
  securitySchemes:
    bearerAuth:
      type: http
      scheme: bearer
      bearerFormat: JWT
  
  schemas:
    User:
      type: object
      properties:
        id:
          type: string
        email:
          type: string
        fullName:
          type: string
        phone:
          type: string
        avatar:
          type: string
        role:
          type: string
          enum:
            - guest
            - customer
            - doctor
            - staff
            - manager
            - admin
        emailVerified:
          type: boolean
        isActive:
          type: boolean
        createdAt:
          type: string
          format: date-time
        updatedAt:
          type: string
          format: date-time
    
    OtpCode:
      type: object
      properties:
        id:
          type: string
        userId:
          type: string
        type:
          type: string
          enum:
            - email_verification
            - password_reset
            - login
        otp:
          type: string
        expires:
          type: string
          format: date-time
        verified:
          type: boolean
        verifiedAt:
          type: string
          format: date-time
        attempts:
          type: integer
        createdAt:
          type: string
          format: date-time
    
    Error:
      type: object
      properties:
        message:
          type: string


    LoginHistory:
      type: object
      properties:
        id:
          type: string
        userId:
          type: string
        ipAddress:
          type: string
        userAgent:
          type: string
        loginAt:
          type: string
          format: date-time
        status:
          type: string
          enum: [success, failed]
        failReason:
          type: string

    Doctor:
      type: object
      properties:
        userId:
          type: string
        bio:
          type: string
        experience:
          type: number
        rating:
          type: number
        specialization:
          type: string
        education:
          type: string
        certificate:
          type: string

    # ===== DOCTOR SCHEDULE SCHEMAS =====
    TimeSlot:
      type: object
      properties:
        _id:
          type: string
          example: "507f1f77bcf86cd799439011"
        slotTime:
          type: string
          example: "07:00-08:00"
          description: Khung giờ làm việc
        status:
          type: string
          enum: [Free, Booked, Absent]
          example: "Free"
          description: Trạng thái slot - Free (trống), Booked (đã đặt), Absent (bác sĩ nghỉ)

    WeekSchedule:
      type: object
      properties:
        _id:
          type: string
          example: "507f1f77bcf86cd799439012"
        dayOfWeek:
          type: string
          format: date-time
          example: "2024-01-15T00:00:00.000Z"
          description: Ngày làm việc
        slots:
          type: array
          items:
            $ref: '#/components/schemas/TimeSlot'
          description: Danh sách 8 slot thời gian trong ngày

    DoctorSchedule:
      type: object
      properties:
        _id:
          type: string
          example: "507f1f77bcf86cd799439013"
        doctorId:
          type: string
          example: "507f1f77bcf86cd799439014"
          description: ID của bác sĩ
        weekSchedule:
          type: array
          items:
            $ref: '#/components/schemas/WeekSchedule'
          description: Lịch làm việc theo từng ngày
        createdAt:
          type: string
          format: date-time
        updatedAt:
          type: string
          format: date-time

    AvailableSlot:
      type: object
      properties:
        slotId:
          type: string
          example: "507f1f77bcf86cd799439011"
          description: ID của slot trống
        slotTime:
          type: string
          example: "07:00-08:00"
          description: Khung giờ trống
        status:
          type: string
          example: "Free"
          description: Luôn là Free vì chỉ trả về slot trống cho public

    AvailableDoctor:
      type: object
      properties:
        doctorId:
          type: string
          example: "507f1f77bcf86cd799439014"
          description: ID của bác sĩ
        doctorInfo:
          type: object
          properties:
            fullName:
              type: string
              example: "Dr. Nguyễn Văn A"
              description: Tên đầy đủ của bác sĩ
            specialization:
              type: string
              example: "Nội khoa"
              description: Chuyên khoa
        availableSlots:
          type: array
          items:
            $ref: '#/components/schemas/AvailableSlot'
          description: Danh sách slot trống

    DoctorPublicSchedule:
      type: object
      properties:
        doctorId:
          type: string
          example: "507f1f77bcf86cd799439014"
          description: ID của bác sĩ
        doctorInfo:
          type: object
          properties:
            fullName:
              type: string
              example: "Dr. Nguyễn Văn A"
              description: Tên đầy đủ của bác sĩ
            specialization:
              type: string
              example: "Nội khoa"
              description: Chuyên khoa
        weekSchedule:
          type: array
          items:
            type: object
            properties:
              dayOfWeek:
                type: string
                format: date-time
                example: "2024-01-15T00:00:00.000Z"
                description: Ngày làm việc
              availableSlots:
                type: array
                items:
                  $ref: '#/components/schemas/AvailableSlot'
                description: Danh sách slot trống trong ngày
          description: Lịch làm việc tuần với chỉ slot trống

    PublicDoctorDetails:
      type: object
      properties:
        doctorId:
          type: string
          example: "507f1f77bcf86cd799439014"
          description: ID của bác sĩ
        fullName:
          type: string
          example: "Dr. Nguyễn Văn A"
          description: Tên đầy đủ của bác sĩ
        email:
          type: string
          example: "doctor@email.com"
          description: Email của bác sĩ
        phone:
          type: string
          example: "0987654321"
          description: Số điện thoại
        specialization:
          type: string
          example: "Nội khoa"
          description: Chuyên khoa
        rating:
          type: number
          example: 4.5
          description: Đánh giá trung bình

    QnA:
      type: object
      properties:
        _id:
          type: string
          example: "507f1f77bcf86cd799439015"
        question:
          type: string
          example: "Câu hỏi về sức khỏe"
        answer:
          type: string
          example: "Trả lời từ bác sĩ"
        askedBy:
          type: string
          example: "507f1f77bcf86cd799439016"
          description: ID của người hỏi
        answeredBy:
          type: string
          example: "507f1f77bcf86cd799439014"
          description: ID của bác sĩ trả lời
        isPublic:
          type: boolean
          example: true
          description: Câu hỏi có công khai không
        category:
          type: string
          example: "Nội khoa"
          description: Danh mục câu hỏi
        createdAt:
          type: string
          format: date-time
        updatedAt:
          type: string
          format: date-time

    PublicQnA:
      type: object
      properties:
        _id:
          type: string
          example: "507f1f77bcf86cd799439015"
        question:
          type: string
          example: "Câu hỏi về sức khỏe"
        answer:
          type: string
          example: "Trả lời từ bác sĩ"
        category:
          type: string
          example: "Nội khoa"
          description: Danh mục câu hỏi
        doctorInfo:
          type: object
          properties:
            fullName:
              type: string
              example: "Dr. Nguyễn Văn A"
            specialization:
              type: string
              example: "Nội khoa"
        createdAt:
          type: string
          format: date-time

    QnARequest:
      type: object
      required:
        - question
        - category
      properties:
        question:
          type: string
          example: "Tôi bị đau bụng, có nên uống thuốc gì không?"
        category:
          type: string
          example: "Nội khoa"

    QnAUpdateRequest:
      type: object
      properties:
        question:
          type: string
          example: "Tôi bị đau bụng, có nên uống thuốc gì không?"
        category:
          type: string
          example: "Nội khoa"
        isPublic:
          type: boolean
          example: true

    AnswerRequest:
      type: object
      required:
        - answer
      properties:
        answer:
          type: string
          example: "Bạn nên đến khám để bác sĩ chẩn đoán chính xác."
        isPublic:
          type: boolean
          example: true
          description: Có công khai câu trả lời không

    Service:
      type: object
      properties:
        id:
          type: string
        name:
          type: string
        price:
          type: number
        description:
          type: string
        image:
          type: string
          description: URL hình ảnh dịch vụ
          example: "https://example.com/service-image.jpg"
        type:
          type: string
        availableAt:
          type: array
          items:
            type: string
        createdAt:
          type: string
          format: date-time
        updatedAt:
          type: string
          format: date-time

    ServicePackage:
      type: object
      properties:
        id:
          type: string
        name:
          type: string
        description:
          type: string
        image:
          type: string
          description: URL hình ảnh gói dịch vụ
          example: "https://example.com/package-image.jpg"
        priceBeforeDiscount:
          type: number
        price:
          type: number
        serviceIds:
          type: array
          items:
            type: string
        createdAt:
          type: string
          format: date-time
        updatedAt:
          type: string
          format: date-time

    Pagination:
      type: object
      properties:
        page:
          type: integer
        limit:
          type: integer
        total:
          type: integer
        totalPages:
          type: integer

    # ===== TEST SCHEMAS =====
    TestCategory:
      type: object
      properties:
        _id:
          type: string
          example: "64a1b2c3d4e5f6g7h8i9j0k1"
        categoryName:
          type: string
          example: "Xét nghiệm máu tổng quát"
        description:
          type: string
          example: "Các xét nghiệm cơ bản về máu"
        isActive:
          type: boolean
          example: true
        createdAt:
          type: string
          format: date-time
        updatedAt:
          type: string
          format: date-time

    AppointmentTest:
      type: object
      properties:
        _id:
          type: string
          example: "64a1b2c3d4e5f6g7h8i9j0k2"
        appointmentId:
          type: string
          example: "none"
        userId:
          type: string
          example: "64a1b2c3d4e5f6g7h8i9j0k3"
        patientName:
          type: string
          example: "Nguyễn Văn A"
        phone:
          type: string
          example: "0987654321"
        email:
          type: string
          example: "test@example.com"
        testDate:
          type: string
          format: date
          example: "2024-01-20"
        testTime:
          type: string
          example: "08:00"
        testCategories:
          type: array
          items:
            $ref: '#/components/schemas/TestCategory'
        status:
          type: string
          enum: [pending, confirmed, in_progress, completed, cancelled]
          example: "pending"
        notes:
          type: string
          example: "Nhịn ăn 8 tiếng trước khi xét nghiệm"
        createdAt:
          type: string
          format: date-time
        updatedAt:
          type: string
          format: date-time

    TestResult:
      type: object
      properties:
        _id:
          type: string
          example: "64a1b2c3d4e5f6g7h8i9j0k4"
        appointmentTest:
          $ref: '#/components/schemas/AppointmentTest'
        testDate:
          type: string
          format: date
          example: "2024-01-20"
        doctorId:
          type: string
          example: "64a1b2c3d4e5f6g7h8i9j0k5"
        doctorNotes:
          type: string
          example: "Kết quả bình thường"
        conclusion:
          type: string
          example: "Không có bất thường"
        status:
          type: string
          enum: [pending, ready, delivered]
          example: "ready"
        createdAt:
          type: string
          format: date-time
        updatedAt:
          type: string
          format: date-time

    TestResultItem:
      type: object
      properties:
        _id:
          type: string
          example: "64a1b2c3d4e5f6g7h8i9j0k6"
        testResultId:
          type: string
          example: "64a1b2c3d4e5f6g7h8i9j0k4"
        testName:
          type: string
          example: "Hemoglobin"
        value:
          type: string
          example: "14.5"
        unit:
          type: string
          example: "g/dL"
        normalRange:
          type: string
          example: "12.0 - 16.0"
        isAbnormal:
          type: boolean
          example: false
        notes:
          type: string
          example: "Trong giới hạn bình thường"
        createdAt:
          type: string
          format: date-time
        updatedAt:
          type: string
          format: date-time

components:
  securitySchemes:
    bearerAuth:
      type: http
      scheme: bearer
      bearerFormat: JWT
  
  schemas:
    User:
      type: object
      properties:
        id:
          type: string
        email:
          type: string
        fullName:
          type: string
        phone:
          type: string
        avatar:
          type: string
        role:
          type: string
          enum:
            - guest
            - customer
            - doctor
            - staff
            - manager
            - admin
        emailVerified:
          type: boolean
        isActive:
          type: boolean
        createdAt:
          type: string
          format: date-time
        updatedAt:
          type: string
          format: date-time
    
    OtpCode:
      type: object
      properties:
        id:
          type: string
        userId:
          type: string
        type:
          type: string
          enum:
            - email_verification
            - password_reset
            - login
        otp:
          type: string
        expires:
          type: string
          format: date-time
        verified:
          type: boolean
        verifiedAt:
          type: string
          format: date-time
        attempts:
          type: integer
        createdAt:
          type: string
          format: date-time
    
    Error:
      type: object
      properties:
        message:
          type: string
    
    LoginHistory:
      type: object
      properties:
        id:
          type: string
        userId:
          type: string
        ipAddress:
          type: string
        userAgent:
          type: string
        loginAt:
          type: string
          format: date-time
        status:
          type: string
          enum: [success, failed]
        failReason:
          type: string

    Doctor:
      type: object
      properties:
        userId:
          type: string
        bio:
          type: string
        experience:
          type: number
        rating:
          type: number
        specialization:
          type: string
        education:
          type: string
        certificate:
          type: string

    # ===== DOCTOR SCHEDULE SCHEMAS =====
    TimeSlot:
      type: object
      properties:
        _id:
          type: string
          example: "507f1f77bcf86cd799439011"
        slotTime:
          type: string
          example: "07:00-08:00"
          description: Khung giờ làm việc
        status:
          type: string
          enum: [Free, Booked, Absent]
          example: "Free"
          description: Trạng thái slot - Free (trống), Booked (đã đặt), Absent (bác sĩ nghỉ)

    WeekSchedule:
      type: object
      properties:
        _id:
          type: string
          example: "507f1f77bcf86cd799439012"
        dayOfWeek:
          type: string
          format: date-time
          example: "2024-01-15T00:00:00.000Z"
          description: Ngày làm việc
        slots:
          type: array
          items:
            $ref: '#/components/schemas/TimeSlot'
          description: Danh sách 8 slot thời gian trong ngày

    DoctorSchedule:
      type: object
      properties:
        _id:
          type: string
          example: "507f1f77bcf86cd799439013"
        doctorId:
          type: string
          example: "507f1f77bcf86cd799439014"
          description: ID của bác sĩ
        weekSchedule:
          type: array
          items:
            $ref: '#/components/schemas/WeekSchedule'
          description: Lịch làm việc theo từng ngày
        createdAt:
          type: string
          format: date-time
        updatedAt:
          type: string
          format: date-time

    AvailableSlot:
      type: object
      properties:
        slotId:
          type: string
          example: "507f1f77bcf86cd799439011"
          description: ID của slot trống
        slotTime:
          type: string
          example: "07:00-08:00"
          description: Khung giờ trống
        status:
          type: string
          example: "Free"
          description: Luôn là Free vì chỉ trả về slot trống cho public

    AvailableDoctor:
      type: object
      properties:
        doctorId:
          type: string
          example: "507f1f77bcf86cd799439014"
          description: ID của bác sĩ
        doctorInfo:
          type: object
          properties:
            fullName:
              type: string
              example: "Dr. Nguyễn Văn A"
              description: Tên đầy đủ của bác sĩ
            specialization:
              type: string
              example: "Nội khoa"
              description: Chuyên khoa
        availableSlots:
          type: array
          items:
            $ref: '#/components/schemas/AvailableSlot'
          description: Danh sách slot trống

    DoctorPublicSchedule:
      type: object
      properties:
        doctorId:
          type: string
          example: "507f1f77bcf86cd799439014"
          description: ID của bác sĩ
        doctorInfo:
          type: object
          properties:
            fullName:
              type: string
              example: "Dr. Nguyễn Văn A"
              description: Tên đầy đủ của bác sĩ
            specialization:
              type: string
              example: "Nội khoa"
              description: Chuyên khoa
        weekSchedule:
          type: array
          items:
            type: object
            properties:
              dayOfWeek:
                type: string
                format: date-time
                example: "2024-01-15T00:00:00.000Z"
                description: Ngày làm việc
              availableSlots:
                type: array
                items:
                  $ref: '#/components/schemas/AvailableSlot'
                description: Danh sách slot trống trong ngày
          description: Lịch làm việc tuần với chỉ slot trống

    PublicDoctorDetails:
      type: object
      properties:
        doctorId:
          type: string
          example: "507f1f77bcf86cd799439014"
          description: ID của bác sĩ
        fullName:
          type: string
          example: "Dr. Nguyễn Văn A"
          description: Tên đầy đủ của bác sĩ
        email:
          type: string
          example: "doctor@email.com"
          description: Email của bác sĩ
        phone:
          type: string
          example: "0987654321"
          description: Số điện thoại
        specialization:
          type: string
          example: "Nội khoa"
          description: Chuyên khoa
        rating:
          type: number
          example: 4.5
          description: Đánh giá trung bình

    QnA:
      type: object
      properties:
        _id:
          type: string
          example: "507f1f77bcf86cd799439015"
        question:
          type: string
          example: "Câu hỏi về sức khỏe"
        answer:
          type: string
          example: "Trả lời từ bác sĩ"
        askedBy:
          type: string
          example: "507f1f77bcf86cd799439016"
          description: ID của người hỏi
        answeredBy:
          type: string
          example: "507f1f77bcf86cd799439014"
          description: ID của bác sĩ trả lời
        isPublic:
          type: boolean
          example: true
          description: Câu hỏi có công khai không
        category:
          type: string
          example: "Nội khoa"
          description: Danh mục câu hỏi
        createdAt:
          type: string
          format: date-time
        updatedAt:
          type: string
          format: date-time

    PublicQnA:
      type: object
      properties:
        _id:
          type: string
          example: "507f1f77bcf86cd799439015"
        question:
          type: string
          example: "Câu hỏi về sức khỏe"
        answer:
          type: string
          example: "Trả lời từ bác sĩ"
        category:
          type: string
          example: "Nội khoa"
          description: Danh mục câu hỏi
        doctorInfo:
          type: object
          properties:
            fullName:
              type: string
              example: "Dr. Nguyễn Văn A"
            specialization:
              type: string
              example: "Nội khoa"
        createdAt:
          type: string
          format: date-time

    QnARequest:
      type: object
      required:
        - question
        - category
      properties:
        question:
          type: string
          example: "Tôi bị đau bụng, có nên uống thuốc gì không?"
        category:
          type: string
          example: "Nội khoa"

    QnAUpdateRequest:
      type: object
      properties:
        question:
          type: string
          example: "Tôi bị đau bụng, có nên uống thuốc gì không?"
        category:
          type: string
          example: "Nội khoa"
        isPublic:
          type: boolean
          example: true

    AnswerRequest:
      type: object
      required:
        - answer
      properties:
        answer:
          type: string
          example: "Bạn nên đến khám để bác sĩ chẩn đoán chính xác."
        isPublic:
          type: boolean
          example: true
          description: Có công khai câu trả lời không

    Service:
      type: object
      properties:
        id:
          type: string
        name:
          type: string
        price:
          type: number
        description:
          type: string
        image:
          type: string
          description: URL hình ảnh dịch vụ
          example: "https://example.com/service-image.jpg"
        type:
          type: string
        availableAt:
          type: array
          items:
            type: string
        createdAt:
          type: string
          format: date-time
        updatedAt:
          type: string
          format: date-time

    ServicePackage:
      type: object
      properties:
        id:
          type: string
        name:
          type: string
        description:
          type: string
        image:
          type: string
          description: URL hình ảnh gói dịch vụ
          example: "https://example.com/package-image.jpg"
        priceBeforeDiscount:
          type: number
        price:
          type: number
        serviceIds:
          type: array
          items:
            type: string
        createdAt:
          type: string
          format: date-time
        updatedAt:
          type: string
          format: date-time

    Pagination:
      type: object
      properties:
        page:
          type: integer
        limit:
          type: integer
        total:
          type: integer
        totalPages:
          type: integer

    # ===== TEST SCHEMAS =====
    TestCategory:
      type: object
      properties:
        _id:
          type: string
          example: "64a1b2c3d4e5f6g7h8i9j0k1"
        categoryName:
          type: string
          example: "Xét nghiệm máu tổng quát"
        description:
          type: string
          example: "Các xét nghiệm cơ bản về máu"
        isActive:
          type: boolean
          example: true
        createdAt:
          type: string
          format: date-time
        updatedAt:
          type: string
          format: date-time
    
    AppointmentTest:
      type: object
      properties:
        _id:
          type: string
          example: "64a1b2c3d4e5f6g7h8i9j0k2"
        userId:
          type: string
          example: "64a1b2c3d4e5f6g7h8i9j0k3"
        appointmentId:
          type: string
          example: "none"
        patientName:
          type: string
          example: "Nguyễn Văn A"
        phone:
          type: string
          example: "0987654321"
        email:
          type: string
          example: "test@example.com"
        testDate:
          type: string
          format: date
          example: "2024-01-20"
        testTime:
          type: string
          example: "08:00"
        testCategories:
          type: array
          items:
            $ref: '#/components/schemas/TestCategory'
        status:
          type: string
          enum: [pending, confirmed, in_progress, completed, cancelled]
          example: "pending"
        notes:
          type: string
          example: "Nhịn ăn 8 tiếng trước khi xét nghiệm"
        createdAt:
          type: string
          format: date-time
        updatedAt:
          type: string
          format: date-time

    TestResult:
      type: object
      properties:
        _id:
          type: string
          example: "64a1b2c3d4e5f6g7h8i9j0k4"
        appointmentTest:
          $ref: '#/components/schemas/AppointmentTest'
        testDate:
          type: string
          format: date
          example: "2024-01-20"
        doctorId:
          type: string
          example: "64a1b2c3d4e5f6g7h8i9j0k5"
        doctorNotes:
          type: string
          example: "Kết quả bình thường"
        conclusion:
          type: string
          example: "Không có bất thường"
        status:
          type: string
          enum: [pending, ready, delivered]
          example: "ready"
        createdAt:
          type: string
          format: date-time
        updatedAt:
          type: string
          format: date-time
    
    TestResultItem:
      type: object
      properties:
        _id:
          type: string
          example: "64a1b2c3d4e5f6g7h8i9j0k6"
        testResultId:
          type: string
          example: "64a1b2c3d4e5f6g7h8i9j0k4"
        testName:
          type: string
          example: "Hemoglobin"
        value:
          type: string
          example: "14.5"
        unit:
          type: string
          example: "g/dL"
        normalRange:
          type: string
          example: "12.0 - 16.0"
        isAbnormal:
          type: boolean
          example: false
        notes:
          type: string
          example: "Trong giới hạn bình thường"
        createdAt:
          type: string
          format: date-time
        updatedAt:
          type: string
          format: date-time
      responses:
        '200':
          description: Tìm bác sĩ có lịch trống thành công
          content:
            application/json:
              schema:
                type: object
                properties:
                  message:
                    type: string
                    example: "Tìm thấy 3 bác sĩ có lịch trống trong ngày 2024-01-15"
                  data:
                    type: array
                    items:
                      $ref: '#/components/schemas/AvailableDoctor'
                  searchCriteria:
                    type: object
                    properties:
                      date:
                        type: string
                        example: "2024-01-15"
                      timeSlot:
                        type: string
                        example: "07:00-08:00"
                      totalFound:
                        type: integer
                        example: 3
        '400':
          description: Thiếu tham số date
          content:
            application/json:
              schema:
                $ref: '#/components/schemas/Error'
        '500':
          description: Lỗi server
          content:
            application/json:
              schema:
                $ref: '#/components/schemas/Error'

  # ===== STAFF ONLY ROUTES (cần xác thực + staff role) =====

  /doctors/schedules/all/staff:
    get:
      tags:
        - Doctor Schedules
      summary: Staff xem tất cả lịch làm việc của tất cả bác sĩ (STAFF/MANAGER/ADMIN)
      description: Staff/Manager/Admin xem tất cả lịch làm việc của tất cả bác sĩ với mọi status (Free, Booked, Absent)
      security:
        - bearerAuth: []
      responses:
        '200':
          description: Lấy tất cả lịch làm việc thành công (tất cả status)
          content:
            application/json:
              schema:
                type: object
                properties:
                  message:
                    type: string
                    example: "Lấy tất cả lịch làm việc thành công (tất cả status) - Tìm thấy 5 bác sĩ có lịch làm việc"
                  data:
                    type: array
                    items:
                      $ref: '#/components/schemas/DoctorSchedule'
                  totalDoctorsWithSchedules:
                    type: integer
                    example: 5
                    description: Tổng số bác sĩ có lịch làm việc
        '401':
          description: Chưa xác thực
          content:
            application/json:
              schema:
                $ref: '#/components/schemas/Error'
        '403':
          description: Không có quyền (chỉ staff/manager/admin)
          content:
            application/json:
              schema:
                $ref: '#/components/schemas/Error'
        '500':
          description: Lỗi server
          content:
            application/json:
              schema:
                $ref: '#/components/schemas/Error'

  /doctors/statistics/all:
    get:
      tags:
        - Doctor Schedules
      summary: Lấy thống kê tất cả bác sĩ (STAFF/MANAGER/ADMIN)
      description: Lấy thống kê tổng hợp của tất cả bác sĩ bao gồm số slot đã đặt, vắng mặt và số ngày nghỉ
      security:
        - bearerAuth: []
      responses:
        '200':
          description: Lấy thống kê tất cả bác sĩ thành công
          content:
            application/json:
              schema:
                type: object
                properties:
                  message:
                    type: string
                    example: "Lấy thống kê thành công cho 5 bác sĩ"
                  data:
                    type: array
                    items:
                      $ref: '#/components/schemas/DoctorStatistics'
                  summary:
                    type: object
                    properties:
                      totalDoctors:
                        type: integer
                        example: 5
                        description: Tổng số bác sĩ
                      totalBookedSlots:
                        type: integer
                        example: 50
                        description: Tổng số slot đã được đặt của tất cả bác sĩ
                      totalAbsentSlots:
                        type: integer
                        example: 15
                        description: Tổng số slot vắng mặt của tất cả bác sĩ
                      totalAbsentDays:
                        type: integer
                        example: 8
                        description: Tổng số ngày nghỉ của tất cả bác sĩ
        '401':
          description: Chưa xác thực
          content:
            application/json:
              schema:
                $ref: '#/components/schemas/Error'
        '403':
          description: Không có quyền (chỉ staff/manager/admin)
          content:
            application/json:
              schema:
                $ref: '#/components/schemas/Error'
        '500':
          description: Lỗi server
          content:
            application/json:
              schema:
                $ref: '#/components/schemas/Error'

  /doctors/available/staff:
    get:
      tags:
        - Doctor Schedules
      summary: Staff xem tất cả bác sĩ và slots theo ngày (STAFF/MANAGER/ADMIN)
      description: Staff/Manager/Admin xem tất cả bác sĩ và slots với mọi status (Free, Booked, Absent) trong ngày cụ thể
      security:
        - bearerAuth: []
      parameters:
        - in: query
          name: date
          required: true
          schema:
            type: string
            format: date
          example: "2024-01-15"
          description: Ngày cần xem bác sĩ (YYYY-MM-DD)
        - in: query
          name: timeSlot
          required: false
          schema:
            type: string
          example: "07:00-08:00"
          description: Khung giờ cụ thể (tuỳ chọn)
      responses:
        '200':
          description: Xem tất cả bác sĩ thành công
          content:
            application/json:
              schema:
                type: object
                properties:
                  message:
                    type: string
                    example: "Tìm thấy 5 bác sĩ trong ngày 2024-01-15 (tất cả status)"
                  data:
                    type: array
                    items:
                      $ref: '#/components/schemas/StaffAvailableDoctor'
                  searchCriteria:
                    type: object
                    properties:
                      date:
                        type: string
                        example: "2024-01-15"
                      timeSlot:
                        type: string
                        example: "Tất cả khung giờ"
                      totalFound:
                        type: integer
                        example: 5
                      viewType:
                        type: string
                        example: "staff"
        '400':
          description: Thiếu tham số date
          content:
            application/json:
              schema:
                $ref: '#/components/schemas/Error'
        '401':
          description: Chưa xác thực
          content:
            application/json:
              schema:
                $ref: '#/components/schemas/Error'
        '403':
          description: Không có quyền (chỉ staff)
          content:
            application/json:
              schema:
                $ref: '#/components/schemas/Error'

  /doctors/{id}/schedules/staff:
    get:
      tags:
        - Doctor Schedules
      summary: Staff xem tất cả lịch làm việc của bác sĩ (STAFF/MANAGER/ADMIN)
      description: Staff/Manager/Admin xem tất cả lịch làm việc với mọi status (Free, Booked, Absent)
      security:
        - bearerAuth: []
      parameters:
        - in: path
          name: id
          required: true
          schema:
            type: string
          description: ID của bác sĩ
      responses:
        '200':
          description: Lấy tất cả lịch làm việc thành công
          content:
            application/json:
              schema:
                type: object
                properties:
                  message:
                    type: string
                    example: "Lấy tất cả lịch làm việc thành công (tất cả status)"
                  data:
                    $ref: '#/components/schemas/DoctorSchedule'
        '401':
          description: Chưa xác thực
          content:
            application/json:
              schema:
                $ref: '#/components/schemas/Error'
        '403':
          description: Không có quyền (chỉ staff)
          content:
            application/json:
              schema:
                $ref: '#/components/schemas/Error'
        '404':
          description: Bác sĩ chưa có lịch làm việc nào
          content:
            application/json:
              schema:
                $ref: '#/components/schemas/Error'

  /doctors/{id}/available-slots/staff:
    get:
      tags:
        - Doctor Schedules
      summary: Staff xem tất cả slots theo ngày (STAFF/MANAGER/ADMIN)
      description: Staff/Manager/Admin xem tất cả slots với mọi status (Free, Booked, Absent) của bác sĩ trong ngày cụ thể
      security:
        - bearerAuth: []
      parameters:
        - in: path
          name: id
          required: true
          schema:
            type: string
          description: ID của bác sĩ
        - in: query
          name: date
          required: true
          schema:
            type: string
            format: date
          example: "2024-01-15"
          description: Ngày cần xem slots (YYYY-MM-DD)
      responses:
        '200':
          description: Lấy tất cả slots thành công
          content:
            application/json:
              schema:
                type: object
                properties:
                  message:
                    type: string
                    example: "Tìm thấy 8 slots trong ngày 2024-01-15 (tất cả status)"
                  data:
                    type: array
                    items:
                      $ref: '#/components/schemas/StaffSlot'
        '400':
          description: Thiếu tham số date
          content:
            application/json:
              schema:
                $ref: '#/components/schemas/Error'
        '401':
          description: Chưa xác thực
          content:
            application/json:
              schema:
                $ref: '#/components/schemas/Error'
        '403':
          description: Không có quyền (chỉ staff)
          content:
            application/json:
              schema:
                $ref: '#/components/schemas/Error'

  /doctors/{id}/statistics:
    get:
      tags:
        - Doctor Schedules
      summary: Lấy thống kê bác sĩ (STAFF/MANAGER/ADMIN)
      description: Lấy thống kê chi tiết về bác sĩ bao gồm số slot đã đặt, vắng mặt và số ngày nghỉ
      security:
        - bearerAuth: []
      parameters:
        - in: path
          name: id
          required: true
          schema:
            type: string
          description: ID của bác sĩ
      responses:
        '200':
          description: Lấy thống kê bác sĩ thành công
          content:
            application/json:
              schema:
                type: object
                properties:
                  message:
                    type: string
                    example: "Lấy thống kê bác sĩ thành công"
                  data:
                    $ref: '#/components/schemas/DoctorStatistics'
        '400':
          description: Thiếu ID bác sĩ
          content:
            application/json:
              schema:
                $ref: '#/components/schemas/Error'
        '401':
          description: Chưa xác thực
          content:
            application/json:
              schema:
                $ref: '#/components/schemas/Error'
        '403':
          description: Không có quyền (chỉ staff)
          content:
            application/json:
              schema:
                $ref: '#/components/schemas/Error'
        '500':
          description: Lỗi server
          content:
            application/json:
              schema:
                $ref: '#/components/schemas/Error'

  /doctors/{id}/schedules:
    post:
      tags:
        - Doctor Schedules
      summary: Tạo lịch làm việc cho bác sĩ (STAFF/MANAGER/ADMIN)
      description: Staff/Manager/Admin tạo lịch làm việc cho bác sĩ theo ngày - tự động tạo 8 slots cố định với status Free
      security:
        - bearerAuth: []
      parameters:
        - in: path
          name: id
          required: true
          schema:
            type: string
          description: ID của bác sĩ
      requestBody:
        required: true
        content:
          application/json:
            schema:
              type: object
              required:
                - date
              properties:
                date:
                  type: string
                  format: date
                  example: "2024-01-15"
                  description: Ngày làm việc (YYYY-MM-DD)
      responses:
        '201':
          description: Tạo lịch làm việc thành công
          content:
            application/json:
              schema:
                type: object
                properties:
                  message:
                    type: string
                    example: "Tạo lịch làm việc thành công! Đã tạo 8 slots từ 7h-17h"
                  data:
                    $ref: '#/components/schemas/DoctorSchedule'
        '400':
          description: Lỗi dữ liệu đầu vào hoặc ngày đã có lịch
          content:
            application/json:
              schema:
                $ref: '#/components/schemas/Error'
        '401':
          description: Chưa xác thực
          content:
            application/json:
              schema:
                $ref: '#/components/schemas/Error'
        '403':
          description: Không có quyền (chỉ staff)
          content:
            application/json:
              schema:
                $ref: '#/components/schemas/Error'

    put:
      tags:
        - Doctor Schedules
      summary: Cập nhật trạng thái slot (STAFF/MANAGER/ADMIN)
      description: Cập nhật status của slot thời gian cụ thể (Free/Booked/Absent)
      security:
        - bearerAuth: []
      parameters:
        - in: path
          name: id
          required: true
          schema:
            type: string
          description: ID của bác sĩ
      requestBody:
        required: true
        content:
          application/json:
            schema:
              type: object
              required:
                - date
                - slotId
                - status
              properties:
                date:
                  type: string
                  format: date
                  example: "2024-01-15"
                slotId:
                  type: string
                  example: "507f1f77bcf86cd799439011"
                  description: ID của slot cần cập nhật
                status:
                  type: string
                  enum: [Free, Booked, Absent]
                  example: "Booked"
                  description: Trạng thái mới của slot
      responses:
        '200':
          description: Cập nhật thành công
          content:
            application/json:
              schema:
                type: object
                properties:
                  message:
                    type: string
                    example: "Đặt lịch thành công"
                  data:
                    $ref: '#/components/schemas/DoctorSchedule'
        '400':
          description: Lỗi dữ liệu đầu vào hoặc status không hợp lệ
          content:
            application/json:
              schema:
                $ref: '#/components/schemas/Error'
        '401':
          description: Chưa xác thực
          content:
            application/json:
              schema:
                $ref: '#/components/schemas/Error'
        '403':
          description: Không có quyền (chỉ staff)
          content:
            application/json:
              schema:
                $ref: '#/components/schemas/Error'

  /doctors/{id}/schedules/{scheduleId}:
    delete:
      tags:
        - Doctor Schedules
      summary: Xóa lịch làm việc của một ngày (MANAGER ONLY)
      description: Manager set tất cả slots trong ngày thành status Absent thay vì xóa cứng khỏi database
      security:
        - bearerAuth: []
      parameters:
        - in: path
          name: id
          required: true
          schema:
            type: string
          description: ID của bác sĩ
        - in: path
          name: scheduleId
          required: true
          schema:
            type: string
          description: ID của schedule ngày cần xóa
      responses:
        '200':
          description: Xóa lịch thành công (set thành Absent)
          content:
            application/json:
              schema:
                type: object
                properties:
                  message:
                    type: string
                    example: "Xóa lịch làm việc thành công - Đã đánh dấu bác sĩ nghỉ toàn bộ ngày (tất cả slots = Absent)"
                  data:
                    $ref: '#/components/schemas/DoctorSchedule'
        '400':
          description: Lỗi khi xóa
          content:
            application/json:
              schema:
                $ref: '#/components/schemas/Error'
        '401':
          description: Chưa xác thực
          content:
            application/json:
              schema:
                $ref: '#/components/schemas/Error'
        '403':
          description: Không có quyền (chỉ staff)
          content:
            application/json:
              schema:
                $ref: '#/components/schemas/Error'
        '404':
          description: Không tìm thấy lịch để xóa
          content:
            application/json:
              schema:
                $ref: '#/components/schemas/Error'

  /doctors/{id}/book-slot:
    post:
      tags:
        - Doctor Schedules
      summary: Book slot cho customer (MANAGER ONLY)
      description: Manager book slot cho customer khi nhận cuộc gọi đặt lịch tư vấn - chuyển slot từ Free thành Booked
      security:
        - bearerAuth: []
      parameters:
        - in: path
          name: id
          required: true
          schema:
            type: string
          description: ID của bác sĩ
      requestBody:
        required: true
        content:
          application/json:
            schema:
              type: object
              required:
                - date
                - slotId
              properties:
                date:
                  type: string
                  format: date
                  example: "2024-01-15"
                  description: Ngày đặt lịch (YYYY-MM-DD)
                slotId:
                  type: string
                  example: "507f1f77bcf86cd799439011"
                  description: ID của slot cần book
      responses:
        '200':
          description: Book slot thành công
          content:
            application/json:
              schema:
                type: object
                properties:
                  message:
                    type: string
                    example: "Đặt lịch thành công cho customer!"
                  data:
                    $ref: '#/components/schemas/DoctorSchedule'
                  bookingInfo:
                    type: object
                    properties:
                      doctorId:
                        type: string
                        example: "507f1f77bcf86cd799439014"
                      date:
                        type: string
                        example: "2024-01-15"
                      slotId:
                        type: string
                        example: "507f1f77bcf86cd799439011"
                      status:
                        type: string
                        example: "Booked"
        '400':
          description: Lỗi dữ liệu đầu vào hoặc slot không available
          content:
            application/json:
              schema:
                $ref: '#/components/schemas/Error'
        '401':
          description: Chưa xác thực
          content:
            application/json:
              schema:
                $ref: '#/components/schemas/Error'
        '403':
          description: Không có quyền (chỉ manager)
          content:
            application/json:
              schema:
                $ref: '#/components/schemas/Error'

  # =============== DOCTOR QA APIs ===============
  
  # PUBLIC ROUTES
  /doctor-qa/least-booked-doctor:
    get:
      tags:
        - Doctor QA
      summary: "[STAFF/MANAGER/ADMIN] Tìm bác sĩ có ít lịch đặt nhất"
      description: Staff/Manager/Admin tìm bác sĩ có số slot đã đặt ít nhất để tự động phân công
      security:
        - bearerAuth: []
      responses:
        '200':
          description: Tìm bác sĩ thành công
          content:
            application/json:
              schema:
                type: object
                properties:
                  message:
                    type: string
                    example: "Tìm bác sĩ có ít lịch đặt nhất thành công"
                  data:
                    type: object
                    properties:
                      doctorId:
                        type: string
                        example: "675e4bcd6dc1234567890abc"
                        description: ID của bác sĩ có ít lịch đặt nhất
        '401':
          description: Chưa xác thực
          content:
            application/json:
              schema:
                $ref: '#/components/schemas/Error'
        '403':
          description: Không có quyền (chỉ staff/manager/admin)
          content:
            application/json:
              schema:
                $ref: '#/components/schemas/Error'
        '500':
          description: Lỗi server
          content:
            application/json:
              schema:
                $ref: '#/components/schemas/Error'
  
  # USER ROUTES (requires authentication)
  /doctor-qa:
    post:
      tags:
        - Doctor QA
      summary: "[USER] Tạo yêu cầu tư vấn mới"
      description: User tạo yêu cầu tư vấn với bác sĩ. Có thể chọn bác sĩ cụ thể hoặc để hệ thống tự động phân công
      security:
        - bearerAuth: []
      requestBody:
        required: true
        content:
          application/json:
            schema:
              type: object
              required:
                - fullName
                - phone
                - question
              properties:
                doctorId:
                  type: string
                  description: ID bác sĩ (không bắt buộc - nếu không có sẽ auto-assign)
                  example: "675e4bcd6dc1234567890abc"
                fullName:
                  type: string
                  description: Họ tên người yêu cầu tư vấn
                  example: "Nguyễn Văn A"
                phone:
                  type: string
                  description: Số điện thoại liên hệ
                  example: "0987654321"
                question:
                  type: string
                  description: Câu hỏi/vấn đề cần tư vấn
                  example: "Tôi bị đau bụng thường xuyên, có phải bệnh gì không?"
                notes:
                  type: string
                  description: Ghi chú thêm (không bắt buộc)
                  example: "Triệu chứng kéo dài 2 tuần"
      responses:
        '201':
          description: Tạo yêu cầu tư vấn thành công
          content:
            application/json:
              schema:
                type: object
                properties:
                  message:
                    type: string
                    example: "Tạo yêu cầu tư vấn thành công! Vui lòng thanh toán để hoàn tất."
                  data:
                    $ref: '#/components/schemas/DoctorQA'
        '400':
          description: Dữ liệu không hợp lệ
          content:
            application/json:
              schema:
                $ref: '#/components/schemas/Error'
    
    get:
      tags:
        - Doctor QA
      summary: "[STAFF/MANAGER/ADMIN] Lấy tất cả yêu cầu tư vấn"
      description: Staff/Manager/Admin xem tất cả yêu cầu tư vấn trong hệ thống, có thể filter theo status
      security:
        - bearerAuth: []
      parameters:
        - in: query
          name: status
          schema:
            type: string
            enum: [pending_payment, paid, doctor_confirmed, scheduled, consulting, completed, cancelled]
          description: Lọc theo trạng thái
      responses:
        '200':
          description: Lấy danh sách thành công
          content:
            application/json:
              schema:
                type: object
                properties:
                  message:
                    type: string
                    example: "Lấy danh sách yêu cầu tư vấn thành công (15 yêu cầu)"
                  data:
                    type: array
                    items:
                      $ref: '#/components/schemas/DoctorQA'
                  summary:
                    type: object
                    properties:
                      total:
                        type: integer
                        example: 15
                      filter:
                        type: object
        '403':
          description: Không có quyền (chỉ staff)
          content:
            application/json:
              schema:
                $ref: '#/components/schemas/Error'

  /doctor-qa/my-requests:
    get:
      tags:
        - Doctor QA
      summary: "[USER] Lấy yêu cầu tư vấn của tôi"
      description: User xem tất cả yêu cầu tư vấn của mình
      security:
        - bearerAuth: []
      responses:
        '200':
          description: Lấy danh sách thành công
          content:
            application/json:
              schema:
                type: object
                properties:
                  message:
                    type: string
                    example: "Lấy danh sách yêu cầu tư vấn của bạn thành công (3 yêu cầu)"
                  data:
                    type: array
                    items:
                      $ref: '#/components/schemas/DoctorQA'

  /doctor-qa/{id}:
    get:
      tags:
        - Doctor QA
      summary: "[USER/STAFF/DOCTOR] Lấy chi tiết yêu cầu tư vấn"
      description: Xem chi tiết một yêu cầu tư vấn theo ID
      security:
        - bearerAuth: []
      parameters:
        - in: path
          name: id
          required: true
          schema:
            type: string
          description: ID của yêu cầu tư vấn
      responses:
        '200':
          description: Lấy thông tin thành công
          content:
            application/json:
              schema:
                type: object
                properties:
                  message:
                    type: string
                    example: "Lấy thông tin yêu cầu tư vấn thành công"
                  data:
                    $ref: '#/components/schemas/DoctorQA'
        '404':
          description: Không tìm thấy
          content:
            application/json:
              schema:
                $ref: '#/components/schemas/Error'

  /doctor-qa/doctor/{doctorId}:
    get:
      tags:
        - Doctor QA
      summary: "[DOCTOR/STAFF] Lấy yêu cầu tư vấn của bác sĩ"
      description: Xem tất cả yêu cầu tư vấn được giao cho bác sĩ cụ thể
      security:
        - bearerAuth: []
      parameters:
        - in: path
          name: doctorId
          required: true
          schema:
            type: string
          description: ID của bác sĩ
      responses:
        '200':
          description: Lấy danh sách thành công
          content:
            application/json:
              schema:
                type: object
                properties:
                  message:
                    type: string
                    example: "Lấy danh sách yêu cầu tư vấn của bác sĩ thành công (5 yêu cầu)"
                  data:
                    type: array
                    items:
                      $ref: '#/components/schemas/DoctorQA'

  /doctor-qa/{id}/payment:
    put:
      tags:
        - Doctor QA
      summary: "[PAYMENT GATEWAY] Cập nhật trạng thái thanh toán"
      description: Webhook từ payment gateway để cập nhật trạng thái thanh toán
      parameters:
        - in: path
          name: id
          required: true
          schema:
            type: string
          description: ID của yêu cầu tư vấn
      requestBody:
        required: true
        content:
          application/json:
            schema:
              type: object
              required:
                - paymentSuccess
              properties:
                paymentSuccess:
                  type: boolean
                  description: Kết quả thanh toán
                  example: true
      responses:
        '200':
          description: Cập nhật thành công
          content:
            application/json:
              schema:
                type: object
                properties:
                  message:
                    type: string
                    example: "Thanh toán thành công! Yêu cầu tư vấn đã được gửi đến bác sĩ."
                  data:
                    $ref: '#/components/schemas/DoctorQA'
        '400':
          description: Dữ liệu không hợp lệ
          content:
            application/json:
              schema:
                $ref: '#/components/schemas/Error'

  /doctor-qa/{id}/confirm:
    put:
      tags:
        - Doctor QA
      summary: "[DOCTOR] Bác sĩ xác nhận/từ chối tư vấn"
      description: Bác sĩ xác nhận hoặc từ chối yêu cầu tư vấn đã được thanh toán
      security:
        - bearerAuth: []
      parameters:
        - in: path
          name: id
          required: true
          schema:
            type: string
          description: ID của yêu cầu tư vấn
      requestBody:
        required: true
        content:
          application/json:
            schema:
              type: object
              required:
                - action
              properties:
                action:
                  type: string
                  enum: [confirm, reject]
                  description: Hành động của bác sĩ
                  example: "confirm"
      responses:
        '200':
          description: Xác nhận thành công
          content:
            application/json:
              schema:
                type: object
                properties:
                  message:
                    type: string
                    example: "Bác sĩ đã xác nhận nhận tư vấn. Staff sẽ sắp xếp lịch cụ thể."
                  data:
                    $ref: '#/components/schemas/DoctorQA'
        '400':
          description: Dữ liệu không hợp lệ
          content:
            application/json:
              schema:
                $ref: '#/components/schemas/Error'

  /doctor-qa/{id}/schedule:
    put:
      tags:
        - Doctor QA
      summary: "[STAFF] Xếp lịch tư vấn tự động"
      description: Staff chỉ cần nhấn button để tự động tìm slot gần nhất và đặt lịch cho user. Hệ thống sẽ tự động tìm slot Free sớm nhất của bác sĩ (hoặc auto-assign doctor nếu chưa có) và book luôn.
      security:
        - bearerAuth: []
      parameters:
        - in: path
          name: id
          required: true
          schema:
            type: string
          description: ID của yêu cầu tư vấn
      responses:
        '200':
          description: Xếp lịch tự động thành công
          content:
            application/json:
              schema:
                type: object
                properties:
                  message:
                    type: string
                    example: "Xếp lịch tư vấn tự động thành công!"
                  data:
                    $ref: '#/components/schemas/DoctorQA'
                  autoScheduleInfo:
                    type: object
                    properties:
                      doctorId:
                        type: string
                        example: "675e4bcd6dc1234567890abc"
                        description: ID bác sĩ được chọn
                      appointmentDate:
                        type: string
                        format: date
                        example: "2024-01-20"
                        description: Ngày hẹn được tự động chọn
                      appointmentSlot:
                        type: string
                        example: "07:00-08:00"
                        description: Khung giờ được tự động chọn
                      slotId:
                        type: string
                        example: "675e4bcd6dc1234567890def"
                        description: ID slot đã được book
                      message:
                        type: string
                        example: "Đã tự động đặt lịch slot gần nhất: 07:00-08:00 ngày 2024-01-20"
                        description: Thông báo chi tiết về lịch đã đặt
        '400':
          description: Dữ liệu không hợp lệ hoặc không tìm thấy slot trống
          content:
            application/json:
              schema:
                $ref: '#/components/schemas/Error'
        '403':
          description: Không có quyền (chỉ staff)
          content:
            application/json:
              schema:
                $ref: '#/components/schemas/Error'

  /doctor-qa/{id}/status:
    put:
      tags:
        - Doctor QA
      summary: "[STAFF/DOCTOR] Cập nhật trạng thái tư vấn"
      description: Cập nhật trạng thái yêu cầu tư vấn (consulting, completed, cancelled...)
      security:
        - bearerAuth: []
      parameters:
        - in: path
          name: id
          required: true
          schema:
            type: string
          description: ID của yêu cầu tư vấn
      requestBody:
        required: true
        content:
          application/json:
            schema:
              type: object
              required:
                - status
              properties:
                status:
                  type: string
                  enum: [pending_payment, paid, doctor_confirmed, scheduled, consulting, completed, cancelled]
                  description: Trạng thái mới
                  example: "consulting"
                doctorNotes:
                  type: string
                  description: Ghi chú của bác sĩ (không bắt buộc)
                  example: "Đã tư vấn xong, khuyên nên khám thêm"
      responses:
        '200':
          description: Cập nhật thành công
          content:
            application/json:
              schema:
                type: object
                properties:
                  message:
                    type: string
                    example: "Cập nhật trạng thái yêu cầu tư vấn thành công"
                  data:
                    $ref: '#/components/schemas/DoctorQA'
        '400':
          description: Dữ liệu không hợp lệ
          content:
            application/json:
              schema:
                $ref: '#/components/schemas/Error'

  /doctor-qa/{id}:
    delete:
      tags:
        - Doctor QA
      summary: "[STAFF/MANAGER/ADMIN] Xóa yêu cầu tư vấn"
      description: Staff/Manager/Admin xóa yêu cầu tư vấn (chỉ những yêu cầu chưa thanh toán hoặc đã hủy)
      security:
        - bearerAuth: []
      parameters:
        - in: path
          name: id
          required: true
          schema:
            type: string
          description: ID của yêu cầu tư vấn
      responses:
        '200':
          description: Xóa thành công
          content:
            application/json:
              schema:
                type: object
                properties:
                  message:
                    type: string
                    example: "Xóa yêu cầu tư vấn thành công"
                  data:
                    $ref: '#/components/schemas/DoctorQA'
        '404':
          description: Không tìm thấy
          content:
            application/json:
              schema:
                $ref: '#/components/schemas/Error'
        '403':
          description: Không có quyền (chỉ staff/manager/admin)
          content:
            application/json:
              schema:
                $ref: '#/components/schemas/Error'

  /doctors/{id}/schedules/bulk:
    post:
      tags:
        - Doctor Schedules
      summary: Tạo lịch hàng loạt cho bác sĩ (STAFF/MANAGER/ADMIN)
      description: Tạo lịch làm việc hàng loạt cho bác sĩ với nhiều time slots trong một ngày
      security:
        - bearerAuth: []
      parameters:
        - in: path
          name: id
          required: true
          schema:
            type: string
          description: ID của bác sĩ
      requestBody:
        required: true
        content:
          application/json:
            schema:
              type: object
              required:
                - date
                - timeSlots
              properties:
                date:
                  type: string
                  format: date
                  example: "2024-01-15"
                  description: Ngày làm việc (YYYY-MM-DD)
                timeSlots:
                  type: array
                  items:
                    type: string
                  example: ["08:00", "09:00", "10:00", "11:00", "14:00", "15:00", "16:00", "17:00"]
                  description: Mảng các khung giờ làm việc
            examples:
              full_day:
                summary: Tạo lịch cả ngày
                value:
                  date: "2024-01-15"
                  timeSlots: ["08:00", "09:00", "10:00", "11:00", "14:00", "15:00", "16:00", "17:00"]
              morning_only:
                summary: Chỉ tạo lịch buổi sáng
                value:
                  date: "2024-01-15"
                  timeSlots: ["08:00", "09:00", "10:00", "11:00"]
      responses:
        '201':
          description: Tạo lịch hàng loạt thành công
          content:
            application/json:
              schema:
                type: object
                properties:
                  message:
                    type: string
                    example: "Tạo lịch thành công cho 8 time slots"
                  data:
                    $ref: '#/components/schemas/DoctorSchedule'
        '400':
          description: Lỗi dữ liệu đầu vào (ngày không hợp lệ, time slots trống)
          content:
            application/json:
              schema:
                $ref: '#/components/schemas/Error'
        '401':
          description: Chưa xác thực
          content:
            application/json:
              schema:
                $ref: '#/components/schemas/Error'
        '403':
          description: Không có quyền (chỉ staff/manager/admin)
          content:
            application/json:
              schema:
                $ref: '#/components/schemas/Error'
        '409':
          description: Lịch làm việc đã tồn tại cho ngày này
          content:
            application/json:
              schema:
                $ref: '#/components/schemas/Error'

  /doctors/{id}/schedules/bulk-days:
    post:
      tags:
        - Doctor Schedules
      summary: Tạo lịch hàng loạt cho nhiều ngày cụ thể (MANAGER ONLY)
      description: Manager tạo lịch làm việc cho bác sĩ trong nhiều ngày cùng lúc - mỗi ngày sẽ tự động tạo 8 slots với status Free
      security:
        - bearerAuth: []
      parameters:
        - in: path
          name: id
          required: true
          schema:
            type: string
          description: ID của bác sĩ
      requestBody:
        required: true
        content:
          application/json:
            schema:
              type: object
              required:
                - dates
              properties:
                dates:
                  type: array
                  items:
                    type: string
                    format: date
                  example: ["2024-01-15", "2024-01-16", "2024-01-17"]
                  description: Mảng các ngày làm việc (YYYY-MM-DD) - tối đa 31 ngày
            examples:
              multiple_dates:
                summary: Tạo lịch cho nhiều ngày
                value:
                  dates: ["2024-01-15", "2024-01-16", "2024-01-17", "2024-01-18", "2024-01-19"]
      responses:
        '201':
          description: Tạo lịch hàng loạt thành công
          content:
            application/json:
              schema:
                type: object
                properties:
                  message:
                    type: string
                    example: "Tạo lịch thành công cho 4/5 ngày"
                  data:
                    type: object
                    properties:
                      success:
                        type: boolean
                        example: true
                      totalRequested:
                        type: integer
                        example: 5
                      successCount:
                        type: integer
                        example: 4
                      errorCount:
                        type: integer
                        example: 1
                      results:
                        type: array
                        items:
                          type: object
                          properties:
                            date:
                              type: string
                              example: "2024-01-15"
                            success:
                              type: boolean
                              example: true
                            schedule:
                              $ref: '#/components/schemas/DoctorSchedule'
                      errors:
                        type: array
                        items:
                          type: string
                        example: ["Lịch làm việc đã tồn tại cho ngày 2024-01-16"]
        '400':
          description: Lỗi dữ liệu đầu vào (mảng dates trống, quá 31 ngày, format ngày sai)
          content:
            application/json:
              schema:
                $ref: '#/components/schemas/Error'
        '401':
          description: Chưa xác thực
          content:
            application/json:
              schema:
                $ref: '#/components/schemas/Error'
        '403':
          description: Không có quyền (chỉ staff)
          content:
            application/json:
              schema:
                $ref: '#/components/schemas/Error'

  /doctors/{id}/schedules/bulk-month:
    post:
      tags:
        - Doctor Schedules
      summary: Tạo lịch hàng loạt cho cả tháng - trừ T7, CN (MANAGER ONLY)
      description: Manager tạo lịch làm việc cho bác sĩ trong cả tháng - tự động loại bỏ thứ 7, chủ nhật và tạo lịch cho các ngày làm việc
      security:
        - bearerAuth: []
      parameters:
        - in: path
          name: id
          required: true
          schema:
            type: string
          description: ID của bác sĩ
      requestBody:
        required: true
        content:
          application/json:
            schema:
              type: object
              required:
                - month
                - year
              properties:
                month:
                  type: integer
                  minimum: 1
                  maximum: 12
                  example: 6
                  description: Tháng (1-12)
                year:
                  type: integer
                  minimum: 2024
                  maximum: 2030
                  example: 2025
                  description: Năm (2024-2030)
            examples:
              june_2025:
                summary: Tạo lịch cho tháng 6/2025
                value:
                  month: 6
                  year: 2025
      responses:
        '201':
          description: Tạo lịch hàng loạt cho cả tháng thành công
          content:
            application/json:
              schema:
                type: object
                properties:
                  message:
                    type: string
                    example: "Tạo lịch thành công cho tháng 6/2025: 20/22 ngày làm việc (đã loại bỏ 8 ngày cuối tuần)"
                  data:
                    type: object
                    properties:
                      success:
                        type: boolean
                        example: true
                      totalRequested:
                        type: integer
                        example: 22
                      successCount:
                        type: integer
                        example: 20
                      errorCount:
                        type: integer
                        example: 2
                      month:
                        type: integer
                        example: 6
                      year:
                        type: integer
                        example: 2025
                      totalWorkingDays:
                        type: integer
                        example: 22
                        description: Tổng số ngày làm việc trong tháng
                      weekendsExcluded:
                        type: integer
                        example: 8
                        description: Số ngày cuối tuần đã loại bỏ
                      results:
                        type: array
                        items:
                          type: object
                          properties:
                            date:
                              type: string
                              example: "2025-06-02"
                            success:
                              type: boolean
                              example: true
                            schedule:
                              $ref: '#/components/schemas/DoctorSchedule'
                      errors:
                        type: array
                        items:
                          type: string
                        example: ["Lịch làm việc đã tồn tại cho ngày 2025-06-03"]
        '400':
          description: Lỗi dữ liệu đầu vào (month không hợp lệ, year ngoài phạm vi)
          content:
            application/json:
              schema:
                $ref: '#/components/schemas/Error'
        '401':
          description: Chưa xác thực
          content:
            application/json:
              schema:
                $ref: '#/components/schemas/Error'
        '403':
          description: Không có quyền (chỉ staff)
          content:
            application/json:
              schema:
                $ref: '#/components/schemas/Error'

  /doctors/{id}/book-slot:
    post:
      tags:
        - Doctor Schedules
      summary: Book slot cho customer (STAFF ONLY)
      description: Staff book slot cho customer khi nhận cuộc gọi đặt lịch tư vấn - chuyển slot từ Free thành Booked
      security:
        - bearerAuth: []
      parameters:
        - in: path
          name: id
          required: true
          schema:
            type: string
          description: ID của bác sĩ
      requestBody:
        required: true
        content:
          application/json:
            schema:
              type: object
              required:
                - date
                - slotId
              properties:
                date:
                  type: string
                  format: date
                  example: "2024-01-15"
                  description: Ngày đặt lịch (YYYY-MM-DD)
                slotId:
                  type: string
                  example: "507f1f77bcf86cd799439011"
                  description: ID của slot cần book
      responses:
        '200':
          description: Book slot thành công
          content:
            application/json:
              schema:
                type: object
                properties:
                  message:
                    type: string
                    example: "Đặt lịch thành công cho customer!"
                  data:
                    $ref: '#/components/schemas/DoctorSchedule'
                  bookingInfo:
                    type: object
                    properties:
                      doctorId:
                        type: string
                        example: "507f1f77bcf86cd799439014"
                      date:
                        type: string
                        example: "2024-01-15"
                      slotId:
                        type: string
                        example: "507f1f77bcf86cd799439011"
                      status:
                        type: string
                        example: "Booked"
        '400':
          description: Lỗi dữ liệu đầu vào hoặc slot không available
          content:
            application/json:
              schema:
                $ref: '#/components/schemas/Error'
        '401':
          description: Chưa xác thực
          content:
            application/json:
              schema:
                $ref: '#/components/schemas/Error'
        '403':
          description: Không có quyền (chỉ staff)
          content:
            application/json:
              schema:
                $ref: '#/components/schemas/Error'

  # ===== TEST CATEGORIES APIs =====
  /test-categories:
    get:
      tags:
        - Test Categories
      summary: Lấy danh sách danh mục xét nghiệm
      description: Lấy tất cả danh mục xét nghiệm có phân trang (Public access)
      parameters:
        - in: query
          name: page
          schema:
            type: integer
            default: 1
          description: Số trang
        - in: query
          name: limit
          schema:
            type: integer
            default: 10
          description: Số lượng item mỗi trang
        - in: query
          name: search
          schema:
            type: string
          description: Tìm kiếm theo tên danh mục
      responses:
        '200':
          description: Lấy danh sách thành công
          content:
            application/json:
              schema:
                type: object
                properties:
                  success:
                    type: boolean
                    example: true
                  data:
                    type: array
                    items:
                      $ref: '#/components/schemas/TestCategory'
                  pagination:
                      $ref: '#/components/schemas/Pagination'
        '500':
          description: Lỗi server
          content:
            application/json:
              schema:
                $ref: '#/components/schemas/Error'

    post:
      tags:
        - Test Categories
      summary: Tạo danh mục xét nghiệm mới
      description: Tạo danh mục xét nghiệm mới (Chỉ Doctor/Nursing Staff)
      security:
        - bearerAuth: []
      requestBody:
        required: true
        content:
          application/json:
            schema:
              type: object
              required:
                - categoryName
                - description
              properties:
                categoryName:
                  type: string
                  description: Tên danh mục xét nghiệm
                  example: "Xét nghiệm máu tổng quát"
                description:
                  type: string
                  description: Mô tả danh mục
                  example: "Các xét nghiệm cơ bản về máu"
                isActive:
                  type: boolean
                  description: Trạng thái hoạt động
                  default: true
      responses:
        '201':
          description: Tạo danh mục thành công
          content:
            application/json:
              schema:
                type: object
                properties:
                  success:
                    type: boolean
                    example: true
                  data:
                    $ref: '#/components/schemas/TestCategory'
                  message:
                    type: string
                    example: "Tạo danh mục xét nghiệm thành công"
        '400':
          description: Dữ liệu không hợp lệ
          content:
            application/json:
              schema:
                $ref: '#/components/schemas/Error'
        '401':
          description: Chưa xác thực
          content:
            application/json:
              schema:
                $ref: '#/components/schemas/Error'
        '403':
          description: Không có quyền truy cập
          content:
            application/json:
              schema:
                $ref: '#/components/schemas/Error'

  /test-categories/{id}:
    get:
      tags:
        - Test Categories
      summary: Lấy chi tiết danh mục xét nghiệm
      description: Lấy thông tin chi tiết danh mục xét nghiệm theo ID (Public access)
      parameters:
        - in: path
          name: id
          required: true
          schema:
            type: string
          description: ID của danh mục xét nghiệm
      responses:
        '200':
          description: Lấy thông tin thành công
          content:
            application/json:
              schema:
                type: object
                properties:
                  success:
                    type: boolean
                    example: true
                  data:
                    $ref: '#/components/schemas/TestCategory'
        '404':
          description: Không tìm thấy danh mục
          content:
            application/json:
              schema:
                $ref: '#/components/schemas/Error'

    put:
      tags:
        - Test Categories
      summary: Cập nhật danh mục xét nghiệm
      description: Cập nhật thông tin danh mục xét nghiệm (Chỉ Doctor/Nursing Staff)
      security:
        - bearerAuth: []
      parameters:
        - in: path
          name: id
          required: true
          schema:
            type: string
          description: ID của danh mục xét nghiệm
      requestBody:
        required: true
        content:
          application/json:
            schema:
              type: object
              properties:
                categoryName:
                  type: string
                  description: Tên danh mục xét nghiệm
                  example: "Xét nghiệm máu tổng quát"
                description:
                  type: string
                  description: Mô tả danh mục
                  example: "Các xét nghiệm cơ bản về máu"
                isActive:
                  type: boolean
                  description: Trạng thái hoạt động
      responses:
        '200':
          description: Cập nhật thành công
          content:
            application/json:
              schema:
                type: object
                properties:
                  success:
                    type: boolean
                    example: true
                  data:
                    $ref: '#/components/schemas/TestCategory'
                  message:
                    type: string
                    example: "Cập nhật danh mục xét nghiệm thành công"
        '400':
          description: Dữ liệu không hợp lệ
          content:
            application/json:
              schema:
                $ref: '#/components/schemas/Error'
        '404':
          description: Không tìm thấy danh mục
          content:
            application/json:
              schema:
                $ref: '#/components/schemas/Error'

    delete:
      tags:
        - Test Categories
      summary: Xóa danh mục xét nghiệm
      description: Xóa danh mục xét nghiệm (Chỉ Doctor/Nursing Staff)
      security:
        - bearerAuth: []
      parameters:
        - in: path
          name: id
          required: true
          schema:
            type: string
          description: ID của danh mục xét nghiệm
      responses:
        '200':
          description: Xóa thành công
          content:
            application/json:
              schema:
                type: object
                properties:
                  success:
                    type: boolean
                    example: true
                  message:
                    type: string
                    example: "Xóa danh mục xét nghiệm thành công"
        '404':
          description: Không tìm thấy danh mục
          content:
            application/json:
              schema:
                $ref: '#/components/schemas/Error'
        '403':
          description: Không có quyền truy cập
          content:
            application/json:
              schema:
                $ref: '#/components/schemas/Error'



  # ===== TEST RESULTS APIs =====
  /test-results:
    get:
      tags:
        - Test Results
      summary: Lấy danh sách kết quả xét nghiệm
      description: Lấy tất cả kết quả xét nghiệm với phân trang (Doctor/Staff)
      security:
        - bearerAuth: []
      parameters:
        - in: query
          name: page
          schema:
            type: integer
            default: 1
          description: Số trang
        - in: query
          name: limit
          schema:
            type: integer
            default: 10
          description: Số lượng item mỗi trang
        - in: query
          name: patientName
          schema:
            type: string
          description: Tìm kiếm theo tên bệnh nhân
        - in: query
          name: status
          schema:
            type: string
            enum: [pending, ready, delivered]
          description: Lọc theo trạng thái
      responses:
        '200':
          description: Lấy danh sách thành công
          content:
            application/json:
              schema:
                type: object
                properties:
                  success:
                    type: boolean
                    example: true
                  data:
                    type: array
                    items:
                      $ref: '#/components/schemas/TestResult'
                  pagination:
                      $ref: '#/components/schemas/Pagination'
        '401':
          description: Chưa xác thực
          content:
            application/json:
              schema:
                $ref: '#/components/schemas/Error'
        '403':
          description: Không có quyền truy cập
          content:
            application/json:
              schema:
                $ref: '#/components/schemas/Error'

    post:
      tags:
        - Test Results
      summary: Tạo kết quả xét nghiệm mới
      description: Tạo kết quả xét nghiệm mới (Doctor)
      security:
        - bearerAuth: []
      requestBody:
        required: true
        content:
          application/json:
            schema:
              type: object
              required:
                - appointmentTestId
                - testDate
              properties:
                appointmentTestId:
                  type: string
                  description: ID của đặt lịch xét nghiệm
                  example: "64a1b2c3d4e5f6g7h8i9j0k1"
                testDate:
                  type: string
                  format: date
                  description: Ngày thực hiện xét nghiệm
                  example: "2024-01-20"
                doctorNotes:
                  type: string
                  description: Ghi chú của bác sĩ
                  example: "Kết quả bình thường"
                conclusion:
                  type: string
                  description: Kết luận chung
                  example: "Không có bất thường"
      responses:
        '201':
          description: Tạo kết quả thành công
          content:
            application/json:
              schema:
                type: object
                properties:
                  success:
                    type: boolean
                    example: true
                  data:
                    $ref: '#/components/schemas/TestResult'
                  message:
                    type: string
                    example: "Tạo kết quả xét nghiệm thành công"
        '400':
          description: Dữ liệu không hợp lệ
          content:
            application/json:
              schema:
                $ref: '#/components/schemas/Error'

  /test-results/{id}:
    get:
      tags:
        - Test Results
      summary: Lấy chi tiết kết quả xét nghiệm
      description: Lấy thông tin chi tiết kết quả xét nghiệm theo ID
      security:
        - bearerAuth: []
      parameters:
        - in: path
          name: id
          required: true
          schema:
            type: string
          description: ID của kết quả xét nghiệm
      responses:
        '200':
          description: Lấy thông tin thành công
          content:
            application/json:
              schema:
                type: object
                properties:
                  success:
                    type: boolean
                    example: true
                  data:
                    $ref: '#/components/schemas/TestResult'
        '404':
          description: Không tìm thấy kết quả xét nghiệm
          content:
            application/json:
              schema:
                $ref: '#/components/schemas/Error'

    put:
      tags:
        - Test Results
      summary: Cập nhật kết quả xét nghiệm
      description: Cập nhật thông tin kết quả xét nghiệm (Doctor)
      security:
        - bearerAuth: []
      parameters:
        - in: path
          name: id
          required: true
          schema:
            type: string
          description: ID của kết quả xét nghiệm
      requestBody:
        required: true
        content:
          application/json:
            schema:
              type: object
              properties:
                testDate:
                  type: string
                  format: date
                  description: Ngày thực hiện xét nghiệm
                doctorNotes:
                  type: string
                  description: Ghi chú của bác sĩ
                conclusion:
                  type: string
                  description: Kết luận chung
                status:
                  type: string
                  enum: [pending, ready, delivered]
                  description: Trạng thái kết quả
      responses:
        '200':
          description: Cập nhật thành công
          content:
            application/json:
              schema:
                type: object
                properties:
                  success:
                    type: boolean
                    example: true
                  data:
                    $ref: '#/components/schemas/TestResult'
                  message:
                    type: string
                    example: "Cập nhật kết quả xét nghiệm thành công"
        '404':
          description: Không tìm thấy kết quả xét nghiệm
          content:
            application/json:
              schema:
                $ref: '#/components/schemas/Error'

    delete:
      tags:
        - Test Results
      summary: Xóa kết quả xét nghiệm
      description: Xóa kết quả xét nghiệm (Doctor)
      security:
        - bearerAuth: []
      parameters:
        - in: path
          name: id
          required: true
          schema:
            type: string
          description: ID của kết quả xét nghiệm
      responses:
        '200':
          description: Xóa thành công
          content:
            application/json:
              schema:
                type: object
                properties:
                  success:
                    type: boolean
                    example: true
                  message:
                    type: string
                    example: "Xóa kết quả xét nghiệm thành công"
        '404':
          description: Không tìm thấy kết quả xét nghiệm
          content:
            application/json:
              schema:
                $ref: '#/components/schemas/Error'

  # ===== TEST RESULT ITEMS APIs =====
  /test-result-items:
    get:
      tags:
        - Test Result Items
      summary: Lấy danh sách chi tiết kết quả xét nghiệm
      description: Lấy tất cả chi tiết kết quả xét nghiệm (Doctor/Staff)
      security:
        - bearerAuth: []
      parameters:
        - in: query
          name: testResultId
          schema:
            type: string
          description: Lọc theo ID kết quả xét nghiệm
        - in: query
          name: page
          schema:
            type: integer
            default: 1
          description: Số trang
        - in: query
          name: limit
          schema:
            type: integer
            default: 10
          description: Số lượng item mỗi trang
      responses:
        '200':
          description: Lấy danh sách thành công
          content:
            application/json:
              schema:
                type: object
                properties:
                  success:
                    type: boolean
                    example: true
                  data:
                    type: array
                    items:
                      $ref: '#/components/schemas/TestResultItem'
                  pagination:
                      $ref: '#/components/schemas/Pagination'

    post:
      tags:
        - Test Result Items
      summary: Tạo chi tiết kết quả xét nghiệm mới
      description: Tạo chi tiết kết quả xét nghiệm mới (Doctor)
      security:
        - bearerAuth: []
      requestBody:
        required: true
        content:
          application/json:
            schema:
              type: object
              required:
                - testResultId
                - testName
                - value
                - unit
                - normalRange
              properties:
                testResultId:
                  type: string
                  description: ID của kết quả xét nghiệm
                  example: "64a1b2c3d4e5f6g7h8i9j0k1"
                testName:
                  type: string
                  description: Tên xét nghiệm
                  example: "Hemoglobin"
                value:
                  type: string
                  description: Giá trị kết quả
                  example: "14.5"
                unit:
                  type: string
                  description: Đơn vị đo
                  example: "g/dL"
                normalRange:
                  type: string
                  description: Giá trị bình thường
                  example: "12.0 - 16.0"
                isAbnormal:
                  type: boolean
                  description: Có bất thường không
                  default: false
                notes:
                  type: string
                  description: Ghi chú
                  example: "Trong giới hạn bình thường"
      responses:
        '201':
          description: Tạo chi tiết thành công
          content:
            application/json:
              schema:
                type: object
                properties:
                  success:
                    type: boolean
                    example: true
                  data:
                    $ref: '#/components/schemas/TestResultItem'
                  message:
                    type: string
                    example: "Tạo chi tiết kết quả xét nghiệm thành công"

  /test-result-items/{id}:
    get:
      tags:
        - Test Result Items
      summary: Lấy chi tiết kết quả xét nghiệm theo ID
      description: Lấy thông tin chi tiết kết quả xét nghiệm theo ID
      security:
        - bearerAuth: []
      parameters:
        - in: path
          name: id
          required: true
          schema:
            type: string
          description: ID của chi tiết kết quả xét nghiệm
      responses:
        '200':
          description: Lấy thông tin thành công
          content:
            application/json:
              schema:
                type: object
                properties:
                  success:
                    type: boolean
                    example: true
                  data:
                    $ref: '#/components/schemas/TestResultItem'
        '404':
          description: Không tìm thấy chi tiết kết quả xét nghiệm
          content:
            application/json:
              schema:
                $ref: '#/components/schemas/Error'

    put:
      tags:
        - Test Result Items
      summary: Cập nhật chi tiết kết quả xét nghiệm
      description: Cập nhật thông tin chi tiết kết quả xét nghiệm (Doctor)
      security:
        - bearerAuth: []
      parameters:
        - in: path
          name: id
          required: true
          schema:
            type: string
          description: ID của chi tiết kết quả xét nghiệm
      requestBody:
        required: true
        content:
          application/json:
            schema:
              type: object
              properties:
                testName:
                  type: string
                  description: Tên xét nghiệm
                value:
                  type: string
                  description: Giá trị kết quả
                unit:
                  type: string
                  description: Đơn vị đo
                normalRange:
                  type: string
                  description: Giá trị bình thường
                isAbnormal:
                  type: boolean
                  description: Có bất thường không
                notes:
                  type: string
                  description: Ghi chú
      responses:
        '200':
          description: Cập nhật thành công
          content:
            application/json:
              schema:
                type: object
                properties:
                  success:
                    type: boolean
                    example: true
                  data:
                    $ref: '#/components/schemas/TestResultItem'
                  message:
                    type: string
                    example: "Cập nhật chi tiết kết quả xét nghiệm thành công"
        '404':
          description: Không tìm thấy chi tiết kết quả xét nghiệm
          content:
            application/json:
              schema:
                $ref: '#/components/schemas/Error'

    delete:
      tags:
        - Test Result Items
      summary: Xóa chi tiết kết quả xét nghiệm
      description: Xóa chi tiết kết quả xét nghiệm (Doctor)
      security:
        - bearerAuth: []
      parameters:
        - in: path
          name: id
          required: true
          schema:
            type: string
          description: ID của chi tiết kết quả xét nghiệm
      responses:
        '200':
          description: Xóa thành công
          content:
            application/json:
              schema:
                type: object
                properties:
                  success:
                    type: boolean
                    example: true
                  message:
                    type: string
                    example: "Xóa chi tiết kết quả xét nghiệm thành công"
        '404':
          description: Không tìm thấy chi tiết kết quả xét nghiệm
        content:
          application/json:
            schema:
                $ref: '#/components/schemas/Error'

  # =============== MEDICAL RECORDS APIs ===============
  
  /medical-records:
    post:
      tags:
        - Medical Records
      summary: "[DOCTOR/STAFF/MANAGER/ADMIN] Tạo hồ sơ khám bệnh"
      description: Doctor/Staff/Manager/Admin tạo hồ sơ khám bệnh sau khi khám cho bệnh nhân. Có thể chọn thuốc từ danh sách medicines master data.
      security:
        - bearerAuth: []
      requestBody:
        required: true
        content:
          application/json:
            schema:
              type: object
              required:
                - profileId
                - appointmentId
              properties:
                profileId:
                  type: string
                  example: "675e4bcd6dc1234567890123"
                  description: ID hồ sơ bệnh nhân
                appointmentId:
                  type: string
                  example: "675e4bcd6dc1234567890456"
                  description: ID cuộc hẹn khám
                diagnosis:
                  type: string
                  example: "Viêm dạ dày"
                  description: Chẩn đoán bệnh
                symptoms:
                  type: string
                  example: "Đau bụng, buồn nôn"
                  description: Triệu chứng
                treatment:
                  type: string
                  example: "Uống thuốc theo đơn, kiêng cay"
                  description: Phương pháp điều trị
                medicines:
                  type: array
                  items:
                    type: object
                    properties:
                      name:
                        type: string
                        example: "Paracetamol"
                      type:
                        type: string
                        example: "Giảm đau"
                      dosage:
                        type: string
                        example: "500mg"
                      frequency:
                        type: string
                        example: "3 lần/ngày"
                      timingInstructions:
                        type: string
                        example: "Sau ăn 30 phút"
                      duration:
                        type: string
                        example: "7 ngày"
                      instructions:
                        type: string
                        example: "Uống đủ liều, không bỏ"
                  description: Danh sách thuốc kê đơn
                notes:
                  type: string
                  example: "Tái khám sau 1 tuần"
                  description: Ghi chú thêm
                pictures:
                  type: array
                  items:
                    type: string
                  example: ["url1.jpg", "url2.jpg"]
                  description: Hình ảnh kèm theo
      responses:
        '201':
          description: Tạo hồ sơ khám bệnh thành công
          content:
            application/json:
              schema:
                type: object
                properties:
                  message:
                    type: string
                    example: "Tạo hồ sơ khám bệnh thành công"
                  data:
                    $ref: '#/components/schemas/MedicalRecord'

  /medical-records/{id}:
    put:
      tags:
        - Medical Records
      summary: "[DOCTOR/STAFF] Cập nhật hồ sơ khám bệnh"
      description: Doctor chỉ sửa được hồ sơ do mình tạo, Staff sửa được tất cả
      security:
        - bearerAuth: []
      parameters:
        - in: path
          name: id
          required: true
          schema:
            type: string
          description: ID hồ sơ khám bệnh
      requestBody:
        content:
          application/json:
            schema:
              type: object
              properties:
                diagnosis:
                  type: string
                symptoms:
                  type: string
                treatment:
                  type: string
                medicines:
                  type: array
                  items:
                    type: object
                notes:
                  type: string
                pictures:
                  type: array
                  items:
                    type: string
      responses:
        '200':
          description: Cập nhật thành công
          content:
            application/json:
              schema:
                type: object
                properties:
                  message:
                    type: string
                    example: "Cập nhật hồ sơ khám bệnh thành công"
                  data:
                    $ref: '#/components/schemas/MedicalRecord'
    
    get:
      tags:
        - Medical Records
      summary: "[ALL] Xem chi tiết hồ sơ khám bệnh"
      description: Doctor xem hồ sơ do mình tạo, Staff xem tất cả, Customer xem hồ sơ của mình
      security:
        - bearerAuth: []
      parameters:
        - in: path
          name: id
          required: true
          schema:
            type: string
          description: ID hồ sơ khám bệnh
      responses:
        '200':
          description: Lấy thông tin thành công
          content:
            application/json:
              schema:
                type: object
                properties:
                  message:
                    type: string
                    example: "Lấy thông tin hồ sơ khám bệnh thành công"
                  data:
                    $ref: '#/components/schemas/MedicalRecord'

  /medical-records/my/records:
    get:
      tags:
        - Medical Records
      summary: "[DOCTOR] Xem hồ sơ do mình tạo"
      description: Doctor xem danh sách hồ sơ khám bệnh do mình tạo
      security:
        - bearerAuth: []
      parameters:
        - in: query
          name: page
          schema:
            type: integer
            default: 1
        - in: query
          name: limit
          schema:
            type: integer
            default: 10
        - in: query
          name: profileId
          schema:
            type: string
          description: Lọc theo hồ sơ bệnh nhân
        - in: query
          name: dateFrom
          schema:
            type: string
            format: date
        - in: query
          name: dateTo
          schema:
            type: string
            format: date
      responses:
        '200':
          description: Lấy danh sách thành công
          content:
            application/json:
              schema:
                type: object
                properties:
                  message:
                    type: string
                  data:
                    type: array
                    items:
                      $ref: '#/components/schemas/MedicalRecord'
                  pagination:
                    $ref: '#/components/schemas/Pagination'

  /medical-records/staff/all:
    get:
      tags:
        - Medical Records
      summary: "[STAFF] Xem tất cả hồ sơ khám bệnh"
      description: Staff/Manager/Admin xem tất cả hồ sơ khám bệnh trong hệ thống
      security:
        - bearerAuth: []
      parameters:
        - in: query
          name: page
          schema:
            type: integer
            default: 1
        - in: query
          name: limit
          schema:
            type: integer
            default: 10
        - in: query
          name: doctorId
          schema:
            type: string
          description: Lọc theo bác sĩ
        - in: query
          name: profileId
          schema:
            type: string
          description: Lọc theo hồ sơ bệnh nhân
        - in: query
          name: dateFrom
          schema:
            type: string
            format: date
        - in: query
          name: dateTo
          schema:
            type: string
            format: date
      responses:
        '200':
          description: Lấy tất cả hồ sơ thành công
          content:
            application/json:
              schema:
                type: object
                properties:
                  message:
                    type: string
                  data:
                    type: array
                    items:
                      $ref: '#/components/schemas/MedicalRecord'
                  pagination:
                    $ref: '#/components/schemas/Pagination'

  /medical-records/profile/{profileId}:
    get:
      tags:
        - Medical Records
      summary: "[CUSTOMER] Xem hồ sơ khám của profile"
      description: User xem hồ sơ khám bệnh của profiles thuộc về mình
      security:
        - bearerAuth: []
      parameters:
        - in: path
          name: profileId
          required: true
          schema:
            type: string
          description: ID hồ sơ bệnh nhân
        - in: query
          name: page
          schema:
            type: integer
            default: 1
        - in: query
          name: limit
          schema:
            type: integer
            default: 10
        - in: query
          name: doctorId
          schema:
            type: string
          description: Lọc theo bác sĩ
      responses:
        '200':
          description: Lấy hồ sơ khám bệnh thành công
          content:
            application/json:
              schema:
                type: object
                properties:
                  message:
                    type: string
                  data:
                    type: array
                    items:
                      $ref: '#/components/schemas/MedicalRecord'
                  pagination:
                    $ref: '#/components/schemas/Pagination'

  /medical-records/my/search:
    get:
      tags:
        - Medical Records
      summary: "[DOCTOR] Tìm kiếm hồ sơ do mình tạo"
      description: Doctor tìm kiếm trong hồ sơ khám bệnh do mình tạo
      security:
        - bearerAuth: []
      parameters:
        - in: query
          name: diagnosis
          schema:
            type: string
          description: Tìm theo chẩn đoán
        - in: query
          name: patientName
          schema:
            type: string
          description: Tìm theo tên bệnh nhân
        - in: query
          name: dateFrom
          schema:
            type: string
            format: date
        - in: query
          name: dateTo
          schema:
            type: string
            format: date
        - in: query
          name: page
          schema:
            type: integer
            default: 1
        - in: query
          name: limit
          schema:
            type: integer
            default: 10
      responses:
        '200':
          description: Tìm kiếm thành công
          content:
            application/json:
              schema:
                type: object
                properties:
                  message:
                    type: string
                  data:
                    type: array
                    items:
                      $ref: '#/components/schemas/MedicalRecord'
                  searchCriteria:
                    type: object

  /medical-records/staff/search:
    get:
      tags:
        - Medical Records
      summary: "[STAFF] Tìm kiếm tất cả hồ sơ"
      description: Staff tìm kiếm trong tất cả hồ sơ khám bệnh
      security:
        - bearerAuth: []
      parameters:
        - in: query
          name: diagnosis
          schema:
            type: string
          description: Tìm theo chẩn đoán
        - in: query
          name: doctorName
          schema:
            type: string
          description: Tìm theo tên bác sĩ
        - in: query
          name: patientName
          schema:
            type: string
          description: Tìm theo tên bệnh nhân
        - in: query
          name: dateFrom
          schema:
            type: string
            format: date
        - in: query
          name: dateTo
          schema:
            type: string
            format: date
        - in: query
          name: page
          schema:
            type: integer
            default: 1
        - in: query
          name: limit
          schema:
            type: integer
            default: 10
      responses:
        '200':
          description: Tìm kiếm thành công
          content:
            application/json:
              schema:
                type: object
                properties:
                  message:
                    type: string
                  data:
                    type: array
                    items:
                      $ref: '#/components/schemas/MedicalRecord'
                  searchCriteria:
                    type: object

  # =============== MEDICINES APIs ===============
  
  /medicines:
    post:
      tags:
        - Medicines
      summary: "[MANAGER/ADMIN] Tạo thuốc mới"
      description: Chỉ Manager hoặc Admin có quyền tạo thuốc trong master data
      security:
        - bearerAuth: []
      requestBody:
        required: true
        content:
          application/json:
            schema:
              type: object
              required:
                - name
                - type
              properties:
                name:
                  type: string
                  example: "Paracetamol"
                  description: Tên thuốc
                type:
                  type: string
                  example: "Giảm đau, hạ sốt"
                  description: Loại thuốc
                description:
                  type: string
                  example: "Thuốc giảm đau, hạ sốt thông dụng"
                  description: Mô tả thuốc
                defaultDosage:
                  type: string
                  example: "500mg"
                  description: Liều lượng mặc định
                defaultTimingInstructions:
                  type: string
                  example: "Sau ăn 30 phút"
                  description: Hướng dẫn sử dụng mặc định
      responses:
        '201':
          description: Tạo thuốc thành công
          content:
            application/json:
              schema:
                type: object
                properties:
                  message:
                    type: string
                    example: "Tạo thuốc thành công"
                  data:
                    $ref: '#/components/schemas/Medicine'
    
    get:
      tags:
        - Medicines
      summary: "[DOCTOR/STAFF/MANAGER/ADMIN] Lấy danh sách thuốc"
      description: Doctor/Staff/Manager/Admin xem thuốc đang hoạt động để kê đơn và quản lý. Customer KHÔNG được xem - họ chỉ xem thuốc từ medical records của mình.
      security:
        - bearerAuth: []
      parameters:
        - in: query
          name: type
          schema:
            type: string
            enum: ["contraceptive", "vitamin", "other", "antibiotic", "painkiller"]
          description: Lọc theo loại thuốc (tuỳ chọn)
          example: "painkiller"
      responses:
        '200':
          description: Lấy danh sách thuốc thành công
          content:
            application/json:
              schema:
                type: object
                properties:
                  message:
                    type: string
                    example: "Lấy danh sách thuốc thành công (5 thuốc)"
                  data:
                    type: array
                    items:
                      type: object
                      properties:
                        _id:
                          type: string
                        name:
                          type: string
                          example: "Paracetamol"
                        type:
                          type: string
                          example: "painkiller"
                        description:
                          type: string
                          example: "Thuốc giảm đau, hạ sốt"
                        defaultDosage:
                          type: string
                          example: "500mg"
                        defaultTimingInstructions:
                          type: string
                          example: "Sau ăn 30 phút"
        '401':
          description: Chưa xác thực
          content:
            application/json:
              schema:
                $ref: '#/components/schemas/Error'
        '403':
          description: Không có quyền (chỉ Doctor/Staff/Manager/Admin)
          content:
            application/json:
              schema:
                $ref: '#/components/schemas/Error'

  /medicines/{id}:
    get:
      tags:
        - Medicines
      summary: "[ALL ROLES EXCEPT GUEST] Xem chi tiết thuốc"
      description: Tất cả roles trừ guest có thể xem thông tin chi tiết của một loại thuốc
      security:
        - bearerAuth: []
      parameters:
        - in: path
          name: id
          required: true
          schema:
            type: string
          description: ID thuốc
      responses:
        '200':
          description: Lấy thông tin thuốc thành công
          content:
            application/json:
              schema:
                type: object
                properties:
                  message:
                    type: string
                    example: "Lấy thông tin thuốc thành công"
                  data:
                    $ref: '#/components/schemas/Medicine'
    
    put:
      tags:
        - Medicines
      summary: "[MANAGER/ADMIN] Cập nhật thuốc"
      description: Chỉ Manager hoặc Admin có quyền cập nhật thông tin thuốc
      security:
        - bearerAuth: []
      parameters:
        - in: path
          name: id
          required: true
          schema:
            type: string
          description: ID thuốc
      requestBody:
        content:
          application/json:
            schema:
              type: object
              properties:
                name:
                  type: string
                type:
                  type: string
                description:
                  type: string
                defaultDosage:
                  type: string
                defaultTimingInstructions:
                  type: string
                isActive:
                  type: boolean
      responses:
        '200':
          description: Cập nhật thuốc thành công
          content:
            application/json:
              schema:
                type: object
                properties:
                  message:
                    type: string
                    example: "Cập nhật thuốc thành công"
                  data:
                    $ref: '#/components/schemas/Medicine'

  /medicines/{id}/status:
    patch:
      tags:
        - Medicines
      summary: "[MANAGER/ADMIN] Kích hoạt/vô hiệu hóa thuốc"
      description: Manager hoặc Admin thay đổi trạng thái hoạt động của thuốc
      security:
        - bearerAuth: []
      parameters:
        - in: path
          name: id
          required: true
          schema:
            type: string
          description: ID thuốc
      requestBody:
        required: true
        content:
          application/json:
            schema:
              type: object
              required:
                - isActive
              properties:
                isActive:
                  type: boolean
                  description: Trạng thái hoạt động mới
      responses:
        '200':
          description: Thay đổi trạng thái thành công
          content:
            application/json:
              schema:
                type: object
                properties:
                  message:
                    type: string
                  data:
                    $ref: '#/components/schemas/Medicine'

  # =============== MEDICATION REMINDERS APIs ===============
  
  /medication-reminders:
    post:
      tags:
        - Medication Reminders
      summary: "[CUSTOMER] Tạo nhắc nhở từ hồ sơ khám"
      description: User tạo nhắc nhở uống thuốc từ hồ sơ khám bệnh, chọn thuốc và thiết lập lịch nhắc
      security:
        - bearerAuth: []
      requestBody:
        required: true
        content:
          application/json:
            schema:
              type: object
              required:
                - medicalRecordId
                - profileId
                - selectedMedicines
              properties:
                medicalRecordId:
                  type: string
                  example: "675e4bcd6dc1234567890123"
                  description: ID hồ sơ khám bệnh
                profileId:
                  type: string
                  example: "675e4bcd6dc1234567890456"
                  description: ID hồ sơ bệnh nhân
                selectedMedicines:
                  type: array
                  items:
                    type: object
                    properties:
                      medicineIndex:
                        type: integer
                        example: 0
                        description: Index thuốc trong medical record
                      reminderTimes:
                        type: array
                        items:
                          type: string
                        example: ["08:00", "14:00", "20:00"]
                        description: Giờ nhắc nhở
                      frequency:
                        type: string
                        example: "daily"
                        description: Tần suất
                      customInstructions:
                        type: string
                        example: "Uống sau ăn"
                        description: Hướng dẫn riêng
                  description: Danh sách thuốc được chọn để nhắc
                startDate:
                  type: string
                  format: date
                  example: "2024-01-20"
                  description: Ngày bắt đầu nhắc
                endDate:
                  type: string
                  format: date
                  example: "2024-01-27"
                  description: Ngày kết thúc nhắc (optional)
                notes:
                  type: string
                  example: "Nhắc uống thuốc theo đơn bác sĩ"
                  description: Ghi chú thêm
      responses:
        '201':
          description: Tạo nhắc nhở thành công
          content:
            application/json:
              schema:
                type: object
                properties:
                  message:
                    type: string
                    example: "Tạo nhắc nhở uống thuốc thành công"
                  data:
                    $ref: '#/components/schemas/MedicationReminder'

  /medication-reminders/my:
    get:
      tags:
        - Medication Reminders
      summary: "[CUSTOMER] Xem nhắc nhở của tôi"
      description: User xem danh sách nhắc nhở uống thuốc của profiles thuộc về mình
      security:
        - bearerAuth: []
      parameters:
        - in: query
          name: profileId
          schema:
            type: string
          description: Lọc theo hồ sơ bệnh nhân
        - in: query
          name: isActive
          schema:
            type: boolean
          description: Lọc theo trạng thái hoạt động
        - in: query
          name: page
          schema:
            type: integer
            default: 1
        - in: query
          name: limit
          schema:
            type: integer
            default: 10
      responses:
        '200':
          description: Lấy danh sách nhắc nhở thành công
          content:
            application/json:
              schema:
                type: object
                properties:
                  message:
                    type: string
                  data:
                    type: array
                    items:
                      $ref: '#/components/schemas/MedicationReminder'
                  pagination:
                    $ref: '#/components/schemas/Pagination'

  /medication-reminders/{id}:
    get:
      tags:
        - Medication Reminders
      summary: "[CUSTOMER] Xem chi tiết nhắc nhở"
      description: User xem chi tiết nhắc nhở uống thuốc của mình
      security:
        - bearerAuth: []
      parameters:
        - in: path
          name: id
          required: true
          schema:
            type: string
          description: ID nhắc nhở
      responses:
        '200':
          description: Lấy thông tin nhắc nhở thành công
          content:
            application/json:
              schema:
                type: object
                properties:
                  message:
                    type: string
                    example: "Lấy thông tin nhắc nhở thành công"
                  data:
                    $ref: '#/components/schemas/MedicationReminder'
    
    put:
      tags:
        - Medication Reminders
      summary: "[CUSTOMER] Cập nhật nhắc nhở"
      description: User cập nhật thông tin nhắc nhở uống thuốc của mình
      security:
        - bearerAuth: []
      parameters:
        - in: path
          name: id
          required: true
          schema:
            type: string
          description: ID nhắc nhở
      requestBody:
        content:
          application/json:
            schema:
              type: object
              properties:
                medicines:
                  type: array
                  items:
                    type: object
                  description: Danh sách thuốc và lịch nhắc
                startDate:
                  type: string
                  format: date
                endDate:
                  type: string
                  format: date
                isActive:
                  type: boolean
                notes:
                  type: string
      responses:
        '200':
          description: Cập nhật nhắc nhở thành công
          content:
            application/json:
              schema:
                type: object
                properties:
                  message:
                    type: string
                    example: "Cập nhật nhắc nhở thành công"
                  data:
                    $ref: '#/components/schemas/MedicationReminder'
    
    delete:
      tags:
        - Medication Reminders
      summary: "[CUSTOMER] Xóa nhắc nhở"
      description: User xóa nhắc nhở uống thuốc của mình
      security:
        - bearerAuth: []
      parameters:
        - in: path
          name: id
          required: true
          schema:
            type: string
          description: ID nhắc nhở
      responses:
        '200':
          description: Xóa nhắc nhở thành công
          content:
            application/json:
              schema:
                type: object
                properties:
                  message:
                    type: string
                    example: "Xóa nhắc nhở thành công"
                  data:
                    $ref: '#/components/schemas/MedicationReminder'

  /medication-reminders/{id}/status:
    patch:
      tags:
        - Medication Reminders
      summary: "[CUSTOMER] Tạm dừng/kích hoạt nhắc nhở"
      description: User tạm dừng hoặc kích hoạt lại nhắc nhở uống thuốc
      security:
        - bearerAuth: []
      parameters:
        - in: path
          name: id
          required: true
          schema:
            type: string
          description: ID nhắc nhở
      requestBody:
        required: true
        content:
          application/json:
            schema:
              type: object
              required:
                - isActive
              properties:
                isActive:
                  type: boolean
                  description: Trạng thái hoạt động mới
      responses:
        '200':
          description: Thay đổi trạng thái thành công
          content:
            application/json:
              schema:
                type: object
                properties:
                  message:
                    type: string
                  data:
                    $ref: '#/components/schemas/MedicationReminder'

  /medication-reminders/staff/all:
    get:
      tags:
        - Medication Reminders
      summary: "[STAFF/MANAGER/ADMIN] Xem tất cả nhắc nhở"
      description: Staff/Manager/Admin xem tổng quan tất cả nhắc nhở trong hệ thống
      security:
        - bearerAuth: []
      parameters:
        - in: query
          name: profileId
          schema:
            type: string
          description: Lọc theo hồ sơ bệnh nhân
        - in: query
          name: userId
          schema:
            type: string
          description: Lọc theo user
        - in: query
          name: isActive
          schema:
            type: boolean
          description: Lọc theo trạng thái hoạt động
        - in: query
          name: dateFrom
          schema:
            type: string
            format: date
        - in: query
          name: dateTo
          schema:
            type: string
            format: date
        - in: query
          name: page
          schema:
            type: integer
            default: 1
        - in: query
          name: limit
          schema:
            type: integer
            default: 10
      responses:
        '200':
          description: Lấy tất cả nhắc nhở thành công
          content:
            application/json:
              schema:
                type: object
                properties:
                  message:
                    type: string
                  data:
                    type: array
                    items:
                      $ref: '#/components/schemas/MedicationReminder'
                  pagination:
                    $ref: '#/components/schemas/Pagination'

  # =============== NOTIFICATION DAYS APIs ===============
  
  /notification-days/{id}:
    put:
      tags:
        - Notification Days
      summary: "[CUSTOMER] Cập nhật trạng thái thông báo"
      description: User cập nhật trạng thái thông báo nhắc uống thuốc (taken, skipped, snoozed)
      security:
        - bearerAuth: []
      parameters:
        - in: path
          name: id
          required: true
          schema:
            type: string
          description: ID thông báo
      requestBody:
        required: true
        content:
          application/json:
            schema:
              type: object
              required:
                - status
              properties:
                status:
                  type: string
                  enum: [pending, sent, failed, taken, skipped, snoozed]
                  example: "taken"
                  description: Trạng thái mới
                reason:
                  type: string
                  example: "Đã uống đúng giờ"
                  description: Lý do (tuỳ chọn)
                takenAt:
                  type: string
                  format: date-time
                  description: Thời gian uống (nếu status = taken)
                snoozedUntil:
                  type: string
                  format: date-time
                  description: Hoãn đến lúc (nếu status = snoozed)
      responses:
        '200':
          description: Cập nhật trạng thái thành công
          content:
            application/json:
              schema:
                type: object
                properties:
                  message:
                    type: string
                    example: "Cập nhật trạng thái thông báo thành công"
                  data:
                    $ref: '#/components/schemas/NotificationDay'

  /notification-days/my:
    get:
      tags:
        - Notification Days
      summary: "[CUSTOMER] Xem thông báo của tôi"
      description: User xem tất cả thông báo nhắc uống thuốc của mình
      security:
        - bearerAuth: []
      parameters:
        - in: query
          name: reminderId
          schema:
            type: string
          description: Lọc theo nhắc nhở cụ thể
        - in: query
          name: status
          schema:
            type: string
            enum: [pending, sent, failed, taken, skipped, snoozed]
          description: Lọc theo trạng thái
        - in: query
          name: dateFrom
          schema:
            type: string
            format: date
        - in: query
          name: dateTo
          schema:
            type: string
            format: date
        - in: query
          name: page
          schema:
            type: integer
            default: 1
        - in: query
          name: limit
          schema:
            type: integer
            default: 10
      responses:
        '200':
          description: Lấy danh sách thông báo thành công
          content:
            application/json:
              schema:
                type: object
                properties:
                  message:
                    type: string
                  data:
                    type: array
                    items:
                      $ref: '#/components/schemas/NotificationDay'
                  pagination:
                    $ref: '#/components/schemas/Pagination'

  /notification-days/reminder/{reminderId}:
    get:
      tags:
        - Notification Days
      summary: "[CUSTOMER] Xem thông báo theo nhắc nhở"
      description: User xem tất cả thông báo của một nhắc nhở cụ thể
      security:
        - bearerAuth: []
      parameters:
        - in: path
          name: reminderId
          required: true
          schema:
            type: string
          description: ID nhắc nhở
        - in: query
          name: status
          schema:
            type: string
            enum: [pending, sent, failed, taken, skipped, snoozed]
          description: Lọc theo trạng thái
        - in: query
          name: dateFrom
          schema:
            type: string
            format: date
        - in: query
          name: dateTo
          schema:
            type: string
            format: date
        - in: query
          name: page
          schema:
            type: integer
            default: 1
        - in: query
          name: limit
          schema:
            type: integer
            default: 10
      responses:
        '200':
          description: Lấy thông báo của nhắc nhở thành công
          content:
            application/json:
              schema:
                type: object
                properties:
                  message:
                    type: string
                  data:
                    type: array
                    items:
                      $ref: '#/components/schemas/NotificationDay'
                  pagination:
                    $ref: '#/components/schemas/Pagination'

  /notification-days/{id}/taken:
    patch:
      tags:
        - Notification Days
      summary: "[CUSTOMER] Đánh dấu đã uống thuốc"
      description: User đánh dấu đã uống thuốc theo lịch nhắc
      security:
        - bearerAuth: []
      parameters:
        - in: path
          name: id
          required: true
          schema:
            type: string
          description: ID thông báo
      requestBody:
        content:
          application/json:
            schema:
              type: object
              properties:
                reason:
                  type: string
                  example: "Đã uống đúng giờ"
                  description: Lý do (tuỳ chọn)
      responses:
        '200':
          description: Đánh dấu đã uống thành công
          content:
            application/json:
              schema:
                type: object
                properties:
                  message:
                    type: string
                    example: "Đánh dấu đã uống thuốc thành công"
                  data:
                    $ref: '#/components/schemas/NotificationDay'

  /notification-days/{id}/skipped:
    patch:
      tags:
        - Notification Days
      summary: "[CUSTOMER] Bỏ qua lần uống"
      description: User đánh dấu bỏ qua lần uống thuốc này
      security:
        - bearerAuth: []
      parameters:
        - in: path
          name: id
          required: true
          schema:
            type: string
          description: ID thông báo
      requestBody:
        content:
          application/json:
            schema:
              type: object
              properties:
                reason:
                  type: string
                  example: "Quên mang thuốc"
                  description: Lý do bỏ qua
      responses:
        '200':
          description: Đánh dấu bỏ qua thành công
          content:
            application/json:
              schema:
                type: object
                properties:
                  message:
                    type: string
                    example: "Đánh dấu bỏ qua lần uống thành công"
                  data:
                    $ref: '#/components/schemas/NotificationDay'

  /notification-days/{id}/snooze:
    patch:
      tags:
        - Notification Days
      summary: "[CUSTOMER] Hoãn thông báo"
      description: User hoãn thông báo nhắc uống thuốc đến thời gian khác
      security:
        - bearerAuth: []
      parameters:
        - in: path
          name: id
          required: true
          schema:
            type: string
          description: ID thông báo
      requestBody:
        required: true
        content:
          application/json:
            schema:
              type: object
              required:
                - snoozedUntil
              properties:
                snoozedUntil:
                  type: string
                  format: date-time
                  example: "2024-01-20T15:30:00.000Z"
                  description: Thời gian hoãn đến
                reason:
                  type: string
                  example: "Đang bận, sẽ uống sau"
                  description: Lý do hoãn
      responses:
        '200':
          description: Hoãn thông báo thành công
          content:
            application/json:
              schema:
                type: object
                properties:
                  message:
                    type: string
                    example: "Hoãn thông báo thành công"
                  data:
                    $ref: '#/components/schemas/NotificationDay'

  /notification-days/staff/all:
    get:
      tags:
        - Notification Days
      summary: "[STAFF] Xem tất cả thông báo"
      description: Staff/Manager/Admin xem tổng quan tất cả thông báo trong hệ thống
      security:
        - bearerAuth: []
      parameters:
        - in: query
          name: reminderId
          schema:
            type: string
          description: Lọc theo nhắc nhở
        - in: query
          name: status
          schema:
            type: string
            enum: [pending, sent, failed, taken, skipped, snoozed]
          description: Lọc theo trạng thái
        - in: query
          name: userId
          schema:
            type: string
          description: Lọc theo user
        - in: query
          name: dateFrom
          schema:
            type: string
            format: date
        - in: query
          name: dateTo
          schema:
            type: string
            format: date
        - in: query
          name: page
          schema:
            type: integer
            default: 1
        - in: query
          name: limit
          schema:
            type: integer
            default: 10
      responses:
        '200':
          description: Lấy tất cả thông báo thành công
          content:
            application/json:
              schema:
                type: object
                properties:
                  message:
                    type: string
                  data:
                    type: array
                    items:
                      $ref: '#/components/schemas/NotificationDay'
                  pagination:
                    $ref: '#/components/schemas/Pagination'

  /notification-days/staff/statistics:
    get:
      tags:
        - Notification Days
      summary: "[STAFF] Lấy thống kê thông báo"
      description: Staff xem thống kê về hiệu quả nhắc nhở uống thuốc
      security:
        - bearerAuth: []
      parameters:
        - in: query
          name: dateFrom
          schema:
            type: string
            format: date
          description: Từ ngày
        - in: query
          name: dateTo
          schema:
            type: string
            format: date
          description: Đến ngày
        - in: query
          name: reminderId
          schema:
            type: string
          description: Lọc theo nhắc nhở cụ thể
      responses:
        '200':
          description: Lấy thống kê thành công
          content:
            application/json:
              schema:
                type: object
                properties:
                  message:
                    type: string
                    example: "Lấy thống kê thông báo thành công"
                  data:
                    type: object
                    properties:
                      totalNotifications:
                        type: integer
                        example: 150
                      takenCount:
                        type: integer
                        example: 120
                      skippedCount:
                        type: integer
                        example: 20
                      snoozedCount:
                        type: integer
                        example: 10
                      complianceRate:
                        type: number
                        example: 80.0
                        description: Tỷ lệ tuân thủ uống thuốc (%)
                      period:
                        type: object
                        properties:
                          from:
                            type: string
                            format: date
                          to:
                            type: string
                            format: date

components:
  securitySchemes:
    bearerAuth:
      type: http
      scheme: bearer
      bearerFormat: JWT
  
  schemas:
    User:
     type: object
     properties:
        id:
          type: string
        email:
          type: string
        fullName:
          type: string
        phone:
          type: string
        avatar:
          type: string
        role:
          type: string
          enum:
            - guest
            - customer
            - doctor
            - staff
            - manager
            - admin
        emailVerified:
          type: boolean
        isActive:
          type: boolean
        createdAt:
          type: string
          format: date-time
        updatedAt:
          type: string
          format: date-time
    
    OtpCode:
      type: object
      properties:
        id:
          type: string
        userId:
          type: string
        type:
          type: string
          enum:
            - email_verification
            - password_reset
            - login
        otp:
          type: string
        expires:
          type: string
          format: date-time
        verified:
          type: boolean
        verifiedAt:
          type: string
          format: date-time
        attempts:
          type: integer
        createdAt:
          type: string
          format: date-time
    
    Error:
      type: object
      properties:
        message:
          type: string

    LoginHistory:
      type: object
      properties:
        id:
          type: string
        userId:
          type: string
        ipAddress:
          type: string
        userAgent:
          type: string
        loginAt:
          type: string
          format: date-time
        status:
          type: string
          enum: [success, failed]
        failReason:
          type: string

    Doctor:
      type: object
      properties:
        userId:
          type: string
        bio:
          type: string
        experience:
          type: number
        rating:
          type: number
        specialization:
          type: string
        education:
          type: string
        certificate:
          type: string


    # ===== DOCTOR SCHEDULE SCHEMAS =====
    TimeSlot:
      type: object
      properties:
        _id:
          type: string
          example: "507f1f77bcf86cd799439011"
        slotTime:
          type: string
          example: "07:00-08:00"
          description: Khung giờ làm việc
        status:
          type: string
          enum: [Free, Booked, Absent]
          example: "Free"
          description: Trạng thái slot - Free (trống), Booked (đã đặt), Absent (bác sĩ nghỉ)

    WeekSchedule:
      type: object
      properties:
        _id:
          type: string
          example: "507f1f77bcf86cd799439012"
        dayOfWeek:
          type: string
          format: date-time
          example: "2024-01-15T00:00:00.000Z"
          description: Ngày làm việc
        slots:
          type: array
          items:
            $ref: '#/components/schemas/TimeSlot'
          description: Danh sách 8 slot thời gian trong ngày

    DoctorSchedule:
      type: object
      properties:
        _id:
          type: string
          example: "507f1f77bcf86cd799439013"
        doctorId:
          type: string
          example: "507f1f77bcf86cd799439014"
          description: ID của bác sĩ
        weekSchedule:
          type: array
          items:
            $ref: '#/components/schemas/WeekSchedule'
          description: Lịch làm việc theo từng ngày
        createdAt:
          type: string
          format: date-time
        updatedAt:
          type: string
          format: date-time

    AvailableSlot:
      type: object
      properties:
        slotId:
          type: string
          example: "507f1f77bcf86cd799439011"
          description: ID của slot trống
        slotTime:
          type: string
          example: "07:00-08:00"
          description: Khung giờ trống
        status:
          type: string
          example: "Free"
          description: Luôn là Free vì chỉ trả về slot trống cho public

    AvailableDoctor:
      type: object
      properties:
        doctorId:
          type: string
          example: "507f1f77bcf86cd799439014"
          description: ID của bác sĩ
        doctorInfo:
          type: object
          properties:
            fullName:
              type: string
              example: "Dr. Nguyễn Văn A"
            email:
              type: string
              example: "dr.nguyen@genderhealthcare.com"
            avatar:
              type: string
              example: "https://example.com/avatar.jpg"
            specialization:
              type: string
              example: "Nội khoa"
            experience:
              type: number
              example: 5
            rating:
              type: number
              example: 4.5
        availableSlots:
          type: array
          description: Danh sách slot Free của bác sĩ (chỉ public)
          items:
            $ref: '#/components/schemas/AvailableSlot'
        totalAvailableSlots:
          type: integer
          example: 3

    StaffSlot:
      type: object
      properties:
        slotId:
          type: string
          example: "507f1f77bcf86cd799439011"
          description: ID của slot
        slotTime:
          type: string
          example: "07:00-08:00"
          description: Khung giờ
        status:
          type: string
          enum: [Free, Booked, Absent]
          example: "Booked"
          description: Trạng thái slot cho staff xem

    StaffAvailableDoctor:
      type: object
      properties:
        doctorId:
          type: string
          example: "507f1f77bcf86cd799439014"
          description: ID của bác sĩ
        doctorInfo:
          type: object
          properties:
            fullName:
              type: string
              example: "Dr. Nguyễn Văn A"
            email:
              type: string
              example: "dr.nguyen@genderhealthcare.com"
            avatar:
              type: string
              example: "https://example.com/avatar.jpg"
            specialization:
              type: string
              example: "Nội khoa"
            experience:
              type: number
              example: 5
            rating:
              type: number
              example: 4.5
        availableSlots:
          type: array
          items:
            $ref: '#/components/schemas/StaffSlot'
          description: Danh sách tất cả slots của bác sĩ (cho staff)
        totalAvailableSlots:
          type: integer
          example: 8
          description: Tổng số slots

    DoctorStatistics:
      type: object
      properties:
        doctorId:
          type: string
          example: "507f1f77bcf86cd799439014"
          description: ID của bác sĩ
        name:
          type: string
          example: "Dr. Nguyễn Văn A"
          description: Tên bác sĩ
        bookedSlots:
          type: integer
          example: 15
          description: Tổng số slot đã được đặt (status Booked)
        absentSlots:
          type: integer
          example: 5
          description: Tổng số slot vắng mặt lẻ (status Absent) - không tính slot đã thành ngày nghỉ
        absentDays:
          type: integer
          example: 2
          description: Số ngày nghỉ (mỗi ngày có đủ 8 slot Absent = 1 ngày nghỉ)

    LeastBookedDoctor:
      type: object
      properties:
        doctorId:
          type: string
          example: "507f1f77bcf86cd799439014"
          description: ID của bác sĩ
        name:
          type: string
          example: "Dr. Nguyễn Văn A"
          description: Tên bác sĩ
        bookedSlots:
          type: integer
          example: 3
          description: Số slot đã được đặt
        absentSlots:
          type: integer
          example: 1
          description: Số slot vắng mặt lẻ
        absentDays:
          type: integer
          example: 0
          description: Số ngày nghỉ

    DoctorQA:
      type: object
      properties:
        _id:
          type: string
          example: "675e4bcd6dc1234567890123"
          description: ID của yêu cầu tư vấn
        doctorId:
          type: object
          properties:
            _id:
              type: string
              example: "675e4bcd6dc1234567890abc"
            userId:
              type: object
              properties:
                _id:
                  type: string
                  example: "675e4bcd6dc1234567890def"
                fullName:
                  type: string
                  example: "Dr. Nguyễn Văn A"
                email:
                  type: string
                  example: "dr.nguyen@genderhealthcare.com"
            bio:
              type: string
              example: "Bác sĩ chuyên khoa Nội"
            specialization:
              type: string
              example: "Nội khoa"
        userId:
          type: object
          properties:
            _id:
              type: string
              example: "675e4bcd6dc1234567890ghi"
            fullName:
              type: string
              example: "Nguyễn Văn B"
            email:
              type: string
              example: "user@example.com"
        fullName:
          type: string
          example: "Nguyễn Văn B"
          description: Họ tên người yêu cầu tư vấn
        phone:
          type: string
          example: "0987654321"
          description: Số điện thoại liên hệ
        question:
          type: string
          example: "Tôi bị đau bụng thường xuyên, có phải bệnh gì không?"
          description: Câu hỏi/vấn đề cần tư vấn
        notes:
          type: string
          example: "Triệu chứng kéo dài 2 tuần"
          description: Ghi chú thêm
        status:
          type: string
          enum: [pending_payment, paid, doctor_confirmed, scheduled, consulting, completed, cancelled]
          example: "pending_payment"
          description: Trạng thái yêu cầu tư vấn
        consultationFee:
          type: number
          example: 200000
          description: Phí tư vấn (VND)
        appointmentDate:
          type: string
          format: date-time
          example: "2024-01-20T00:00:00.000Z"
          description: Ngày hẹn tư vấn
        appointmentSlot:
          type: string
          example: "14:00-15:00"
          description: Khung giờ tư vấn
        slotId:
          type: string
          example: "675e4bcd6dc1234567890jkl"
          description: ID của slot đã book
        doctorNotes:
          type: string
          example: "Đã tư vấn xong, khuyên nên khám thêm"
          description: Ghi chú của bác sĩ
        createdAt:
          type: string
          format: date-time
          example: "2024-01-15T10:30:00.000Z"
          description: Thời gian tạo yêu cầu
        updatedAt:
          type: string
          format: date-time
          example: "2024-01-15T14:45:00.000Z"
          description: Thời gian cập nhật cuối

    # =============== NEW SCHEMAS FOR 4 MODULES ===============
    
    MedicalRecord:
    DoctorWithUser:
      type: object
      properties:
        user:
          $ref: '#/components/schemas/User'
        doctor:
          $ref: '#/components/schemas/Doctor'

    DoctorUpdateRequest:
      type: object
      description: Schema cho cập nhật thông tin bác sĩ (không bao gồm userId)
      properties:
        bio:
          type: string
          example: "Chuyên gia về sức khỏe sinh sản"
        experience:
          type: number
          example: 5
        rating:
          type: number
          minimum: 0
          maximum: 5
          example: 4.5
        specialization:
          type: string
          example: "Phụ khoa - Sinh sản"
        education:
          type: string
          example: "Thạc sĩ Y khoa - Đại học Y Dược"
        certificate:
          type: string
          example: "Chứng chỉ chuyên khoa cấp I"

    Pagination:
      type: object
      properties:
        total:
          type: integer
        page:
          type: integer
          limit:
          type: integer
          totalPages:
          type: integer

    Appointment:
      type: object
      properties:
        _id:
          type: string
          example: "675e4bcd6dc1234567890123"
          description: ID hồ sơ khám bệnh
        doctorId:
          type: object
          properties:
            _id:
              type: string
            userId:
              type: object
              properties:
                fullName:
                  type: string
                  example: "Dr. Nguyễn Văn A"
                email:
                  type: string
          example: "60d5ecb8b392e1b8c8f5c123"
        createdByUserId:
          type: string
          example: "60d5ecb8b392e1b8c8f5c124"
        profileId:
          type: object
          properties:
            _id:
              type: string
            fullName:
              type: string
              example: "Nguyễn Thị B"
            gender:
              type: string
              example: "female"
            phone:
              type: string
              example: "0987654321"
        appointmentId:
          type: object
          properties:
            _id:
              type: string
              example: "60d5ecb8b392e1b8c8f5c125"
            fullName:
              type: string
              example: "Nguyễn Văn A"
            gender:
              type: string
              example: "male"
            phone:
              type: string
              example: "0987654321"
            year:
              type: string
              format: date
              example: "1990-01-01"
        packageId:
          type: object
          properties:
            _id:
              type: string
            appointmentDate:
              type: string
              format: date
            appointmentTime:
              type: string
              example: "14:00-15:00"
            status:
              type: string
        diagnosis:
          type: string
          example: "Viêm dạ dày"
          description: Chẩn đoán bệnh
        symptoms:
          type: string
          example: "Đau bụng, buồn nôn"
          description: Triệu chứng
        treatment:
          type: string
          example: "Uống thuốc theo đơn, kiêng cay"
          description: Phương pháp điều trị
        medicines:
          type: array
          items:
            type: object
            properties:
              name:
                type: string
                example: "Paracetamol"
              type:
                type: string
                example: "Giảm đau"
              dosage:
                type: string
                example: "500mg"
              frequency:
                type: string
                example: "3 lần/ngày"
              timingInstructions:
                type: string
                example: "Sau ăn 30 phút"
              duration:
                type: string
                example: "7 ngày"
              instructions:
                type: string
                example: "Uống đủ liều, không bỏ"
          description: Danh sách thuốc kê đơn
        notes:
          type: string
          example: "Tái khám sau 1 tuần"
          description: Ghi chú thêm
        pictures:
          type: array
          items:
            type: string
          example: ["url1.jpg", "url2.jpg"]
          description: Hình ảnh kèm theo
        packageId:
          type: object
          properties:
            _id:
              type: string
              example: "60d5ecb8b392e1b8c8f5c126"
            name:
              type: string
              example: "Gói khám sức khỏe cơ bản"
            price:
              type: number
              example: 500000
        serviceId:
          type: object
          properties:
            _id:
              type: string
              example: "60d5ecb8b392e1b8c8f5c127"
            serviceName:
              type: string
              example: "Khám tổng quát"
            price:
              type: number
              example: 300000
            serviceType:
              type: string
              example: "consultation"
        slotId:
          type: string
          example: "60d5ecb8b392e1b8c8f5c128"
        appointmentDate:
          type: string
          format: date
          example: "2023-06-15"
        appointmentTime:
          type: string
          example: "14:30"
        appointmentType:
          type: string
          enum: [consultation, test, other]
          example: "consultation"
        typeLocation:
          type: string
          enum: [clinic, home, Online]
          example: "clinic"
        address:
          type: string
          example: "123 Đường ABC, Quận 1, TP.HCM"
        description:
          type: string
          example: "Khám sức khỏe định kỳ"
        notes:
          type: string
          example: "Tôi có tiền sử bệnh tim"
        status:
          type: string
          enum: [pending, confirmed, completed, cancelled]
          example: "pending"
        createdAt:
          type: string
          format: date-time
          example: "2023-06-10T07:30:00Z"
        updatedAt:
          type: string
          format: date-time
          example: "2023-06-10T07:30:00Z"


    Doctor:
      type: object
      properties:
        userId:
          type: string
        bio:
          type: string
        experience:
          type: number
        rating:
          type: number
        specialization:
          type: string
        education:
          type: string
        certificate:
          type: string

    Service:
      type: object
      properties:
        id:
          type: string
        name:
          type: string
        price:
          type: number
        description:
          type: string
        image:
          type: string
          description: URL hình ảnh dịch vụ
          example: "https://example.com/service-image.jpg"
        type:
          type: string
        availableAt:
          type: array
          items:
            type: string
        createdAt:
          type: string
          format: date-time
        updatedAt:
          type: string
          format: date-time

    Medicine:
      type: object
      properties:
        _id:
          type: string
          example: "675e4bcd6dc1234567890456"
          description: ID thuốc
        name:
          type: string
          example: "Paracetamol"
          description: Tên thuốc
        type:
          type: string
          example: "Giảm đau, hạ sốt"
          description: Loại thuốc
        description:
          type: string
          example: "Thuốc giảm đau, hạ sốt thông dụng"
          description: Mô tả thuốc
        defaultDosage:
          type: string
          example: "500mg"
          description: Liều lượng mặc định
        defaultTimingInstructions:
          type: string
          example: "Sau ăn 30 phút"
          description: Hướng dẫn sử dụng mặc định
        isActive:
          type: boolean
          example: true
          description: Trạng thái hoạt động
        createdAt:
          type: string
          format: date-time
        updatedAt:
          type: string
          format: date-time

    MedicationReminder:
      type: object
      properties:
        _id:
          type: string
          example: "675e4bcd6dc1234567890789"
          description: ID nhắc nhở
        createdByUserId:
          type: string
          example: "675e4bcd6dc1234567890abc"
          description: ID user tạo nhắc nhở
        profileId:
          type: object
          properties:
            _id:
              type: string
            fullName:
              type: string
              example: "Nguyễn Thị B"
            gender:
              type: string
              example: "female"
            phone:
              type: string
              example: "0987654321"
        medicalRecordId:
          type: object
          properties:
            _id:
              type: string
            diagnosis:
              type: string
              example: "Viêm dạ dày"
            treatment:
              type: string
              example: "Uống thuốc theo đơn"
            createdAt:
              type: string
              format: date-time
        medicines:
          type: array
          items:
            type: object
            properties:
              name:
                type: string
                example: "Paracetamol"
              dosage:
                type: string
                example: "500mg"
              reminderTimes:
                type: array
                items:
                  type: string
                example: ["08:00", "14:00", "20:00"]
                description: Giờ nhắc nhở
              frequency:
                type: string
                example: "daily"
                description: Tần suất
              instructions:
                type: string
                example: "Uống sau ăn"
          description: Danh sách thuốc và lịch nhắc
        startDate:
          type: string
          format: date
          example: "2024-01-20"
          description: Ngày bắt đầu nhắc
        endDate:
          type: string
          format: date
          example: "2024-01-27"
          description: Ngày kết thúc nhắc
        isActive:
          type: boolean
          example: true
          description: Trạng thái hoạt động
        notes:
          type: string
          example: "Nhắc uống thuốc theo đơn bác sĩ"
          description: Ghi chú thêm
        createdAt:
          type: string
          format: date-time
        updatedAt:
          type: string
          format: date-time

    NotificationDay:
      type: object
      properties:
        _id:
          type: string
          example: "675e4bcd6dc1234567890def"
          description: ID thông báo
        reminderId:
          type: object
          properties:
            _id:
              type: string
            medicines:
              type: array
              items:
                type: object
            profileId:
              type: object
              properties:
                fullName:
                  type: string
                  example: "Nguyễn Thị B"
          description: Thông tin nhắc nhở
        notificationTimes:
          type: string
          format: date-time
          example: "2024-01-20T08:00:00.000Z"
          description: Thời gian thông báo
        status:
          type: string
          enum: [pending, sent, failed, taken, skipped, snoozed]
          example: "taken"
          description: Trạng thái thông báo
        reason:
          type: string
          example: "Đã uống đúng giờ"
          description: Lý do (cho taken/skipped/snoozed)
        takenAt:
          type: string
          format: date-time
          description: Thời gian uống thuốc (nếu status = taken)
        snoozedUntil:
          type: string
          format: date-time
          description: Hoãn đến lúc (nếu status = snoozed)
        createdAt:
          type: string
          format: date-time
        updatedAt:
          type: string
          format: date-time

    ServicePackage:
      type: object
      properties:
        id:
          type: string
        name:
          type: string
        description:
          type: string
        image:
          type: string
          description: URL hình ảnh gói dịch vụ
          example: "https://example.com/package-image.jpg"
        priceBeforeDiscount:
          type: number
        price:
          type: number
        serviceIds:
          type: array
          items:
            type: string
        createdAt:
          type: string
          format: date-time
        updatedAt:
          type: string
          format: date-time

    Pagination:
      type: object
      properties:
          currentPage:
          type: integer
          example: 1
          totalPages:
          type: integer
          example: 5
          totalRecords:
          type: integer
          example: 50
          limit:
          type: integer
          example: 10

    # =============== NEW SCHEMAS FOR 4 MODULES ===============
    
    MedicalRecord:
      type: object
      properties:
        _id:
          type: string
          example: "675e4bcd6dc1234567890123"
          description: ID hồ sơ khám bệnh
        doctorId:
          type: object
          properties:
            _id:
              type: string
            userId:
              type: object
              properties:
                fullName:
                  type: string
                  example: "Dr. Nguyễn Văn A"
                email:
                  type: string
        profileId:
          type: object
          properties:
            _id:
              type: string
            fullName:
              type: string
              example: "Nguyễn Thị B"
            gender:
              type: string
              example: "female"
            phone:
              type: string
              example: "0987654321"
        appointmentId:
          type: object
          properties:
            _id:
              type: string
            appointmentDate:
              type: string
              format: date
            appointmentTime:
              type: string
              example: "14:00-15:00"
            status:
              type: string
        diagnosis:
          type: string
          example: "Viêm dạ dày"
          description: Chẩn đoán bệnh
        symptoms:
          type: string
          example: "Đau bụng, buồn nôn"
          description: Triệu chứng
        treatment:
          type: string
          example: "Uống thuốc theo đơn, kiêng cay"
          description: Phương pháp điều trị
        medicines:
          type: array
          items:
            type: object
            properties:
              name:
                type: string
                example: "Paracetamol"
              type:
                type: string
                example: "Giảm đau"
              dosage:
                type: string
                example: "500mg"
              frequency:
                type: string
                example: "3 lần/ngày"
              timingInstructions:
                type: string
                example: "Sau ăn 30 phút"
              duration:
                type: string
                example: "7 ngày"
              instructions:
                type: string
                example: "Uống đủ liều, không bỏ"
          description: Danh sách thuốc kê đơn
        notes:
          type: string
          example: "Tái khám sau 1 tuần"
          description: Ghi chú thêm
        pictures:
          type: array
          items:
            type: string
          example: ["url1.jpg", "url2.jpg"]
          description: Hình ảnh kèm theo
        createdAt:
          type: string
          format: date-time
        updatedAt:
          type: string
          format: date-time

    Medicine:
      type: object
      properties:
        _id:
          type: string
          example: "675e4bcd6dc1234567890456"
          description: ID thuốc
        name:
          type: string
          example: "Paracetamol"
          description: Tên thuốc
        type:
          type: string
          example: "Giảm đau, hạ sốt"
          description: Loại thuốc
        description:
          type: string
          example: "Thuốc giảm đau, hạ sốt thông dụng"
          description: Mô tả thuốc
        defaultDosage:
          type: string
          example: "500mg"
          description: Liều lượng mặc định
        defaultTimingInstructions:
          type: string
          example: "Sau ăn 30 phút"
          description: Hướng dẫn sử dụng mặc định
        isActive:
          type: boolean
          example: true
          description: Trạng thái hoạt động
        createdAt:
          type: string
          format: date-time
        updatedAt:
          type: string
          format: date-time

    MedicationReminder:
      type: object
      properties:
        _id:
          type: string
          example: "675e4bcd6dc1234567890789"
          description: ID nhắc nhở
        createdByUserId:
          type: string
          example: "675e4bcd6dc1234567890abc"
          description: ID user tạo nhắc nhở
        profileId:
          type: object
          properties:
            _id:
              type: string
            fullName:
              type: string
              example: "Nguyễn Thị B"
            gender:
              type: string
              example: "female"
            phone:
              type: string
              example: "0987654321"
        medicalRecordId:
          type: object
          properties:
            _id:
              type: string
            diagnosis:
              type: string
              example: "Viêm dạ dày"
            treatment:
              type: string
              example: "Uống thuốc theo đơn"
            createdAt:
              type: string
              format: date-time
        medicines:
          type: array
          items:
            type: object
            properties:
              name:
                type: string
                example: "Paracetamol"
              dosage:
                type: string
                example: "500mg"
              reminderTimes:
                type: array
                items:
                  type: string
                example: ["08:00", "14:00", "20:00"]
                description: Giờ nhắc nhở
              frequency:
                type: string
                example: "daily"
                description: Tần suất
              instructions:
                type: string
                example: "Uống sau ăn"
          description: Danh sách thuốc và lịch nhắc
        startDate:
          type: string
          format: date
          example: "2024-01-20"
          description: Ngày bắt đầu nhắc
        endDate:
          type: string
          format: date
          example: "2024-01-27"
          description: Ngày kết thúc nhắc
        isActive:
          type: boolean
          example: true
          description: Trạng thái hoạt động
        notes:
          type: string
          example: "Nhắc uống thuốc theo đơn bác sĩ"
          description: Ghi chú thêm
        createdAt:
          type: string
          format: date-time
        updatedAt:
          type: string
          format: date-time

    NotificationDay:
      type: object
      properties:
        _id:
          type: string
          example: "675e4bcd6dc1234567890def"
          description: ID thông báo
        reminderId:
          type: object
          properties:
            _id:
              type: string
            medicines:
              type: array
              items:
                type: object
            profileId:
              type: object
              properties:
                fullName:
                  type: string
                  example: "Nguyễn Thị B"
          description: Thông tin nhắc nhở
        notificationTimes:
          type: string
          format: date-time
          example: "2024-01-20T08:00:00.000Z"
          description: Thời gian thông báo
        status:
          type: string
          enum: [pending, sent, failed, taken, skipped, snoozed]
          example: "taken"
          description: Trạng thái thông báo
        reason:
          type: string
          example: "Đã uống đúng giờ"
          description: Lý do (cho taken/skipped/snoozed)
        takenAt:
          type: string
          format: date-time
          description: Thời gian uống thuốc (nếu status = taken)
        snoozedUntil:
          type: string
          format: date-time
          description: Hoãn đến lúc (nếu status = snoozed)
        createdAt:
          type: string
          format: date-time
        updatedAt:
          type: string
          format: date-time

    Pagination:
      type: object
      properties:
        currentPage:
          type: integer
          example: 1
        totalPages:
          type: integer
          example: 5
        totalRecords:
          type: integer
          example: 50
        limit:
          type: integer
          example: 10
        page:
          type: integer
          example: 1
        total:
          type: integer
          example: 50

    # Schemas for Test-related APIs
    TestCategory:
      type: object
      properties:
        _id:
          type: string
          example: "64a1b2c3d4e5f6g7h8i9j0k1"
        categoryName:
          type: string
          example: "Xét nghiệm máu tổng quát"
        description:
          type: string
          example: "Các xét nghiệm cơ bản về máu"
        isActive:
          type: boolean
          example: true
        createdAt:
          type: string
          format: date-time
        updatedAt:
          type: string
          format: date-time

    AppointmentTest:
      type: object
      properties:
        _id:
          type: string
          example: "64a1b2c3d4e5f6g7h8i9j0k2"
        userId:
          type: string
          example: "64a1b2c3d4e5f6g7h8i9j0k3"
        appointmentId:
          type: string
          example: "none"
        patientName:
          type: string
          example: "Nguyễn Văn A"
        phone:
          type: string
          example: "0987654321"
        email:
          type: string
          example: "test@example.com"
        testDate:
          type: string
          format: date
          example: "2024-01-20"
        testTime:
          type: string
          example: "08:00"
        testCategories:
          type: array
          items:
            $ref: '#/components/schemas/TestCategory'
        status:
          type: string
          enum: [pending, confirmed, in_progress, completed, cancelled]
          example: "pending"
        notes:
          type: string
          example: "Nhịn ăn 8 tiếng trước khi xét nghiệm"
        createdAt:
          type: string
          format: date-time
        updatedAt:
          type: string
          format: date-time

    TestResult:
      type: object
      properties:
        _id:
          type: string
          example: "64a1b2c3d4e5f6g7h8i9j0k4"
        appointmentTest:
          $ref: '#/components/schemas/AppointmentTest'
        testDate:
          type: string
          format: date
          example: "2024-01-20"
        doctorId:
          type: string
          example: "64a1b2c3d4e5f6g7h8i9j0k5"
        doctorNotes:
          type: string
          example: "Kết quả bình thường"
        conclusion:
          type: string
          example: "Không có bất thường"
        status:
          type: string
          enum: [pending, ready, delivered]
          example: "ready"
        createdAt:
          type: string
          format: date-time
        updatedAt:
          type: string
          format: date-time

    TestResultItem:
      type: object
      properties:
        _id:
          type: string
          example: "64a1b2c3d4e5f6g7h8i9j0k6"
        testResultId:
          type: string
          example: "64a1b2c3d4e5f6g7h8i9j0k4"
        testName:
          type: string
          example: "Hemoglobin"
        value:
          type: string
          example: "14.5"
        unit:
          type: string
          example: "g/dL"
        normalRange:
          type: string
          example: "12.0 - 16.0"
        isAbnormal:
          type: boolean
          example: false
        notes:
          type: string
          example: "Trong giới hạn bình thường"
        createdAt:
          type: string
          format: date-time
        updatedAt:
          type: string
          format: date-time
=======
.
>>>>>>> 438953a0
<|MERGE_RESOLUTION|>--- conflicted
+++ resolved
@@ -1,4 +1,3 @@
-<<<<<<< HEAD
 openapi: 3.0.0
 info:
   title: Gender Healthcare API
@@ -11216,7 +11215,4 @@
           format: date-time
         updatedAt:
           type: string
-          format: date-time
-=======
-.
->>>>>>> 438953a0
+          format: date-time