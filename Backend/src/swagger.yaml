openapi: 3.0.0
info:
  title: Gender Healthcare API
  description: API cho dự án Gender Healthcare
  version: 1.0.0
  contact:
    email: admin@genderhealthcare.com

servers:
  - url: /api
    description: API prefix

tags:
  - name: Auth
    description: Xác thực và phân quyền
  - name: User
    description: Quản lý người dùng
  - name: OTP
    description: Quản lý mã OTP và xác thực
  - name: Doctor
    description: Quản lý bác sĩ
  - name: UserProfile
    description: Quản lý profile người dùng

paths:
  /auth/register:
    post:
      tags:
        - Auth
      summary: Đăng ký tài khoản mới
      description: Đăng ký tài khoản người dùng mới và gửi email xác thực
      requestBody:
        required: true
        content:
          application/json:
            schema:
              type: object
              required:
                - email
                - password
                - fullName
                - gender
              properties:
                email:
                  type: string
                  format: email
                password:
                  type: string
                  format: password
                  minLength: 6
                fullName:
                  type: string
                  minLength: 3
                phone:
                  type: string
                gender:
                  type: string
                  enum: [male, female, other]
                  description: Giới tính người dùng
      responses:
        '201':
          description: Đăng ký thành công
          content:
            application/json:
              schema:
                type: object
                properties:
                  message:
                    type: string
                    example: Đăng ký thành công!
                  data:
                    type: object
                    properties:
                      id:
                        type: string
                      fullName:
                        type: string
                      email:
                        type: string
                      role:
                        type: string
                      emailVerified:
                        type: boolean
                # Token sẽ được set vào cookie HTTP-only, không trả về trong body.
        '400':
          description: Lỗi dữ liệu đầu vào
          content:
            application/json:
              schema:
                $ref: '#/components/schemas/Error'
        '500':
          description: Lỗi server
          content:
            application/json:
              schema:
                $ref: '#/components/schemas/Error'
  
  /auth/login:
    post:
      tags:
        - Auth
      summary: Đăng nhập
      description: Đăng nhập vào hệ thống
      requestBody:
        required: true
        content:
          application/json:
            schema:
              type: object
              required:
                - email
                - password
              properties:
                email:
                  type: string
                  format: email
                password:
                  type: string
                  format: password
      responses:
        '200':
          description: Đăng nhập thành công
          content:
            application/json:
              schema:
                type: object
                properties:
                  message:
                    type: string
                    example: Đăng nhập thành công!
                  data:
                    type: object
                    properties:
                      id:
                        type: string
                      fullName:
                        type: string
                      email:
                        type: string
                      role:
                        type: string
                      emailVerified:
                        type: boolean
                # Token sẽ được set vào cookie HTTP-only, không trả về trong body.
        '400':
          description: Lỗi dữ liệu đầu vào
          content:
            application/json:
              schema:
                $ref: '#/components/schemas/Error'
        '401':
          description: Không có quyền truy cập
          content:
            application/json:
              schema:
                $ref: '#/components/schemas/Error'
  
  /auth/verify-email:
    post:
      tags:
        - Auth
        - OTP
      summary: Xác thực email
      description: Xác thực email sử dụng mã OTP gửi qua email
      requestBody:
        required: true
        content:
          application/json:
            schema:
              type: object
              required:
                - email
                - otp
              properties:
                email:
                  type: string
                  format: email
                otp:
                  type: string
                  example: "123456"
      responses:
        '200':
          description: Xác thực thành công
          content:
            application/json:
              schema:
                type: object
                properties:
                  message:
                    type: string
                    example: Xác nhận tài khoản thành công
                  user:
                    type: object
                    properties:
                      id:
                        type: string
                      fullName:
                        type: string
                      email:
                        type: string
                      emailVerified:
                        type: boolean
        '400':
          description: Mã không hợp lệ hoặc hết hạn
          content:
            application/json:
              schema:
                $ref: '#/components/schemas/Error'
  
  /auth/request-otp:
    post:
      tags:
        - Auth
        - OTP
      summary: Yêu cầu mã OTP
      description: Yêu cầu mã OTP cho xác thực email, đặt lại mật khẩu, hoặc đăng nhập
      requestBody:
        required: true
        content:
          application/json:
            schema:
              type: object
              required:
                - email
                - type
              properties:
                email:
                  type: string
                  format: email
                type:
                  type: string
                  enum: [email_verification, password_reset, login]
      responses:
        '200':
          description: Gửi mã OTP thành công
          content:
            application/json:
              schema:
                type: object
                properties:
                  message:
                    type: string
                    example: Mã OTP đã được gửi đến email của bạn
        '404':
          description: Không tìm thấy người dùng
          content:
            application/json:
              schema:
                $ref: '#/components/schemas/Error'
        '500':
          description: Lỗi server
          content:
            application/json:
              schema:
                $ref: '#/components/schemas/Error'
  
  /auth/verify-otp:
    post:
      tags:
        - Auth
        - OTP
      summary: Xác thực mã OTP
      description: Xác thực mã OTP đã nhập
      requestBody:
        required: true
        content:
          application/json:
            schema:
              type: object
              required:
                - userId
                - otp
                - type
              properties:
                userId:
                  type: string
                otp:
                  type: string
                  example: "123456"
                type:
                  type: string
                  enum: [email_verification, password_reset, login]
      responses:
        '200':
          description: Xác thực OTP thành công
          content:
            application/json:
              schema:
                type: object
                properties:
                  success:
                    type: boolean
                  message:
                    type: string
        '400':
          description: Mã OTP không hợp lệ
          content:
            application/json:
              schema:
                $ref: '#/components/schemas/Error'
  
  /auth/forgot-password:
    post:
      tags:
        - Auth
      summary: Quên mật khẩu
      description: Yêu cầu đặt lại mật khẩu thông qua email
      requestBody:
        required: true
        content:
          application/json:
            schema:
              type: object
              required:
                - email
              properties:
                email:
                  type: string
                  format: email
      responses:
        '200':
          description: Gửi email đặt lại mật khẩu thành công
          content:
            application/json:
              schema:
                type: object
                properties:
                  message:
                    type: string
                    example: Mã xác nhận đã được gửi đến email của bạn
        '404':
          description: Email không tồn tại
          content:
            application/json:
              schema:
                $ref: '#/components/schemas/Error'
  
  /auth/reset-password:
    post:
      tags:
        - Auth
      summary: Đặt lại mật khẩu
      description: Đặt lại mật khẩu với mã OTP
      requestBody:
        required: true
        content:
          application/json:
            schema:
              type: object
              required:
                - email
                - otp
                - newPassword
              properties:
                email:
                  type: string
                  format: email
                otp:
                  type: string
                newPassword:
                  type: string
                  format: password
                  minLength: 6
      responses:
        '200':
          description: Đặt lại mật khẩu thành công
          content:
            application/json:
              schema:
                type: object
                properties:
                  message:
                    type: string
                    example: Đặt lại mật khẩu thành công
        '400':
          description: Mã xác nhận không hợp lệ hoặc đã hết hạn
          content:
            application/json:
              schema:
                $ref: '#/components/schemas/Error'
  
  /auth/check-email-verification:
    get:
      tags:
        - Auth
      summary: Kiểm tra trạng thái xác thực email
      description: Kiểm tra xem email của người dùng đã được xác thực chưa
      security:
        - bearerAuth: []
      responses:
        '200':
          description: Trả về trạng thái xác thực email
          content:
            application/json:
              schema:
                type: object
                properties:
                  emailVerified:
                    type: boolean
                  email:
                    type: string
        '401':
          description: Chưa xác thực
          content:
            application/json:
              schema:
                $ref: '#/components/schemas/Error'
  
  /users/profile:
    get:
      tags:
        - User
      summary: Lấy thông tin người dùng
      description: Lấy thông tin profile của người dùng đã đăng nhập
      security:
        - bearerAuth: []
      responses:
        '200':
          description: Thông tin người dùng
          content:
            application/json:
              schema:
                type: object
                properties:
                  data:
                    $ref: '#/components/schemas/UserProfile'
        '401':
          description: Chưa xác thực
          content:
            application/json:
              schema:
                $ref: '#/components/schemas/Error'
        '404':
          description: Không tìm thấy thông tin người dùng
          content:
            application/json:
              schema:
                $ref: '#/components/schemas/Error'
  
  /users/profile:
    put:
      tags:
        - User
      summary: Cập nhật thông tin người dùng
      description: Cập nhật thông tin profile của người dùng đã đăng nhập
      security:
        - bearerAuth: []
      requestBody:
        required: true
        content:
          application/json:
            schema:
              type: object
              properties:
                fullName:
                  type: string
                phone:
                  type: string
                avatar:
                  type: string
      responses:
        '200':
          description: Cập nhật thành công
          content:
            application/json:
              schema:
                type: object
                properties:
                  message:
                    type: string
                    example: Cập nhật thành công!
                  data:
                    $ref: '#/components/schemas/UserProfile'
        '401':
          description: Chưa xác thực
          content:
            application/json:
              schema:
                $ref: '#/components/schemas/Error'
        '500':
          description: Lỗi server
          content:
            application/json:
              schema:
                $ref: '#/components/schemas/Error'
  
  /users/change-password:
    put:
      tags:
        - User
      summary: Đổi mật khẩu
      description: Đổi mật khẩu người dùng
      security:
        - bearerAuth: []
      requestBody:
        required: true
        content:
          application/json:
            schema:
              type: object
              required:
                - currentPassword
                - newPassword
              properties:
                currentPassword:
                  type: string
                  format: password
                newPassword:
                  type: string
                  format: password
                  minLength: 6
      responses:
        '200':
          description: Đổi mật khẩu thành công
          content:
            application/json:
              schema:
                type: object
                properties:
                  message:
                    type: string
                    example: Đổi mật khẩu thành công
        '400':
          description: Mật khẩu hiện tại không đúng
          content:
            application/json:
              schema:
                $ref: '#/components/schemas/Error'
        '401':
          description: Chưa xác thực
          content:
            application/json:
              schema:
                $ref: '#/components/schemas/Error'

  /users:
    post:
      tags:
        - User
      summary: Tạo user mới
      description: Tạo user mới (chỉ admin hoặc staff)
      security:
        - bearerAuth: []
      requestBody:
        required: true
        content:
          application/json:
            schema:
              type: object
              required:
                - email
                - password
                - fullName
              properties:
                email:
                  type: string
                password:
                  type: string
                fullName:
                  type: string
                phone:
                  type: string
                avatar:
                  type: string
                gender:
                  type: string
                address:
                  type: string
                year:
                  type: string
                  format: date
                role:
                  type: string
                  enum: [guest, customer, doctor, staff, manager, admin]
      responses:
        '201':
          description: Tạo user thành công
          content:
            application/json:
              schema:
                type: object
                properties:
                  data:
                    $ref: '#/components/schemas/User'
        '400':
          description: Thiếu thông tin
        '409':
          description: Email đã tồn tại
        '500':
          description: Lỗi server

  /users/{userId}:
    get:
      tags:
        - User
      summary: Lấy thông tin user bất kỳ
      description: Lấy chi tiết user theo id (chỉ admin/staff)
      security:
        - bearerAuth: []
      parameters:
        - in: path
          name: userId
          required: true
          schema:
            type: string
      responses:
        '200':
          description: Thông tin user
          content:
            application/json:
              schema:
                type: object
                properties:
                  data:
                    $ref: '#/components/schemas/User'
        '404':
          description: Không tìm thấy user
        '500':
          description: Lỗi server
    patch:
      tags:
        - User
      summary: Cập nhật user bất kỳ
      description: Cập nhật thông tin user theo id (chỉ admin/staff)
      security:
        - bearerAuth: []
      parameters:
        - in: path
          name: userId
          required: true
          schema:
            type: string
      requestBody:
        required: true
        content:
          application/json:
            schema:
              type: object
              properties:
                fullName:
                  type: string
                phone:
                  type: string
                avatar:
                  type: string
                gender:
                  type: string
                address:
                  type: string
                year:
                  type: string
                  format: date
                role:
                  type: string
                  enum: [guest, customer, doctor, staff, manager, admin]
                isActive:
                  type: boolean
      responses:
        '200':
          description: Cập nhật thành công
          content:
            application/json:
              schema:
                type: object
                properties:
                  data:
                    $ref: '#/components/schemas/User'
        '404':
          description: Không tìm thấy user
        '500':
          description: Lỗi server

  /login-history:
    post:
      tags:
        - User
      summary: Ghi nhận lịch sử đăng nhập
      description: Ghi nhận một lần đăng nhập (thành công/thất bại)
      requestBody:
        required: true
        content:
          application/json:
            schema:
              type: object
              required:
                - userId
                - status
              properties:
                userId:
                  type: string
                ipAddress:
                  type: string
                userAgent:
                  type: string
                status:
                  type: string
                  enum: [success, failed]
                failReason:
                  type: string
      responses:
        '201':
          description: Ghi nhận thành công
          content:
            application/json:
              schema:
                type: object
                properties:
                  data:
                    $ref: '#/components/schemas/LoginHistory'
        '400':
          description: Thiếu thông tin
        '500':
          description: Lỗi server

  /login-history/{userId}:
    get:
      tags:
        - User
      summary: Lấy lịch sử đăng nhập của user
      description: Lấy danh sách lịch sử đăng nhập theo userId
      parameters:
        - in: path
          name: userId
          required: true
          schema:
            type: string
      responses:
        '200':
          description: Danh sách lịch sử đăng nhập
          content:
            application/json:
              schema:
                type: object
                properties:
                  data:
                    type: array
                    items:
                      $ref: '#/components/schemas/LoginHistory'
        '400':
          description: Thiếu userId
        '500':
          description: Lỗi server

  /auth/google:
    post:
      tags:
        - Auth
      summary: Đăng nhập bằng Google
      description: Đăng nhập bằng Google OAuth2, nhận id_token từ FE, xác thực, trả về JWT và user info
      requestBody:
        required: true
        content:
          application/json:
            schema:
              type: object
              required:
                - token
              properties:
                token:
                  type: string
                  description: id_token từ Google
      responses:
        '200':
          description: Đăng nhập thành công
          content:
            application/json:
              schema:
                type: object
                properties:
                  user:
                    $ref: '#/components/schemas/User'
                # Token sẽ được set vào cookie HTTP-only, không trả về trong body.
        '400':
          description: Thiếu hoặc sai token
        '500':
          description: Lỗi server

  /auth/check-email:
    post:
      tags:
        - Auth
      summary: Kiểm tra email đã được sử dụng chưa
      description: Kiểm tra xem email đã tồn tại trong hệ thống hay chưa
      requestBody:
        required: true
        content:
          application/json:
            schema:
              type: object
              required:
                - email
              properties:
                email:
                  type: string
                  format: email
      responses:
        '200':
          description: Trả về trạng thái có thể sử dụng email hay không
          content:
            application/json:
              schema:
                type: object
                properties:
                  available:
                    type: boolean
                    description: true nếu email chưa được sử dụng, false nếu đã tồn tại
        '400':
          description: Lỗi dữ liệu đầu vào
          content:
            application/json:
              schema:
                $ref: '#/components/schemas/Error'
        '500':
          description: Lỗi server
          content:
            application/json:
              schema:
                $ref: '#/components/schemas/Error'

  /auth/check-phone:
    post:
      tags:
        - Auth
      summary: Kiểm tra số điện thoại đã được sử dụng chưa
      description: Kiểm tra xem số điện thoại đã tồn tại trong hệ thống hay chưa
      requestBody:
        required: true
        content:
          application/json:
            schema:
              type: object
              required:
                - phone
              properties:
                phone:
                  type: string
                  description: Số điện thoại cần kiểm tra
      responses:
        '200':
          description: Trả về trạng thái có thể sử dụng số điện thoại hay không
          content:
            application/json:
              schema:
                type: object
                properties:
                  available:
                    type: boolean
                    description: true nếu số điện thoại chưa được sử dụng, false nếu đã tồn tại
        '400':
          description: Lỗi dữ liệu đầu vào
          content:
            application/json:
              schema:
                $ref: '#/components/schemas/Error'
        '500':
          description: Lỗi server
          content:
            application/json:
              schema:
                $ref: '#/components/schemas/Error'

  /auth/login-admin:

  /users/profile/avatar/upload:
    post:
      tags:
        - User
      summary: Upload avatar cho user
      description: Upload file ảnh avatar lên server, trả về URL ảnh đã upload
      security:
        - bearerAuth: []
      requestBody:
        required: true
        content:
          multipart/form-data:
            schema:
              type: object
              properties:
                avatar:
                  type: string
                  format: binary
      responses:
        '200':
          description: Upload thành công
          content:
            application/json:
              schema:
                type: object
                properties:
                  url:
                    type: string
                    example: https://res.cloudinary.com/your-cloud/image/upload/v123/avatar.jpg
        '400':
          description: Lỗi upload hoặc thiếu file
          content:
            application/json:
              schema:
                $ref: '#/components/schemas/Error'
        '401':
          description: Chưa xác thực
          content:
            application/json:
              schema:
                $ref: '#/components/schemas/Error'
        '500':
          description: Lỗi server
          content:
            application/json:
              schema:
                $ref: '#/components/schemas/Error'

  /users/profile/avatar:
    put:
      tags:
        - User
      summary: Cập nhật URL avatar cho user
      description: Cập nhật URL avatar cho user đã đăng nhập
      security:
        - bearerAuth: []
      requestBody:
        required: true
        content:
          application/json:
            schema:
              type: object
              required:
                - avatar
              properties:
                avatar:
                  type: string
                  example: https://res.cloudinary.com/your-cloud/image/upload/v123/avatar.jpg
      responses:
        '200':
          description: Cập nhật avatar thành công
          content:
            application/json:
              schema:
                type: object
                properties:
                  message:
                    type: string
                    example: Cập nhật avatar thành công
                  data:
                    $ref: '#/components/schemas/UserProfile'
        '400':
          description: Thiếu URL avatar
          content:
            application/json:
              schema:
                $ref: '#/components/schemas/Error'
        '401':
          description: Chưa xác thực
          content:
            application/json:
              schema:
                $ref: '#/components/schemas/Error'
        '404':
          description: Không tìm thấy user
          content:
            application/json:
              schema:
                $ref: '#/components/schemas/Error'
        '500':
          description: Lỗi server
          content:
            application/json:
              schema:
                $ref: '#/components/schemas/Error'

  /doctors:
    get:
      tags:
        - Doctor
      summary: Lấy danh sách tất cả bác sĩ (cho phép guest)
      description: |
        Lấy danh sách tất cả bác sĩ trong hệ thống. 
        Không yêu cầu xác thực - bất kỳ ai cũng có thể truy cập.
        
        **Tính năng:**
        - Tự động loại bỏ bác sĩ đã bị xóa (soft delete)
        - Sắp xếp theo thời gian tạo mới nhất
      responses:
        '200':
          description: Lấy danh sách thành công
          content:
            application/json:
              schema:
                type: array
                items:
                  $ref: '#/components/schemas/DoctorResponse'

    post:
      tags:
        - Doctor
      summary: Tạo bác sĩ mới (chỉ admin) - tự động tạo user account
      description: |
        Tạo bác sĩ mới với tự động tạo user account.
        
        **Quy trình tự động:**
        - Tạo email từ tên bác sĩ: bs.{tên}@genderhealthcare.com
        - Password mặc định: Doctor123!
        - User role: doctor
        - Email đã được verify
        
        **Validation:**
        - fullName và specialization là bắt buộc
        - Experience: 0-50 năm
        - Rating: 0-5 (default: 0)
        - Bio: tối đa 1000 ký tự
        - Specialization: tối đa 200 ký tự
        - Education/Certificate: tối đa 500 ký tự
      security:
        - bearerAuth: []
      requestBody:
        required: true
        content:
          application/json:
            schema:
              $ref: '#/components/schemas/DoctorCreateRequest'
      responses:
        '201':
          description: Đã tạo bác sĩ thành công (kèm thông tin user được tạo tự động)
          content:
            application/json:
              schema:
                $ref: '#/components/schemas/DoctorCreateResponse'
        '400':
          description: Thiếu dữ liệu bắt buộc hoặc dữ liệu không hợp lệ
          content:
            application/json:
              schema:
                $ref: '#/components/schemas/ErrorResponse'
        '409':
          description: Email được tạo tự động đã tồn tại (tên bác sĩ trùng)
          content:
            application/json:
              schema:
                $ref: '#/components/schemas/ErrorResponse'
        '401':
          description: Chưa xác thực
          content:
            application/json:
              schema:
                $ref: '#/components/schemas/ErrorResponse'
        '403':
          description: Không có quyền truy cập (chỉ admin)
          content:
            application/json:
              schema:
                $ref: '#/components/schemas/ErrorResponse'

  /doctors/{id}:
    get:
      tags:
        - Doctor
      summary: Lấy thông tin chi tiết bác sĩ theo ID (chỉ staff/admin)
      description: |
        Lấy thông tin chi tiết đầy đủ của bác sĩ bao gồm cả contact info.
        
        **Thông tin trả về:**
        - Tất cả thông tin cơ bản của bác sĩ
        - Email và phone number của user account
        - Logic: Guest không cần search theo ID cụ thể, chỉ staff/admin cần để quản lý
      security:
        - bearerAuth: []
      parameters:
        - in: path
          name: id
          required: true
          schema:
            type: string
          description: ID của bác sĩ
      responses:
        '200':
          description: Lấy thông tin thành công
          content:
            application/json:
              schema:
                $ref: '#/components/schemas/DoctorContactResponse'
        '400':
          description: ID không hợp lệ
          content:
            application/json:
              schema:
                $ref: '#/components/schemas/ErrorResponse'
        '401':
          description: Chưa xác thực
          content:
            application/json:
              schema:
                $ref: '#/components/schemas/ErrorResponse'
        '403':
          description: Không có quyền truy cập (chỉ staff/admin)
          content:
            application/json:
              schema:
                $ref: '#/components/schemas/ErrorResponse'
        '404':
          description: Không tìm thấy bác sĩ hoặc bác sĩ đã bị xóa
          content:
            application/json:
              schema:
                $ref: '#/components/schemas/ErrorResponse'

    put:
      tags:
        - Doctor
      summary: Cập nhật thông tin bác sĩ (bao gồm cả thông tin user)
      description: |
        Cập nhật thông tin bác sĩ bao gồm cả thông tin User và Doctor.
        
        **User Fields (cập nhật account liên kết):**
        - fullName: Tên đầy đủ
        - phone: Số điện thoại  
        - gender: Giới tính (male/female/other)
        - address: Địa chỉ
        
        **Doctor Fields:**
        - bio, experience, rating, specialization, education, certificate
        
        **Lưu ý:** userId không thể được thay đổi để đảm bảo tính toàn vẹn dữ liệu.
      security:
        - bearerAuth: []
      parameters:
        - in: path
          name: id
          required: true
          schema:
            type: string
      requestBody:
        required: true
        content:
          application/json:
            schema:
              $ref: '#/components/schemas/DoctorUpdateRequest'
      responses:
        '200':
          description: Đã cập nhật bác sĩ thành công
          content:
            application/json:
              schema:
                $ref: '#/components/schemas/DoctorUpdateResponse'
        '400':
          description: Dữ liệu không hợp lệ
          content:
            application/json:
              schema:
                $ref: '#/components/schemas/ErrorResponse'
        '401':
          description: Chưa xác thực
          content:
            application/json:
              schema:
                $ref: '#/components/schemas/ErrorResponse'
        '403':
          description: Không có quyền truy cập (chỉ staff/admin)
          content:
            application/json:
              schema:
                $ref: '#/components/schemas/ErrorResponse'
        '404':
          description: Không tìm thấy bác sĩ
          content:
            application/json:
              schema:
                $ref: '#/components/schemas/ErrorResponse'

    delete:
      tags:
        - Doctor
      summary: Xóa bác sĩ (chỉ admin) - soft delete với business validation
      description: |
        Thực hiện soft delete bác sĩ với business logic validation.
        
        **Soft Delete:**
        - Không xóa hẳn khỏi database
        - Đánh dấu isDeleted = true
        - Vô hiệu hóa user account liên quan
        - Audit trail đầy đủ
        
        **Business Validation:**
        - Kiểm tra appointments đang hoạt động
        - Kiểm tra Q&A đang xử lý
        - Sử dụng force=true để bỏ qua validation
      security:
        - bearerAuth: []
      parameters:
        - in: path
          name: id
          required: true
          schema:
            type: string
          description: ID của bác sĩ
        - in: query
          name: force
          schema:
            type: boolean
            default: false
          description: Bỏ qua business validation (không khuyến khích)
      responses:
        '200':
          description: Đã xóa bác sĩ thành công
          content:
            application/json:
              schema:
                $ref: '#/components/schemas/DoctorDeleteResponse'
        '400':
          description: ID không hợp lệ
          content:
            application/json:
              schema:
                $ref: '#/components/schemas/ErrorResponse'
        '401':
          description: Chưa xác thực
          content:
            application/json:
              schema:
                $ref: '#/components/schemas/ErrorResponse'
        '403':
          description: Không có quyền truy cập (chỉ admin)
          content:
            application/json:
              schema:
                $ref: '#/components/schemas/ErrorResponse'
        '404':
          description: Không tìm thấy bác sĩ hoặc bác sĩ đã bị xóa
          content:
            application/json:
              schema:
                $ref: '#/components/schemas/ErrorResponse'
        '409':
          description: Không thể xóa do business constraints (appointments/Q&A đang hoạt động)
          content:
            application/json:
              schema:
                $ref: '#/components/schemas/ConflictErrorResponse'

  /user-profiles:
    post:
      tags:
        - UserProfile
      summary: Tạo profile mới
      description: Tạo profile cho user đã đăng nhập. Mỗi user có thể có nhiều profiles.
      security:
        - bearerAuth: []
      requestBody:
        required: true
        content:
          application/json:
            schema:
              $ref: '#/components/schemas/UserProfileRequest'
      responses:
        '201':
          description: Tạo profile thành công
          content:
            application/json:
              schema:
                type: object
                properties:
                  message:
                    type: string
                  data:
                    $ref: '#/components/schemas/UserProfile'
        '400':
          description: Thiếu thông tin bắt buộc
        '401':
          description: Chưa xác thực

    get:
      tags:
        - UserProfile
      summary: Lấy tất cả profiles (Admin/Staff only)
      description: Lấy danh sách tất cả user profiles với phân trang
      security:
        - bearerAuth: []
      parameters:
        - in: query
          name: page
          schema:
            type: integer
            default: 1
        - in: query
          name: limit
          schema:
            type: integer
            default: 10
      responses:
        '200':
          description: Thành công
          content:
            application/json:
              schema:
                type: object
                properties:
                  message:
                    type: string
                  data:
                    type: array
                    items:
                      $ref: '#/components/schemas/UserProfile'
                  pagination:
                    $ref: '#/components/schemas/Pagination'
        '401':
          description: Chưa xác thực
        '403':
          description: Không có quyền truy cập

  /user-profiles/me:
    get:
      tags:
        - UserProfile
      summary: Lấy tất cả profiles của chính mình
      description: Lấy tất cả profiles của user đang đăng nhập
      security:
        - bearerAuth: []
      responses:
        '200':
          description: Thành công
          content:
            application/json:
              schema:
                type: object
                properties:
                  message:
                    type: string
                  data:
                    type: array
                    items:
                      $ref: '#/components/schemas/UserProfile'
                  count:
                    type: integer
                    description: Số lượng profiles
        '401':
          description: Chưa xác thực

  /user-profiles/{id}:
    get:
      tags:
        - UserProfile
      summary: Lấy profile theo ID
      description: Lấy profile theo ID. Chỉ owner hoặc admin/staff mới xem được.
      security:
        - bearerAuth: []
      parameters:
        - in: path
          name: id
          required: true
          schema:
            type: string
      responses:
        '200':
          description: Thành công
          content:
            application/json:
              schema:
                type: object
                properties:
                  message:
                    type: string
                  data:
                    $ref: '#/components/schemas/UserProfile'
        '400':
          description: ID không hợp lệ
        '404':
          description: Không tìm thấy profile
        '403':
          description: Không có quyền truy cập
        '401':
          description: Chưa xác thực

    put:
      tags:
        - UserProfile
      summary: Cập nhật profile
      description: Cập nhật profile theo ID. Chỉ owner hoặc admin/staff mới cập nhật được.
      security:
        - bearerAuth: []
      parameters:
        - in: path
          name: id
          required: true
          schema:
            type: string
      requestBody:
        required: true
        content:
          application/json:
            schema:
              $ref: '#/components/schemas/UserProfileUpdateRequest'
      responses:
        '200':
          description: Cập nhật thành công
          content:
            application/json:
              schema:
                type: object
                properties:
                  message:
                    type: string
                  data:
                    $ref: '#/components/schemas/UserProfile'
        '400':
          description: ID không hợp lệ
        '404':
          description: Không tìm thấy profile
        '403':
          description: Không có quyền chỉnh sửa
        '401':
          description: Chưa xác thực

    delete:
      tags:
        - UserProfile
      summary: Xóa profile
      description: Xóa profile theo ID. Chỉ owner hoặc admin mới xóa được.
      security:
        - bearerAuth: []
      parameters:
        - in: path
          name: id
          required: true
          schema:
            type: string
      responses:
        '200':
          description: Xóa thành công
          content:
            application/json:
              schema:
                type: object
                properties:
                  message:
                    type: string
        '400':
          description: ID không hợp lệ
        '404':
          description: Không tìm thấy profile
        '403':
          description: Không có quyền xóa
        '401':
          description: Chưa xác thực

components:
  securitySchemes:
    bearerAuth:
      type: http
      scheme: bearer
      bearerFormat: JWT
  
  schemas:
    User:
      type: object
      properties:
        id:
          type: string
        email:
          type: string
        fullName:
          type: string
        phone:
          type: string
        avatar:
          type: string
        role:
          type: string
          enum:
            - guest
            - customer
            - doctor
            - staff
            - manager
            - admin
        emailVerified:
          type: boolean
        isActive:
          type: boolean
        createdAt:
          type: string
          format: date-time
        updatedAt:
          type: string
          format: date-time
    
    UserProfile:
      type: object
      properties:
        _id:
          type: string
        ownerId:
          $ref: '#/components/schemas/User'
        fullName:
          type: string
        gender:
          type: string
          enum: [male, female, other]
        phone:
          type: string
        year:
          type: string
          format: date
        createdAt:
          type: string
          format: date-time
        updatedAt:
          type: string
          format: date-time

    OtpCode:
      type: object
      properties:
        id:
          type: string
        userId:
          type: string
        type:
          type: string
          enum:
            - email_verification
            - password_reset
            - login
        otp:
          type: string
        expires:
          type: string
          format: date-time
        verified:
          type: boolean
        verifiedAt:
          type: string
          format: date-time
        attempts:
          type: integer
        createdAt:
          type: string
          format: date-time
    
    Error:
      type: object
      properties:
        message:
          type: string

    LoginHistory:
      type: object
      properties:
        id:
          type: string
        userId:
          type: string
        ipAddress:
          type: string
        userAgent:
          type: string
        loginAt:
          type: string
          format: date-time
        status:
          type: string
          enum: [success, failed]
        failReason:
          type: string

    Doctor:
      type: object
      properties:
        _id:
          type: string
          format: ObjectId
          example: "507f1f77bcf86cd799439011"
        userId:
          type: string
          format: ObjectId
        bio:
          type: string
          maxLength: 1000
          example: "Chuyên gia về sức khỏe sinh sản với 10 năm kinh nghiệm"
        experience:
          type: number
          minimum: 0
          maximum: 50
          example: 10
        rating:
          type: number
          minimum: 0
          maximum: 5
          default: 0
          example: 4.5
        specialization:
          type: string
          maxLength: 200
          example: "Phụ khoa - Sinh sản"
        education:
          type: string
          maxLength: 500
          example: "Thạc sĩ Y khoa - Đại học Y Dược TP.HCM"
        certificate:
          type: string
          maxLength: 500
          example: "Chứng chỉ chuyên khoa cấp I Phụ sản"
        isDeleted:
          type: boolean
          default: false
        deletedAt:
          type: string
          format: date-time
        deletedBy:
          type: string
          format: ObjectId
        createdAt:
          type: string
          format: date-time
        updatedAt:
          type: string
          format: date-time

    DoctorWithUser:
      type: object
      properties:
        user:
          $ref: '#/components/schemas/User'
        doctor:
          $ref: '#/components/schemas/Doctor'

    DoctorUpdateRequest:
      type: object
      description: |
        Schema cho cập nhật thông tin bác sĩ bao gồm cả User fields và Doctor fields.
        Tất cả fields đều optional - chỉ gửi những field cần cập nhật.
      properties:
        # User fields - cập nhật thông tin account liên kết
        fullName:
          type: string
          example: "BS. Nguyễn Văn An"
          description: "Tên đầy đủ của bác sĩ"
        phone:
          type: string
          example: "0987654321"
          description: "Số điện thoại liên hệ"
        gender:
          type: string
          enum: [male, female, other]
          example: "male"
          description: "Giới tính"
        address:
          type: string
          example: "123 Nguyễn Huệ, Q1, TP.HCM"
          description: "Địa chỉ làm việc"
        # Doctor fields - thông tin chuyên môn
        bio:
          type: string
          example: "Chuyên gia về sức khỏe sinh sản với 10 năm kinh nghiệm"
          description: "Mô tả về bác sĩ"
        experience:
          type: number
          minimum: 0
          maximum: 50
          example: 10
          description: "Số năm kinh nghiệm"
        rating:
          type: number
          minimum: 0
          maximum: 5
          example: 4.5
          description: "Đánh giá trung bình"
        specialization:
          type: string
          example: "Phụ khoa - Sinh sản"
          description: "Chuyên khoa"
        education:
          type: string
          example: "Thạc sĩ Y khoa - Đại học Y Dược TP.HCM"
          description: "Trình độ học vấn"
        certificate:
          type: string
          example: "Chứng chỉ chuyên khoa cấp I Phụ sản"
          description: "Chứng chỉ hành nghề"

    DoctorResponse:
      type: object
      description: "Doctor info với populated user data (privacy protected)"
      properties:
        _id:
          type: string
          format: ObjectId
        userId:
          $ref: '#/components/schemas/UserPublic'
        bio:
          type: string
        experience:
          type: number
        rating:
          type: number
        specialization:
          type: string
        education:
          type: string
        certificate:
          type: string
        createdAt:
          type: string
          format: date-time
        updatedAt:
          type: string
          format: date-time

    DoctorContactResponse:
      type: object
      description: "Doctor info với full contact data (staff/admin only)"
      properties:
        _id:
          type: string
          format: ObjectId
        userId:
          $ref: '#/components/schemas/UserFull'
        bio:
          type: string
        experience:
          type: number
        rating:
          type: number
        specialization:
          type: string
        education:
          type: string
        certificate:
          type: string
        createdAt:
          type: string
          format: date-time
        updatedAt:
          type: string
          format: date-time

    DoctorUpdateResponse:
      type: object
      properties:
        message:
          type: string
          example: "Cập nhật thông tin bác sĩ thành công"
        data:
          $ref: '#/components/schemas/DoctorResponse'

    DoctorDeleteResponse:
      type: object
      properties:
        success:
          type: boolean
          example: true
        message:
          type: string
          example: "Đã vô hiệu hóa bác sĩ"
        data:
          type: object
          properties:
            doctor:
              $ref: '#/components/schemas/DoctorResponse'
            userDeactivated:
              type: boolean
              example: true

    DoctorCreateRequest:
      type: object
      properties:
        fullName:
          type: string
          example: "BS. Nguyễn Văn A"
          description: "Tên đầy đủ của bác sĩ (bắt buộc, dùng để tạo email)"
        phone:
          type: string
          example: "0123456789"
        gender:
          type: string
          enum: [male, female, other]
          example: "male"
        address:
          type: string
          example: "TP. Hồ Chí Minh"
        bio:
          type: string
          example: "Chuyên gia về sức khỏe sinh sản"
        experience:
          type: number
          example: 5
        rating:
          type: number
          minimum: 0
          maximum: 5
          example: 4.5
        specialization:
          type: string
          example: "Phụ khoa - Sinh sản"
        education:
          type: string
          example: "Thạc sĩ Y khoa - Đại học Y Dược"
        certificate:
          type: string
          example: "Chứng chỉ chuyên khoa cấp I"

<<<<<<< HEAD
    UserProfileRequest:
      type: object
      required:
        - fullName
        - gender
      properties:
        fullName:
          type: string
          example: "Nguyễn Văn A"
        gender:
          type: string
          enum: [male, female, other]
          example: "male"
        phone:
          type: string
          example: "0123456789"
        year:
          type: string
          format: date
          example: "1990-01-01"

    UserProfileUpdateRequest:
      type: object
      properties:
        fullName:
          type: string
          example: "Nguyễn Văn A"
        gender:
          type: string
          enum: [male, female, other]
          example: "male"
        phone:
          type: string
          example: "0123456789"
        year:
          type: string
          format: date
          example: "1990-01-01"

    Pagination:
      type: object
      properties:
        total:
          type: integer
        page:
          type: integer
        limit:
          type: integer
        totalPages:
          type: integer
=======
    DoctorCreateResponse:
      type: object
      properties:
        data:
          $ref: '#/components/schemas/DoctorResponse'
        userCredentials:
          type: object
          properties:
            email:
              type: string
              example: "bs.nguyenvana@genderhealthcare.com"
            defaultPassword:
              type: string
              example: "Doctor123!"

    # Response Schemas với consistent format
    ErrorResponse:
      type: object
      properties:
        success:
          type: boolean
          example: false
        message:
          type: string
          example: "Lỗi cụ thể"
        error:
          type: string
          description: "Chi tiết lỗi kỹ thuật (optional)"

    ConflictErrorResponse:
      type: object
      properties:
        success:
          type: boolean
          example: false
        message:
          type: string
          example: "Không thể xóa bác sĩ có lịch hẹn đang hoạt động"
        suggestion:
          type: string
          example: "Sử dụng force=true để bỏ qua validation (không khuyến khích)"

    UserPublic:
      type: object
      description: "User info cho public APIs (no email/phone)"
      properties:
        _id:
          type: string
          format: ObjectId
        fullName:
          type: string
        avatar:
          type: string
        gender:
          type: string
          enum: [male, female, other]
        address:
          type: string

    UserFull:
      type: object
      description: "User info cho staff/admin APIs (with email/phone)"
      properties:
        _id:
          type: string
          format: ObjectId
        fullName:
          type: string
        email:
          type: string
        phone:
          type: string
        avatar:
          type: string
        gender:
          type: string
          enum: [male, female, other]
        address:
          type: string
>>>>>>> 7572dd5c
<|MERGE_RESOLUTION|>--- conflicted
+++ resolved
@@ -20,7 +20,7 @@
   - name: Doctor
     description: Quản lý bác sĩ
   - name: UserProfile
-    description: Quản lý profile người dùng
+    description: Quản lý hồ sơ bệnh án
 
 paths:
   /auth/register:
@@ -1239,8 +1239,8 @@
     post:
       tags:
         - UserProfile
-      summary: Tạo profile mới
-      description: Tạo profile cho user đã đăng nhập. Mỗi user có thể có nhiều profiles.
+      summary: Tạo hồ sơ bệnh án mới
+      description: Tạo hồ sơ bệnh án cho user đã đăng nhập. Mỗi user có thể có nhiều hồ sơ.
       security:
         - bearerAuth: []
       requestBody:
@@ -1251,7 +1251,7 @@
               $ref: '#/components/schemas/UserProfileRequest'
       responses:
         '201':
-          description: Tạo profile thành công
+          description: Tạo hồ sơ thành công
           content:
             application/json:
               schema:
@@ -1259,18 +1259,46 @@
                 properties:
                   message:
                     type: string
+                    example: "Tạo hồ sơ bệnh án thành công"
                   data:
-                    $ref: '#/components/schemas/UserProfile'
+                    $ref: '#/components/schemas/UserProfileResponse'
         '400':
           description: Thiếu thông tin bắt buộc
+          content:
+            application/json:
+              schema:
+                type: object
+                properties:
+                  message:
+                    type: string
+                    example: "fullName và gender là bắt buộc"
+                  example:
+                    type: object
+                    properties:
+                      fullName:
+                        type: string
+                        example: "Nguyễn Văn A"
+                      gender:
+                        type: string
+                        example: "male"
+                      phone:
+                        type: string
+                        example: "0123456789"
+                      year:
+                        type: string
+                        example: "1990-01-01"
         '401':
           description: Chưa xác thực
+          content:
+            application/json:
+              schema:
+                $ref: '#/components/schemas/ErrorResponse'
 
     get:
       tags:
         - UserProfile
-      summary: Lấy tất cả profiles (Admin/Staff only)
-      description: Lấy danh sách tất cả user profiles với phân trang
+      summary: Lấy tất cả hồ sơ bệnh án (Admin/Staff only)
+      description: Lấy danh sách tất cả hồ sơ bệnh án với phân trang
       security:
         - bearerAuth: []
       parameters:
@@ -1279,14 +1307,16 @@
           schema:
             type: integer
             default: 1
+          description: Số trang
         - in: query
           name: limit
           schema:
             type: integer
             default: 10
-      responses:
-        '200':
-          description: Thành công
+          description: Số lượng records mỗi trang
+      responses:
+        '200':
+          description: Lấy danh sách thành công
           content:
             application/json:
               schema:
@@ -1294,28 +1324,37 @@
                 properties:
                   message:
                     type: string
+                    example: "Lấy danh sách hồ sơ bệnh án thành công"
                   data:
                     type: array
                     items:
-                      $ref: '#/components/schemas/UserProfile'
+                      $ref: '#/components/schemas/UserProfileResponse'
                   pagination:
                     $ref: '#/components/schemas/Pagination'
         '401':
           description: Chưa xác thực
+          content:
+            application/json:
+              schema:
+                $ref: '#/components/schemas/ErrorResponse'
         '403':
-          description: Không có quyền truy cập
+          description: Không có quyền truy cập (chỉ staff/admin)
+          content:
+            application/json:
+              schema:
+                $ref: '#/components/schemas/ErrorResponse'
 
   /user-profiles/me:
     get:
       tags:
         - UserProfile
-      summary: Lấy tất cả profiles của chính mình
-      description: Lấy tất cả profiles của user đang đăng nhập
+      summary: Lấy tất cả hồ sơ của chính mình
+      description: Lấy tất cả hồ sơ bệnh án của user đang đăng nhập
       security:
         - bearerAuth: []
       responses:
         '200':
-          description: Thành công
+          description: Lấy hồ sơ thành công
           content:
             application/json:
               schema:
@@ -1323,22 +1362,28 @@
                 properties:
                   message:
                     type: string
+                    example: "Lấy hồ sơ bệnh án thành công"
                   data:
                     type: array
                     items:
-                      $ref: '#/components/schemas/UserProfile'
+                      $ref: '#/components/schemas/UserProfileResponse'
                   count:
                     type: integer
-                    description: Số lượng profiles
+                    description: Số lượng hồ sơ
+                    example: 3
         '401':
           description: Chưa xác thực
+          content:
+            application/json:
+              schema:
+                $ref: '#/components/schemas/ErrorResponse'
 
   /user-profiles/{id}:
     get:
       tags:
         - UserProfile
-      summary: Lấy profile theo ID
-      description: Lấy profile theo ID. Chỉ owner hoặc admin/staff mới xem được.
+      summary: Lấy hồ sơ theo ID
+      description: Lấy hồ sơ bệnh án theo ID. Chỉ owner hoặc admin/staff mới xem được.
       security:
         - bearerAuth: []
       parameters:
@@ -1347,9 +1392,10 @@
           required: true
           schema:
             type: string
-      responses:
-        '200':
-          description: Thành công
+          description: ID của hồ sơ bệnh án
+      responses:
+        '200':
+          description: Lấy hồ sơ thành công
           content:
             application/json:
               schema:
@@ -1357,22 +1403,39 @@
                 properties:
                   message:
                     type: string
+                    example: "Lấy hồ sơ bệnh án thành công"
                   data:
-                    $ref: '#/components/schemas/UserProfile'
+                    $ref: '#/components/schemas/UserProfileResponse'
         '400':
           description: ID không hợp lệ
+          content:
+            application/json:
+              schema:
+                $ref: '#/components/schemas/ErrorResponse'
         '404':
-          description: Không tìm thấy profile
+          description: Không tìm thấy hồ sơ
+          content:
+            application/json:
+              schema:
+                $ref: '#/components/schemas/ErrorResponse'
         '403':
-          description: Không có quyền truy cập
+          description: Không có quyền truy cập hồ sơ này
+          content:
+            application/json:
+              schema:
+                $ref: '#/components/schemas/ErrorResponse'
         '401':
           description: Chưa xác thực
+          content:
+            application/json:
+              schema:
+                $ref: '#/components/schemas/ErrorResponse'
 
     put:
       tags:
         - UserProfile
-      summary: Cập nhật profile
-      description: Cập nhật profile theo ID. Chỉ owner hoặc admin/staff mới cập nhật được.
+      summary: Cập nhật hồ sơ bệnh án
+      description: Cập nhật hồ sơ theo ID. Chỉ owner hoặc admin/staff mới cập nhật được.
       security:
         - bearerAuth: []
       parameters:
@@ -1381,6 +1444,7 @@
           required: true
           schema:
             type: string
+          description: ID của hồ sơ bệnh án
       requestBody:
         required: true
         content:
@@ -1397,22 +1461,39 @@
                 properties:
                   message:
                     type: string
+                    example: "Cập nhật hồ sơ bệnh án thành công"
                   data:
-                    $ref: '#/components/schemas/UserProfile'
+                    $ref: '#/components/schemas/UserProfileResponse'
         '400':
           description: ID không hợp lệ
+          content:
+            application/json:
+              schema:
+                $ref: '#/components/schemas/ErrorResponse'
         '404':
-          description: Không tìm thấy profile
+          description: Không tìm thấy hồ sơ
+          content:
+            application/json:
+              schema:
+                $ref: '#/components/schemas/ErrorResponse'
         '403':
-          description: Không có quyền chỉnh sửa
+          description: Không có quyền chỉnh sửa hồ sơ này
+          content:
+            application/json:
+              schema:
+                $ref: '#/components/schemas/ErrorResponse'
         '401':
           description: Chưa xác thực
+          content:
+            application/json:
+              schema:
+                $ref: '#/components/schemas/ErrorResponse'
 
     delete:
       tags:
         - UserProfile
-      summary: Xóa profile
-      description: Xóa profile theo ID. Chỉ owner hoặc admin mới xóa được.
+      summary: Xóa hồ sơ bệnh án
+      description: Xóa hồ sơ theo ID. Chỉ owner hoặc admin mới xóa được.
       security:
         - bearerAuth: []
       parameters:
@@ -1421,6 +1502,7 @@
           required: true
           schema:
             type: string
+          description: ID của hồ sơ bệnh án
       responses:
         '200':
           description: Xóa thành công
@@ -1431,14 +1513,31 @@
                 properties:
                   message:
                     type: string
+                    example: "Xóa profile thành công"
         '400':
           description: ID không hợp lệ
+          content:
+            application/json:
+              schema:
+                $ref: '#/components/schemas/ErrorResponse'
         '404':
-          description: Không tìm thấy profile
+          description: Không tìm thấy hồ sơ
+          content:
+            application/json:
+              schema:
+                $ref: '#/components/schemas/ErrorResponse'
         '403':
-          description: Không có quyền xóa
+          description: Không có quyền xóa hồ sơ này
+          content:
+            application/json:
+              schema:
+                $ref: '#/components/schemas/ErrorResponse'
         '401':
           description: Chưa xác thực
+          content:
+            application/json:
+              schema:
+                $ref: '#/components/schemas/ErrorResponse'
 
 components:
   securitySchemes:
@@ -1484,27 +1583,23 @@
     UserProfile:
       type: object
       properties:
-        _id:
-          type: string
-        ownerId:
-          $ref: '#/components/schemas/User'
+        id:
+          type: string
+        email:
+          type: string
         fullName:
           type: string
-        gender:
-          type: string
-          enum: [male, female, other]
         phone:
           type: string
-        year:
-          type: string
-          format: date
-        createdAt:
-          type: string
-          format: date-time
-        updatedAt:
-          type: string
-          format: date-time
-
+        avatar:
+          type: string
+        role:
+          type: string
+        emailVerified:
+          type: boolean
+        isActive:
+          type: boolean
+    
     OtpCode:
       type: object
       properties:
@@ -1796,58 +1891,6 @@
           type: string
           example: "Chứng chỉ chuyên khoa cấp I"
 
-<<<<<<< HEAD
-    UserProfileRequest:
-      type: object
-      required:
-        - fullName
-        - gender
-      properties:
-        fullName:
-          type: string
-          example: "Nguyễn Văn A"
-        gender:
-          type: string
-          enum: [male, female, other]
-          example: "male"
-        phone:
-          type: string
-          example: "0123456789"
-        year:
-          type: string
-          format: date
-          example: "1990-01-01"
-
-    UserProfileUpdateRequest:
-      type: object
-      properties:
-        fullName:
-          type: string
-          example: "Nguyễn Văn A"
-        gender:
-          type: string
-          enum: [male, female, other]
-          example: "male"
-        phone:
-          type: string
-          example: "0123456789"
-        year:
-          type: string
-          format: date
-          example: "1990-01-01"
-
-    Pagination:
-      type: object
-      properties:
-        total:
-          type: integer
-        page:
-          type: integer
-        limit:
-          type: integer
-        totalPages:
-          type: integer
-=======
     DoctorCreateResponse:
       type: object
       properties:
@@ -1927,4 +1970,120 @@
           enum: [male, female, other]
         address:
           type: string
->>>>>>> 7572dd5c
+
+    # User Profile Schemas - Enhanced với populated owner info
+    UserProfileRequest:
+      type: object
+      required:
+        - fullName
+        - gender
+      properties:
+        fullName:
+          type: string
+          example: "Nguyễn Văn A"
+          description: "Tên đầy đủ (bắt buộc)"
+        gender:
+          type: string
+          enum: [male, female, other]
+          example: "male"
+          description: "Giới tính (bắt buộc)"
+        phone:
+          type: string
+          example: "0123456789"
+          description: "Số điện thoại liên hệ"
+        year:
+          type: string
+          format: date
+          example: "1990-01-01"
+          description: "Năm sinh (YYYY-MM-DD)"
+
+    UserProfileUpdateRequest:
+      type: object
+      description: "Tất cả fields đều optional - chỉ gửi những field cần cập nhật"
+      properties:
+        fullName:
+          type: string
+          example: "Nguyễn Văn A"
+          description: "Tên đầy đủ"
+        gender:
+          type: string
+          enum: [male, female, other]
+          example: "male"
+          description: "Giới tính"
+        phone:
+          type: string
+          example: "0123456789"
+          description: "Số điện thoại liên hệ"
+        year:
+          type: string
+          format: date
+          example: "1990-01-01"
+          description: "Năm sinh (YYYY-MM-DD)"
+
+    UserProfileResponse:
+      type: object
+      description: "User Profile với thông tin owner được populate"
+      properties:
+        _id:
+          type: string
+          format: ObjectId
+          example: "507f1f77bcf86cd799439011"
+        ownerId:
+          type: object
+          description: "Thông tin owner (populated từ User model)"
+          properties:
+            _id:
+              type: string
+              format: ObjectId
+            email:
+              type: string
+              example: "user@example.com"
+            fullName:
+              type: string
+              example: "Nguyễn Văn B"
+            avatar:
+              type: string
+              example: "https://example.com/avatar.jpg"
+        fullName:
+          type: string
+          example: "Nguyễn Văn A"
+          description: "Tên trong hồ sơ (có thể khác với tên owner)"
+        gender:
+          type: string
+          enum: [male, female, other]
+          example: "male"
+        phone:
+          type: string
+          example: "0123456789"
+        year:
+          type: string
+          format: date-time
+          example: "1990-01-01T00:00:00.000Z"
+        createdAt:
+          type: string
+          format: date-time
+          example: "2024-01-01T00:00:00.000Z"
+        updatedAt:
+          type: string
+          format: date-time
+          example: "2024-01-01T00:00:00.000Z"
+
+    Pagination:
+      type: object
+      properties:
+        total:
+          type: integer
+          description: "Tổng số records"
+          example: 50
+        page:
+          type: integer
+          description: "Trang hiện tại"
+          example: 1
+        limit:
+          type: integer
+          description: "Số records mỗi trang"
+          example: 10
+        totalPages:
+          type: integer
+          description: "Tổng số trang"
+          example: 5