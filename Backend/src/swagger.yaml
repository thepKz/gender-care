--- conflicted
+++ resolved
@@ -1838,10 +1838,8 @@
               schema:
                 $ref: '#/components/schemas/Error'
 
-<<<<<<< HEAD
   # ===== TEST CATEGORIES APIs =====
   /test-categories:
-=======
   /appointments:
     get:
       tags:
@@ -3051,7 +3049,6 @@
         '401':
           description: Chưa xác thực
 
->>>>>>> f398bc38
     get:
       tags:
         - Test Categories
