import cookieParser from "cookie-parser";
import cors from "cors";
import dotenv from "dotenv";
import express from "express";
import mongoose from "mongoose";
import path from "path";
import swaggerUi from "swagger-ui-express";
import YAML from "yamljs";
import {
<<<<<<< HEAD
  appointmentRoutes,
  authRoutes,
  dashboardRoutes,
  doctorQARoutes,
  doctorRoutes,
  googleAuthRoutes,
  loginHistoryRoutes,
  medicalRecordsRoutes,
  medicationRemindersRoutes,
  medicinesRoutes,
  meetingRoutes,
  menstrualCycleRoutes,
  notificationDaysRoutes,
  packagePurchaseRoutes,
  paymentRoutes,
  servicePackageRoutes,
  serviceRoutes,
  serviceTestCategoriesRoutes,
  staffRoutes,
  systemLogRoutes,
  testCategoriesRoutes,
  testResultItemsRoutes,
  testResultsRoutes,
  userProfileRoutes,
  userRoutes,
=======
    appointmentRoutes,
    authRoutes,
    dashboardRoutes,
    doctorQARoutes,
    doctorRoutes,
    feedbackRoutes,
    googleAuthRoutes,
    loginHistoryRoutes,
    medicalRecordsRoutes,
    medicationRemindersRoutes,
    medicinesRoutes,
    meetingRoutes,
    menstrualCycleRoutes,
    notificationDaysRoutes,
    packagePurchaseRoutes,
    paymentRoutes,
    servicePackageRoutes,
    serviceRoutes,
    serviceTestCategoriesRoutes,
    staffRoutes,
    systemLogRoutes,
    testCategoriesRoutes,
    testResultItemsRoutes,
    testResultsRoutes,
    userProfileRoutes,
    userRoutes
>>>>>>> 5bdccb42
} from "./routes";
import consultationRoutes from "./routes/consultationRoutes";
import reportsRoutes from "./routes/reportsRoutes";
import refundRoutes from "./routes/refundRoutes";
import systemConfigRoutes from "./routes/systemConfigRoutes";
import { startAutoTransitionService } from "./services/appointmentAutoTransitionService";
import { menstrualCycleReminderService } from "./services/menstrualCycleReminderService";

// 🆕 Import middleware
import { updatePackageStatusMiddleware, updateResponseStatusMiddleware } from './middleware/packageStatusMiddleware';

// Load biến môi trường từ file .env (phải đặt ở đầu file)
// Try multiple paths for .env file
const envPaths = [
  path.join(__dirname, "../.env"),
  path.join(process.cwd(), ".env"),
  path.join(process.cwd(), "Backend/.env"),
];

let envLoaded = false;
for (const envPath of envPaths) {
  try {
    const result = dotenv.config({ path: envPath });
    if (!result.error) {
      console.log(`.env loaded from: ${envPath}`);
      envLoaded = true;
      break;
    }
  } catch (error) {
    // Try next path
  }
}

if (!envLoaded) {
  console.log("No .env file found, trying default dotenv.config()");
  dotenv.config();
}

// Khởi tạo app express
const app = express();
const PORT = process.env.PORT || 5000;

// Trust proxy để lấy real IP từ reverse proxy/load balancer
app.set("trust proxy", true); // Cho phép lấy IP từ X-Forwarded-For header

// Middleware để extract real IP address
app.use((req, res, next) => {
  // Lấy real IP từ các headers phổ biến
  req.realIP =
    req.ip ||
    req.headers["x-forwarded-for"]?.toString().split(",")[0]?.trim() ||
    req.headers["x-real-ip"]?.toString() ||
    req.connection?.remoteAddress ||
    req.socket?.remoteAddress ||
    "unknown";

  // Convert IPv6 localhost về IPv4 cho development
  if (req.realIP === "::1" || req.realIP === "::ffff:127.0.0.1") {
    req.realIP = "127.0.0.1";
  }

  // Chỉ log IP cho authentication endpoints để tránh spam
  if (req.path.includes("/auth/") || req.path.includes("/login")) {
    console.log(`Real IP detected: ${req.realIP} (Original: ${req.ip})`);
  }
  next();
});

// Cấu hình CORS cho nhiều origin
const allowedOrigins = [
  "http://localhost:3000",
  "http://localhost:5173",
  "http://localhost:5174",
  "http://127.0.0.1:5173",
  "http://127.0.0.1:5174",
  "http://127.0.0.1:3000",
  "https://gender-healthcare.vercel.app",
  "https://gender-healthcare-service-management.onrender.com",
  "http://localhost:5000",
  "https://team05.ksfu.cloud",
  // ✅ ADD: PayOS domains for payment processing
  "https://pay.payos.vn",
  "https://payos.vn",
  "https://api.payos.vn",
];

// Middleware
app.use(express.json());
app.use(express.urlencoded({ extended: true }));
app.use(cookieParser()); // Thêm cookie-parser để đọc cookie

// 🆕 Global middleware để tự động cập nhật package status
app.use(updatePackageStatusMiddleware);
app.use(updateResponseStatusMiddleware);

// Cấu hình CORS với Cross-Origin-Opener-Policy
app.use(
  cors({
    origin: (origin, callback) => {
      // Allow requests with no origin (like mobile apps or curl requests)
      if (!origin) return callback(null, true);

      if (
        allowedOrigins.includes(origin) ||
        process.env.NODE_ENV !== "production"
      ) {
        callback(null, true);
      } else {
        callback(new Error("Not allowed by CORS"));
      }
    },
    credentials: true, // Quan trọng: cho phép gửi cookie
    methods: ["GET", "POST", "PUT", "PATCH", "DELETE", "OPTIONS"],
    allowedHeaders: [
      "Content-Type",
      "Authorization",
      "X-Requested-With",
      // ✅ ADD: PayOS specific headers
      "X-PayOS-Signature",
      "X-PayOS-Webhook-Id",
    ],
    optionsSuccessStatus: 200, // Để support legacy browsers
  })
);

// Thêm headers để fix COOP policy cho Google OAuth
app.use((req, res, next) => {
  // Set Cross-Origin-Opener-Policy để support Google OAuth
  res.setHeader("Cross-Origin-Opener-Policy", "same-origin-allow-popups");
  res.setHeader("Cross-Origin-Embedder-Policy", "unsafe-none");

  // Additional security headers
  res.setHeader("X-Frame-Options", "SAMEORIGIN");
  res.setHeader("X-Content-Type-Options", "nosniff");
  res.setHeader("Referrer-Policy", "strict-origin-when-cross-origin");

  // ✅ ADD: PayOS specific headers and debugging
  if (req.headers.origin?.includes("payos.vn")) {
    console.log("🔍 PayOS Request detected:", {
      origin: req.headers.origin,
      method: req.method,
      path: req.path,
      userAgent: req.headers["user-agent"],
    });

    // Allow PayOS to access response
    res.setHeader("Access-Control-Allow-Origin", req.headers.origin);
    res.setHeader("Access-Control-Allow-Credentials", "true");
  }

  next();
});

// Phục vụ tài liệu Swagger
try {
  const swaggerDocument = YAML.load(path.join(__dirname, "swagger.yaml"));
  app.use("/api-docs", swaggerUi.serve, swaggerUi.setup(swaggerDocument));
  console.log("Swagger documentation loaded successfully");
} catch (error) {
  console.error("Error loading swagger.yaml:", error);
  // Tạm thời skip swagger để server có thể chạy
  console.log("Skipping Swagger documentation due to YAML error");
}

// Kết nối đến cơ sở dữ liệu MongoDB
const connectDB = async () => {
  try {
    // Set global mongoose options
    mongoose.set("strictPopulate", false);

    const conn = await mongoose.connect(process.env.MONGO_URI as string);
    console.log(`MongoDB đã kết nối: ${conn.connection.host}`);

    // Seed data đã được xóa - sử dụng admin dashboard để quản lý data

    // Khởi tạo reminder service cho menstrual cycles
    menstrualCycleReminderService.initializeDailyReminders();
  } catch (error) {
    console.error(`Lỗi: ${error}`);
    process.exit(1);
  }
};

connectDB();

// Health check endpoint
app.get("/health", (req, res) => {
  res.json({
    status: "OK",
    timestamp: new Date().toISOString(),
    environment: process.env.NODE_ENV || "development",
    uptime: process.uptime(),
  });
});

// Test endpoint mà không cần auth
app.get("/api/test", (req, res) => {
  res.json({
    message: "API is working",
    timestamp: new Date().toISOString(),
  });
});

// Thiết lập routes
const apiRouter = express.Router();
<<<<<<< HEAD
app.use("/api", apiRouter);

apiRouter.use("/auth", authRoutes);
apiRouter.use("/users", userRoutes);
apiRouter.use("/login-history", loginHistoryRoutes);
apiRouter.use("/dashboard", dashboardRoutes);
apiRouter.use("/doctors", doctorRoutes);
apiRouter.use("/staff", staffRoutes);
apiRouter.use("/services", serviceRoutes);
apiRouter.use("/service-packages", servicePackageRoutes);
apiRouter.use("/service-test-categories", serviceTestCategoriesRoutes);
apiRouter.use("/package-purchases", packagePurchaseRoutes);
=======
app.use('/api', apiRouter);

apiRouter.use('/auth', authRoutes);
apiRouter.use('/users', userRoutes);
apiRouter.use('/login-history', loginHistoryRoutes);
apiRouter.use('/dashboard', dashboardRoutes);
apiRouter.use('/doctors', doctorRoutes);
apiRouter.use('/staff', staffRoutes);
apiRouter.use('/services', serviceRoutes);
apiRouter.use('/service-packages', servicePackageRoutes);
apiRouter.use('/service-test-categories', serviceTestCategoriesRoutes);
apiRouter.use('/package-purchases', packagePurchaseRoutes);
apiRouter.use('/feedbacks', feedbackRoutes);
>>>>>>> 5bdccb42

// ✅ NEW: Google Authentication routes
apiRouter.use("/google-auth", googleAuthRoutes);

// Thêm Test Management routes
apiRouter.use("/test-categories", testCategoriesRoutes);
apiRouter.use("/test-results", testResultsRoutes);
apiRouter.use("/test-result-items", testResultItemsRoutes);

// Thêm DoctorQA & Meeting routes
apiRouter.use("/", doctorQARoutes);
apiRouter.use("/meetings", meetingRoutes);
apiRouter.use("/medical-records", medicalRecordsRoutes);
apiRouter.use("/medicines", medicinesRoutes);
apiRouter.use("/medication-reminders", medicationRemindersRoutes);
apiRouter.use("/notification-days", notificationDaysRoutes);
apiRouter.use("/user-profiles", userProfileRoutes);

// ✅ FIX: Đặt reportsRoutes TRƯỚC menstrualCycleRoutes để tránh xung đột
// route /reports/management với /reports/:cycleId
apiRouter.use("/reports", reportsRoutes);

// Refund Management routes
apiRouter.use("/refunds", refundRoutes);

// Menstrual Cycle routes
apiRouter.use("/", menstrualCycleRoutes);
apiRouter.use("/appointments", appointmentRoutes);
apiRouter.use("/payments", paymentRoutes);
apiRouter.use("/system-logs", systemLogRoutes);
apiRouter.use("/system-configs", systemConfigRoutes);

// Middleware xử lý lỗi
app.use(
  (
    err: any,
    req: express.Request,
    res: express.Response,
    next: express.NextFunction
  ) => {
    console.error(err.stack);
    res.status(500).json({
      message: "Đã xảy ra lỗi server!",
      error: process.env.NODE_ENV === "development" ? err.message : undefined,
    });
  }
);

// Start server
app.listen(PORT, () => {
  console.log(`Server running on port ${PORT}`);
  console.log(`Environment: ${process.env.NODE_ENV || "development"}`);

  // Start auto status transition service
  startAutoTransitionService();

  console.log("Server started successfully with all services");
});

export default app;<|MERGE_RESOLUTION|>--- conflicted
+++ resolved
@@ -7,33 +7,6 @@
 import swaggerUi from "swagger-ui-express";
 import YAML from "yamljs";
 import {
-<<<<<<< HEAD
-  appointmentRoutes,
-  authRoutes,
-  dashboardRoutes,
-  doctorQARoutes,
-  doctorRoutes,
-  googleAuthRoutes,
-  loginHistoryRoutes,
-  medicalRecordsRoutes,
-  medicationRemindersRoutes,
-  medicinesRoutes,
-  meetingRoutes,
-  menstrualCycleRoutes,
-  notificationDaysRoutes,
-  packagePurchaseRoutes,
-  paymentRoutes,
-  servicePackageRoutes,
-  serviceRoutes,
-  serviceTestCategoriesRoutes,
-  staffRoutes,
-  systemLogRoutes,
-  testCategoriesRoutes,
-  testResultItemsRoutes,
-  testResultsRoutes,
-  userProfileRoutes,
-  userRoutes,
-=======
     appointmentRoutes,
     authRoutes,
     dashboardRoutes,
@@ -60,7 +33,6 @@
     testResultsRoutes,
     userProfileRoutes,
     userRoutes
->>>>>>> 5bdccb42
 } from "./routes";
 import consultationRoutes from "./routes/consultationRoutes";
 import reportsRoutes from "./routes/reportsRoutes";
@@ -266,20 +238,7 @@
 
 // Thiết lập routes
 const apiRouter = express.Router();
-<<<<<<< HEAD
-app.use("/api", apiRouter);
-
-apiRouter.use("/auth", authRoutes);
-apiRouter.use("/users", userRoutes);
-apiRouter.use("/login-history", loginHistoryRoutes);
-apiRouter.use("/dashboard", dashboardRoutes);
-apiRouter.use("/doctors", doctorRoutes);
-apiRouter.use("/staff", staffRoutes);
-apiRouter.use("/services", serviceRoutes);
-apiRouter.use("/service-packages", servicePackageRoutes);
-apiRouter.use("/service-test-categories", serviceTestCategoriesRoutes);
-apiRouter.use("/package-purchases", packagePurchaseRoutes);
-=======
+
 app.use('/api', apiRouter);
 
 apiRouter.use('/auth', authRoutes);
@@ -293,7 +252,6 @@
 apiRouter.use('/service-test-categories', serviceTestCategoriesRoutes);
 apiRouter.use('/package-purchases', packagePurchaseRoutes);
 apiRouter.use('/feedbacks', feedbackRoutes);
->>>>>>> 5bdccb42
 
 // ✅ NEW: Google Authentication routes
 apiRouter.use("/google-auth", googleAuthRoutes);
