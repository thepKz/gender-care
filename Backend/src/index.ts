--- conflicted
+++ resolved
@@ -7,11 +7,11 @@
 import swaggerUi from "swagger-ui-express";
 import YAML from "yamljs";
 import { authRoutes, loginHistoryRoutes, userRoutes, doctorRoutes } from "./routes";
-<<<<<<< HEAD
+
 import doctorQARoutes from "./routes/doctorQARoutes";
-=======
+
 import userProfileRoutes from "./routes/userProfileRoutes";
->>>>>>> fd3094b9
+
 import { runAllSeeds } from "./seeds";
 
 // Load biến môi trường từ file .env (phải đặt ở đầu file)
@@ -82,17 +82,12 @@
   try {
     const conn = await mongoose.connect(process.env.MONGO_URI as string);
     console.log(`MongoDB đã kết nối: ${conn.connection.host}`);
-    
-<<<<<<< HEAD
-    // Chạy seeds sau khi kết nối database thành công
-    await runAllSeeds();
-    
-=======
+
     // Chạy seed data sau khi kết nối DB thành công
     if (process.env.NODE_ENV !== 'production') {
       await runAllSeeds();
     }
->>>>>>> fd3094b9
+
   } catch (error) {
     console.error(`Lỗi: ${error}`);
     process.exit(1);
@@ -109,13 +104,13 @@
 apiRouter.use('/users', userRoutes);
 apiRouter.use('/login-history', loginHistoryRoutes);
 apiRouter.use('/doctors', doctorRoutes);
-<<<<<<< HEAD
+
 // Thêm DoctorQA routes
 apiRouter.use('/', doctorQARoutes);
 
-=======
+
 apiRouter.use('/user-profiles', userProfileRoutes);
->>>>>>> fd3094b9
+
 // Middleware xử lý lỗi
 app.use((err: any, req: express.Request, res: express.Response, next: express.NextFunction) => {
   console.error(err.stack);
