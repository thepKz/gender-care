import cookieParser from "cookie-parser";
import cors from "cors";
import dotenv from 'dotenv';
import express from "express";
import mongoose from "mongoose";
import path from "path";
import swaggerUi from "swagger-ui-express";
import YAML from "yamljs";
import {
  appointmentRoutes,
  appointmentTestsRoutes,
  authRoutes,
  dashboardRoutes,
  doctorQARoutes,
  doctorRoutes,
  googleAuthRoutes,
  loginHistoryRoutes,
  medicalRecordsRoutes,
  medicationRemindersRoutes,
  medicinesRoutes,
  meetingRoutes,
  menstrualCycleRoutes,
  notificationDaysRoutes,
  packagePurchaseRoutes,
  paymentRoutes,
  servicePackageRoutes,
  serviceRoutes,
  systemLogRoutes,
  testCategoriesRoutes,
  testResultItemsRoutes,
  testResultsRoutes,
  userProfileRoutes,
  userRoutes
} from "./routes";
import consultationRoutes from './routes/consultationRoutes';

import { runAllSeeds } from "./seeds";
<<<<<<< HEAD
import { startAutoTransitionService } from './services/appointmentAutoTransitionService';
=======
import { menstrualCycleReminderService } from "./services/menstrualCycleReminderService";
>>>>>>> 751bc5a1

// Load biến môi trường từ file .env (phải đặt ở đầu file)
// Try multiple paths for .env file
const envPaths = [
  path.join(__dirname, '../.env'),
  path.join(process.cwd(), '.env'),
  path.join(process.cwd(), 'Backend/.env')
];

let envLoaded = false;
for (const envPath of envPaths) {
  try {
    const result = dotenv.config({ path: envPath });
    if (!result.error) {
      console.log(`.env loaded from: ${envPath}`);
      envLoaded = true;
      break;
    }
  } catch (error) {
    // Try next path
  }
}

if (!envLoaded) {
  console.log('No .env file found, trying default dotenv.config()');
  dotenv.config();
}

// Khởi tạo app express
const app = express();
const PORT = process.env.PORT || 5000;

// Trust proxy để lấy real IP từ reverse proxy/load balancer
app.set('trust proxy', true); // Cho phép lấy IP từ X-Forwarded-For header

// Middleware để extract real IP address
app.use((req, res, next) => {
  // Lấy real IP từ các headers phổ biến
  req.realIP = req.ip ||
    req.headers['x-forwarded-for']?.toString().split(',')[0]?.trim() ||
    req.headers['x-real-ip']?.toString() ||
    req.connection?.remoteAddress ||
    req.socket?.remoteAddress ||
    'unknown';

  // Convert IPv6 localhost về IPv4 cho development
  if (req.realIP === '::1' || req.realIP === '::ffff:127.0.0.1') {
    req.realIP = '127.0.0.1';
  }

  // Chỉ log IP cho authentication endpoints để tránh spam
  if (req.path.includes('/auth/') || req.path.includes('/login')) {
<<<<<<< HEAD
    console.log(`Real IP detected: ${req.realIP} (Original: ${req.ip})`);
=======
    console.log(`🌐 Real IP detected: ${req.realIP} (Original: ${req.ip})`);
>>>>>>> 751bc5a1
  }
  next();
});

// Cấu hình CORS cho nhiều origin
const allowedOrigins = [
  'http://localhost:3000',
  'http://localhost:5173',
  'http://localhost:5174',
  'http://127.0.0.1:5173',
  'http://127.0.0.1:5174',
  'http://127.0.0.1:3000',
  'https://gender-healthcare.vercel.app',
  'https://gender-healthcare-service-management.onrender.com',
  'http://localhost:5000',
  'https://team05.ksfu.cloud',

];

// Middleware
app.use(express.json());
app.use(express.urlencoded({ extended: true }));
app.use(cookieParser()); // Thêm cookie-parser để đọc cookie

// Cấu hình CORS với Cross-Origin-Opener-Policy
app.use(cors({
  origin: (origin, callback) => {
    // Allow requests with no origin (like mobile apps or curl requests)
    if (!origin) return callback(null, true);

    if (allowedOrigins.includes(origin) || process.env.NODE_ENV !== 'production') {
      callback(null, true);
    } else {
      callback(new Error('Not allowed by CORS'));
    }
  },
  credentials: true, // Quan trọng: cho phép gửi cookie
  methods: ['GET', 'POST', 'PUT', 'PATCH', 'DELETE', 'OPTIONS'],
  allowedHeaders: ['Content-Type', 'Authorization', 'X-Requested-With'],
  optionsSuccessStatus: 200 // Để support legacy browsers
}));

// Thêm headers để fix COOP policy cho Google OAuth
app.use((req, res, next) => {
  // Set Cross-Origin-Opener-Policy để support Google OAuth
  res.setHeader('Cross-Origin-Opener-Policy', 'same-origin-allow-popups');
  res.setHeader('Cross-Origin-Embedder-Policy', 'unsafe-none');

  // Additional security headers
  res.setHeader('X-Frame-Options', 'SAMEORIGIN');
  res.setHeader('X-Content-Type-Options', 'nosniff');
  res.setHeader('Referrer-Policy', 'strict-origin-when-cross-origin');

  next();
});

// Phục vụ tài liệu Swagger
try {
  const swaggerDocument = YAML.load(path.join(__dirname, 'swagger.yaml'));
  app.use('/api-docs', swaggerUi.serve, swaggerUi.setup(swaggerDocument));
  console.log('Swagger documentation loaded successfully');
} catch (error) {
  console.error('Error loading swagger.yaml:', error);
  // Tạm thời skip swagger để server có thể chạy
  console.log('Skipping Swagger documentation due to YAML error');
}

// Kết nối đến cơ sở dữ liệu MongoDB
const connectDB = async () => {
  try {
    const conn = await mongoose.connect(process.env.MONGO_URI as string);
    console.log(`MongoDB đã kết nối: ${conn.connection.host}`);

    // Chạy seed data sau khi kết nối DB thành công - Disable để tránh memory issues
    if (process.env.NODE_ENV === 'development' && process.env.RUN_SEEDS === 'true') {
      await runAllSeeds();
    }

    // Khởi tạo reminder service cho menstrual cycles
    menstrualCycleReminderService.initializeDailyReminders();

  } catch (error) {
    console.error(`Lỗi: ${error}`);
    process.exit(1);
  }
};

connectDB();

// Thiết lập routes
const apiRouter = express.Router();
app.use('/api', apiRouter);

apiRouter.use('/auth', authRoutes);
apiRouter.use('/users', userRoutes);
apiRouter.use('/login-history', loginHistoryRoutes);
apiRouter.use('/dashboard', dashboardRoutes);
apiRouter.use('/doctors', doctorRoutes);
apiRouter.use('/services', serviceRoutes);
apiRouter.use('/service-packages', servicePackageRoutes);
apiRouter.use('/package-purchases', packagePurchaseRoutes);

// ✅ NEW: Google Authentication routes
apiRouter.use('/google-auth', googleAuthRoutes);

// Thêm Test Management routes
apiRouter.use('/test-categories', testCategoriesRoutes);
apiRouter.use('/appointment-tests', appointmentTestsRoutes);
apiRouter.use('/test-results', testResultsRoutes);
apiRouter.use('/test-result-items', testResultItemsRoutes);

// Thêm DoctorQA & Meeting routes
apiRouter.use('/', doctorQARoutes);
apiRouter.use('/', meetingRoutes);
apiRouter.use('/medical-records', medicalRecordsRoutes);
apiRouter.use('/medicines', medicinesRoutes);
apiRouter.use('/medication-reminders', medicationRemindersRoutes);
apiRouter.use('/notification-days', notificationDaysRoutes);
apiRouter.use('/user-profiles', userProfileRoutes);
// Menstrual Cycle routes
apiRouter.use('/', menstrualCycleRoutes);
apiRouter.use('/appointments', appointmentRoutes);
apiRouter.use('/payments', paymentRoutes);
apiRouter.use('/system-logs', systemLogRoutes);

// ✅ NEW: Consultation transfer routes
apiRouter.use('/consultations', consultationRoutes);

// Middleware xử lý lỗi
app.use((err: any, req: express.Request, res: express.Response, next: express.NextFunction) => {
  console.error(err.stack);
  res.status(500).json({
    message: 'Đã xảy ra lỗi server!',
    error: process.env.NODE_ENV === 'development' ? err.message : undefined
  });
});

// Start server
app.listen(PORT, () => {
  console.log(`Server running on port ${PORT}`);
  console.log(`Environment: ${process.env.NODE_ENV || 'development'}`);
  
  // Start auto status transition service
  startAutoTransitionService();
  
  console.log('Server started successfully with all services');
});

export default app;<|MERGE_RESOLUTION|>--- conflicted
+++ resolved
@@ -35,11 +35,8 @@
 import consultationRoutes from './routes/consultationRoutes';
 
 import { runAllSeeds } from "./seeds";
-<<<<<<< HEAD
 import { startAutoTransitionService } from './services/appointmentAutoTransitionService';
-=======
 import { menstrualCycleReminderService } from "./services/menstrualCycleReminderService";
->>>>>>> 751bc5a1
 
 // Load biến môi trường từ file .env (phải đặt ở đầu file)
 // Try multiple paths for .env file
@@ -92,11 +89,8 @@
 
   // Chỉ log IP cho authentication endpoints để tránh spam
   if (req.path.includes('/auth/') || req.path.includes('/login')) {
-<<<<<<< HEAD
+
     console.log(`Real IP detected: ${req.realIP} (Original: ${req.ip})`);
-=======
-    console.log(`🌐 Real IP detected: ${req.realIP} (Original: ${req.ip})`);
->>>>>>> 751bc5a1
   }
   next();
 });
