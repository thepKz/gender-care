import { Router } from 'express';
import * as doctorController from '../controllers/doctorController';
import * as doctorScheduleController from '../controllers/doctorScheduleController';
import { verifyToken, verifyAdmin, verifyStaff } from '../middleware/auth';
import { roleMiddleware } from '../middleware/roleMiddleware';

const router = Router();

<<<<<<< HEAD
// ===== SPECIFIC ROUTES FIRST (để tránh conflict với /:id) =====

// 🆕 NEW: Xem danh sách bác sĩ với feedback và status - PUBLIC
router.get('/details/all', doctorController.getAllWithDetails);
=======
// ===== BASIC DOCTOR CRUD ROUTES =====

// Xem danh sách bác sĩ - tất cả mọi người đều được phép (kể cả guest)
router.get('/', doctorController.getAll);

// Xem thông tin chi tiết bác sĩ theo ID - chỉ staff/admin được phép (bao gồm contact info)
router.get('/:id', verifyToken, verifyStaff, doctorController.getById);

// Tạo bác sĩ mới - chỉ admin được phép (high privilege operation)
router.post('/', verifyToken, verifyAdmin, doctorController.create);

// Cập nhật thông tin bác sĩ - staff/admin được phép
router.put('/:id', verifyToken, verifyStaff, doctorController.update);

// Xóa bác sĩ - chỉ admin được phép (high risk operation)
router.delete('/:id', verifyToken, verifyAdmin, doctorController.remove);

// ===== DOCTOR SCHEDULE ROUTES =====
>>>>>>> 508294d3

// DEBUG: Test schedule creation logic (PUBLIC cho dễ test)
router.get('/debug/schedule-logic', doctorScheduleController.debugScheduleCreation);

// 🔥 NEW: Test logic với 1 ngày cụ thể
router.get('/debug/test-date', doctorScheduleController.testSingleDate);

// PUBLIC: Lấy tất cả lịch làm việc của tất cả bác sĩ (chỉ Free status)
router.get('/schedules/all', doctorScheduleController.getAllDoctorsSchedules);

// STAFF/MANAGER/ADMIN: Lấy tất cả lịch làm việc của tất cả bác sĩ (tất cả status)
router.get('/schedules/all/staff', verifyToken, verifyStaff, doctorScheduleController.getAllDoctorsSchedulesForStaff);

// STAFF/MANAGER/ADMIN: Lấy thống kê tổng của tất cả bác sĩ
router.get('/statistics/all', verifyToken, verifyStaff, doctorScheduleController.getAllDoctorsStatistics);

// PUBLIC: Tìm tất cả bác sĩ có lịch trống theo ngày/timeSlot (chỉ Free status)
router.get('/available', doctorScheduleController.getAvailableDoctors);

// STAFF/MANAGER/ADMIN: Tìm tất cả bác sĩ và slots theo ngày (tất cả status)
router.get('/available/staff', verifyToken, verifyStaff, doctorScheduleController.getAvailableDoctorsForStaff);

// ===== GENERIC ROUTES (/:id patterns) =====

// Xem danh sách bác sĩ - tất cả mọi người đều được phép (kể cả guest)
router.get('/', doctorController.getAll);

// Xem thông tin bác sĩ theo ID - tất cả mọi người đều được phép (kể cả guest)  
router.get('/:id', doctorController.getById);

// 🆕 NEW: Xem thông tin bác sĩ với feedback và status - PUBLIC
router.get('/:id/details', doctorController.getByIdWithDetails);

// 🆕 NEW: Lấy chỉ feedback của doctor - PUBLIC
router.get('/:id/feedbacks', doctorController.getDoctorFeedbacks);

// 🆕 NEW: Lấy chỉ trạng thái active của doctor - PUBLIC (để frontend hiển thị status)
router.get('/:id/status', doctorController.getDoctorStatus);

// DEBUG: Real test cho thứ 6 - tạo lịch thật để verify
router.post('/:id/debug/test-friday', doctorScheduleController.realTestFridaySchedule);

// PUBLIC: Xem lịch bác sĩ (chỉ Free status - để customer chọn doctor)
router.get('/:id/schedules', doctorScheduleController.getDoctorSchedules);

// PUBLIC: Xem slots trống theo ngày (chỉ Free status - để customer chọn giờ)  
router.get('/:id/available-slots', doctorScheduleController.getAvailableSlots);

// STAFF/MANAGER/ADMIN: Xem tất cả lịch bác sĩ (tất cả status)
router.get('/:id/schedules/staff', verifyToken, verifyStaff, doctorScheduleController.getDoctorSchedulesForStaff);

// STAFF/MANAGER/ADMIN: Xem tất cả slots theo ngày (tất cả status)
router.get('/:id/available-slots/staff', verifyToken, verifyStaff, doctorScheduleController.getAvailableSlotsForStaff);

// STAFF/MANAGER/ADMIN: Lấy thống kê bác sĩ (số slot booked, absent, số ngày nghỉ)
router.get('/:id/statistics', verifyToken, verifyStaff, doctorScheduleController.getDoctorStatistics);

// MANAGER ONLY: Book slot cho customer (khi có cuộc gọi đặt lịch)
router.post('/:id/book-slot', verifyToken, roleMiddleware(['manager']), doctorScheduleController.bookSlotForCustomer);

// STAFF/MANAGER/ADMIN: Tạo lịch cho bác sĩ (chỉ staff/manager/admin)
router.post('/:id/schedules', verifyToken, verifyStaff, doctorScheduleController.createDoctorSchedule);

// STAFF/MANAGER/ADMIN: Tạo lịch hàng loạt cho bác sĩ (nhiều ngày cùng lúc) - OPTIMIZED
router.post('/:id/schedules/bulk', verifyToken, verifyStaff, doctorScheduleController.createBulkDoctorSchedule);

// MANAGER ONLY: Tạo lịch hàng loạt cho nhiều ngày (BULK CREATION)
router.post('/:id/schedules/bulk-days', verifyToken, roleMiddleware(['manager']), doctorScheduleController.createBulkDoctorScheduleForDays);

// MANAGER ONLY: Tạo lịch hàng loạt cho cả tháng - trừ T7, CN (BULK CREATION)
router.post('/:id/schedules/bulk-month', verifyToken, roleMiddleware(['manager']), doctorScheduleController.createBulkDoctorScheduleForMonth);

// STAFF/MANAGER/ADMIN: Cập nhật booking status (khi customer đặt lịch)
router.put('/:id/schedules', verifyToken, verifyStaff, doctorScheduleController.updateDoctorSchedule);

// MANAGER ONLY: Xóa lịch bác sĩ (set tất cả slots thành Absent)
router.delete('/:id/schedules/:scheduleId', verifyToken, roleMiddleware(['manager']), doctorScheduleController.deleteDoctorSchedule);

<<<<<<< HEAD
// Tạo bác sĩ mới - chỉ staff/admin được phép
router.post('/', verifyToken, verifyStaff, doctorController.create);

// Cập nhật thông tin bác sĩ - chỉ staff/admin được phép
router.put('/:id', verifyToken, verifyStaff, doctorController.update);

// Xóa bác sĩ - chỉ staff/admin được phép
router.delete('/:id', verifyToken, verifyStaff, doctorController.remove);

// MANAGER ONLY: Cập nhật trạng thái active/inactive của bác sĩ
router.put('/:id/status', verifyToken, roleMiddleware(['manager']), doctorController.updateDoctorStatus);

=======
>>>>>>> 508294d3
export default router;
<|MERGE_RESOLUTION|>--- conflicted
+++ resolved
@@ -6,12 +6,6 @@
 
 const router = Router();
 
-<<<<<<< HEAD
-// ===== SPECIFIC ROUTES FIRST (để tránh conflict với /:id) =====
-
-// 🆕 NEW: Xem danh sách bác sĩ với feedback và status - PUBLIC
-router.get('/details/all', doctorController.getAllWithDetails);
-=======
 // ===== BASIC DOCTOR CRUD ROUTES =====
 
 // Xem danh sách bác sĩ - tất cả mọi người đều được phép (kể cả guest)
@@ -30,45 +24,17 @@
 router.delete('/:id', verifyToken, verifyAdmin, doctorController.remove);
 
 // ===== DOCTOR SCHEDULE ROUTES =====
->>>>>>> 508294d3
 
-// DEBUG: Test schedule creation logic (PUBLIC cho dễ test)
-router.get('/debug/schedule-logic', doctorScheduleController.debugScheduleCreation);
-
-// 🔥 NEW: Test logic với 1 ngày cụ thể
-router.get('/debug/test-date', doctorScheduleController.testSingleDate);
+// ===== PUBLIC ROUTES (không cần xác thực) =====
 
 // PUBLIC: Lấy tất cả lịch làm việc của tất cả bác sĩ (chỉ Free status)
 router.get('/schedules/all', doctorScheduleController.getAllDoctorsSchedules);
 
-// STAFF/MANAGER/ADMIN: Lấy tất cả lịch làm việc của tất cả bác sĩ (tất cả status)
-router.get('/schedules/all/staff', verifyToken, verifyStaff, doctorScheduleController.getAllDoctorsSchedulesForStaff);
-
-// STAFF/MANAGER/ADMIN: Lấy thống kê tổng của tất cả bác sĩ
-router.get('/statistics/all', verifyToken, verifyStaff, doctorScheduleController.getAllDoctorsStatistics);
-
 // PUBLIC: Tìm tất cả bác sĩ có lịch trống theo ngày/timeSlot (chỉ Free status)
 router.get('/available', doctorScheduleController.getAvailableDoctors);
 
-// STAFF/MANAGER/ADMIN: Tìm tất cả bác sĩ và slots theo ngày (tất cả status)
-router.get('/available/staff', verifyToken, verifyStaff, doctorScheduleController.getAvailableDoctorsForStaff);
-
-// ===== GENERIC ROUTES (/:id patterns) =====
-
-// Xem danh sách bác sĩ - tất cả mọi người đều được phép (kể cả guest)
-router.get('/', doctorController.getAll);
-
-// Xem thông tin bác sĩ theo ID - tất cả mọi người đều được phép (kể cả guest)  
-router.get('/:id', doctorController.getById);
-
-// 🆕 NEW: Xem thông tin bác sĩ với feedback và status - PUBLIC
-router.get('/:id/details', doctorController.getByIdWithDetails);
-
-// 🆕 NEW: Lấy chỉ feedback của doctor - PUBLIC
-router.get('/:id/feedbacks', doctorController.getDoctorFeedbacks);
-
-// 🆕 NEW: Lấy chỉ trạng thái active của doctor - PUBLIC (để frontend hiển thị status)
-router.get('/:id/status', doctorController.getDoctorStatus);
+// DEBUG: Test schedule creation logic (PUBLIC cho dễ test)
+router.get('/debug/schedule-logic', doctorScheduleController.debugScheduleCreation);
 
 // DEBUG: Real test cho thứ 6 - tạo lịch thật để verify
 router.post('/:id/debug/test-friday', doctorScheduleController.realTestFridaySchedule);
@@ -109,19 +75,4 @@
 // MANAGER ONLY: Xóa lịch bác sĩ (set tất cả slots thành Absent)
 router.delete('/:id/schedules/:scheduleId', verifyToken, roleMiddleware(['manager']), doctorScheduleController.deleteDoctorSchedule);
 
-<<<<<<< HEAD
-// Tạo bác sĩ mới - chỉ staff/admin được phép
-router.post('/', verifyToken, verifyStaff, doctorController.create);
-
-// Cập nhật thông tin bác sĩ - chỉ staff/admin được phép
-router.put('/:id', verifyToken, verifyStaff, doctorController.update);
-
-// Xóa bác sĩ - chỉ staff/admin được phép
-router.delete('/:id', verifyToken, verifyStaff, doctorController.remove);
-
-// MANAGER ONLY: Cập nhật trạng thái active/inactive của bác sĩ
-router.put('/:id/status', verifyToken, roleMiddleware(['manager']), doctorController.updateDoctorStatus);
-
-=======
->>>>>>> 508294d3
 export default router;
