--- conflicted
+++ resolved
@@ -1,16 +1,12 @@
 import { Router } from 'express';
 import * as doctorController from '../controllers/doctorController';
-<<<<<<< HEAD
+import * as doctorScheduleController from '../controllers/doctorScheduleController';
 import { verifyToken, verifyAdmin, verifyStaff } from '../middleware/auth';
-=======
-
-import * as doctorScheduleController from '../controllers/doctorScheduleController';
-
-import { verifyToken, verifyStaff } from '../middleware/auth';
 import { roleMiddleware } from '../middleware/roleMiddleware';
->>>>>>> ea261e73
 
 const router = Router();
+
+// ===== BASIC DOCTOR CRUD ROUTES =====
 
 // Xem danh sách bác sĩ - tất cả mọi người đều được phép (kể cả guest)
 router.get('/', doctorController.getAll);
@@ -18,10 +14,17 @@
 // Xem thông tin chi tiết bác sĩ theo ID - chỉ staff/admin được phép (bao gồm contact info)
 router.get('/:id', verifyToken, verifyStaff, doctorController.getById);
 
-<<<<<<< HEAD
-// Tạo bác sĩ mới - chỉ admin được phép
+// Tạo bác sĩ mới - chỉ admin được phép (high privilege operation)
 router.post('/', verifyToken, verifyAdmin, doctorController.create);
-=======
+
+// Cập nhật thông tin bác sĩ - staff/admin được phép
+router.put('/:id', verifyToken, verifyStaff, doctorController.update);
+
+// Xóa bác sĩ - chỉ admin được phép (high risk operation)
+router.delete('/:id', verifyToken, verifyAdmin, doctorController.remove);
+
+// ===== DOCTOR SCHEDULE ROUTES =====
+
 // ===== PUBLIC ROUTES (không cần xác thực) =====
 
 // PUBLIC: Lấy tất cả lịch làm việc của tất cả bác sĩ (chỉ Free status)
@@ -86,20 +89,4 @@
 // MANAGER ONLY: Xóa lịch bác sĩ (set tất cả slots thành Absent)
 router.delete('/:id/schedules/:scheduleId', verifyToken, roleMiddleware(['manager']), doctorScheduleController.deleteDoctorSchedule);
 
-// Tạo bác sĩ mới - chỉ staff/admin được phép
-router.post('/', verifyToken, verifyStaff, doctorController.create);
->>>>>>> ea261e73
-
-// Cập nhật thông tin bác sĩ - staff/admin được phép
-router.put('/:id', verifyToken, verifyStaff, doctorController.update);
-
-<<<<<<< HEAD
-// Xóa bác sĩ - chỉ admin được phép (high risk operation)
-router.delete('/:id', verifyToken, verifyAdmin, doctorController.remove);
-
 export default router;
-=======
-// Xóa bác sĩ - chỉ staff/admin được phép
-router.delete('/:id', verifyToken, verifyStaff, doctorController.remove);
-export default router;
->>>>>>> ea261e73
