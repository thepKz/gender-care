import seedDoctors from './doctorSeed';
<<<<<<< HEAD
import { seedDoctorQA } from './doctorQASeeds';
import seedMedicines from './medicinesSeed';
import seedUserProfiles from './userProfilesSeed';
=======
import seedDoctorQA from './doctorQASeeds';
import seedStaff from './staffSeed';
>>>>>>> f398bc38

export const runAllSeeds = async () => {
<<<<<<< HEAD
  try {
    console.log('🌱 Bắt đầu chạy tất cả seed data...');
    
    // Chạy seeds theo thứ tự dependency
    await seedMedicines();    // Medicines trước (independent)
    await seedUserProfiles(); // UserProfiles (cần tạo user + profiles cho medical records)
    await seedDoctors();      // Doctors sau
    await seedDoctorQA();     // DoctorQA cuối (cần doctor + user)
    
    console.log('✅ Hoàn thành việc chạy tất cả seed data!');
  } catch (error) {
    console.error('❌ Lỗi khi chạy seeds:', error);
  }
};

// Export individual seeds nếu cần
export { seedDoctors, seedDoctorQA, seedMedicines, seedUserProfiles }; 
=======
    console.log('🌱 Bắt đầu seed dữ liệu...');

    // Chạy các hàm seed theo thứ tự
    await seedStaff();
    await seedDoctors();
    await seedDoctorQA();

    console.log('✅ Hoàn thành seed dữ liệu!');
};

export { seedStaff, seedDoctors, seedDoctorQA }; 
>>>>>>> f398bc38
<|MERGE_RESOLUTION|>--- conflicted
+++ resolved
@@ -1,15 +1,10 @@
 import seedDoctors from './doctorSeed';
-<<<<<<< HEAD
-import { seedDoctorQA } from './doctorQASeeds';
 import seedMedicines from './medicinesSeed';
 import seedUserProfiles from './userProfilesSeed';
-=======
 import seedDoctorQA from './doctorQASeeds';
 import seedStaff from './staffSeed';
->>>>>>> f398bc38
 
 export const runAllSeeds = async () => {
-<<<<<<< HEAD
   try {
     console.log('🌱 Bắt đầu chạy tất cả seed data...');
     
@@ -26,17 +21,4 @@
 };
 
 // Export individual seeds nếu cần
-export { seedDoctors, seedDoctorQA, seedMedicines, seedUserProfiles }; 
-=======
-    console.log('🌱 Bắt đầu seed dữ liệu...');
-
-    // Chạy các hàm seed theo thứ tự
-    await seedStaff();
-    await seedDoctors();
-    await seedDoctorQA();
-
-    console.log('✅ Hoàn thành seed dữ liệu!');
-};
-
-export { seedStaff, seedDoctors, seedDoctorQA }; 
->>>>>>> f398bc38
+export { seedStaff, seedDoctors, seedDoctorQA, seedMedicines, seedUserProfiles }; 