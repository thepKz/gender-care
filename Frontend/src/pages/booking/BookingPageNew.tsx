import { Button, Calendar, Form, Input, message, Modal, Select, notification } from 'antd';
import type { Dayjs } from 'dayjs';
import dayjs from 'dayjs';
import React, { useCallback, useEffect, useMemo, useState } from 'react';
import { useNavigate } from 'react-router-dom';

// APIs
import { appointmentApi } from '../../api/endpoints';
import { doctorApi } from '../../api/endpoints/doctorApi';
import doctorScheduleApi from '../../api/endpoints/doctorSchedule';
import servicesApi from '../../api/endpoints/services';
import userProfileApiInstance from '../../api/endpoints/userProfileApi';
import servicePackageApi from '../../api/endpoints/servicePackageApi';
import packagePurchaseApi from '../../api/endpoints/packagePurchaseApi';

// Hooks
import useAuth from '../../hooks/useAuth';

// Utils
import { getValidTokenFromStorage } from '../../utils/helpers';

const { TextArea } = Input;
const { Option } = Select;

interface Service {
  id: string;
  serviceName: string;
  description: string;
  price: number;
  serviceType: string;
  availableAt: string[];
  isDeleted: number;
}

interface Doctor {
  id: string;
  name: string;
  specialization: string;
  experience: number;
  rating: number;
  reviewCount: number;
  avatar: string;
  isAvailable: boolean;
  bio?: string;
}

interface TimeSlot {
  id: string;
  time: string;
  isAvailable: boolean;
  availableDoctors?: number;
}

interface UserProfile {
  id: string;
  fullName: string;
  phone: string;
  birthDate: string;
  gender: string;
  relationship: string;
  isDefault: boolean;
}

interface ServicePackage {
  _id: string;
  name: string;
  description: string;
  price: number;
  priceBeforeDiscount: number;
  services: Array<{
    serviceId: string;
    serviceName: string;
  }>;
  durationInDays: number;
  maxUsages: number;
  isActive: boolean;
}

interface PurchasedPackage {
  _id: string;
  servicePackage: {
    _id: string;
    name: string;
    description: string;
    services: Array<{
      serviceId: string;
      serviceName: string;
      quantity: number;
    }>;
  };
  usedServices: Array<{
    serviceId: string;
    usedCount: number;
  }>;
  totalAmount: number;
  status: 'active' | 'expired' | 'used_up';
  expiresAt: string;
}

const BookingPageNew: React.FC = () => {
  const navigate = useNavigate();
  const { user, isAuthenticated } = useAuth();
  const [form] = Form.useForm();

  // Authentication check - redirect if not authenticated
  useEffect(() => {
    if (!isAuthenticated) {
      notification.warning({
        message: 'Yêu cầu đăng nhập',
        description: 'Bạn cần đăng nhập để đặt lịch hẹn. Đang chuyển hướng...',
        placement: 'topRight',
        duration: 3
      });
      
      setTimeout(() => {
        navigate('/login?returnUrl=/booking');
      }, 1500);
    }
  }, [isAuthenticated, navigate]);

  // Show loading state while redirecting if not authenticated
  if (!isAuthenticated) {
    return (
      <div style={{ 
        minHeight: '100vh', 
        backgroundColor: '#f8fafc',
        display: 'flex',
        alignItems: 'center',
        justifyContent: 'center'
      }}>
        <div style={{ textAlign: 'center' }}>
          <div style={{
            width: '48px',
            height: '48px',
            border: '4px solid #e5e7eb',
            borderTop: '4px solid #3b82f6',
            borderRadius: '50%',
            animation: 'spin 1s linear infinite',
            margin: '0 auto 16px'
          }}></div>
          <p style={{ color: '#6b7280', fontSize: '16px' }}>
            Đang chuyển hướng đến trang đăng nhập...
          </p>
        </div>
      </div>
    );
  }

  // Form states
  const [selectedService, setSelectedService] = useState('');
  const [selectedServicePackage, setSelectedServicePackage] = useState('');
  const [selectedPurchasedPackage, setSelectedPurchasedPackage] = useState('');
  const [selectedServiceFromPackage, setSelectedServiceFromPackage] = useState('');
  const [bookingType, setBookingType] = useState<'service' | 'package' | 'purchased_package'>('service');
  const [selectedDoctor, setSelectedDoctor] = useState('');
  const [selectedDate, setSelectedDate] = useState<Dayjs | null>(null);
  const [selectedTimeSlot, setSelectedTimeSlot] = useState('');
  const [selectedProfile, setSelectedProfile] = useState('');
  const [typeLocation, setTypeLocation] = useState<'online' | 'clinic' | 'home'>('clinic');
  const [availableLocations, setAvailableLocations] = useState<string[]>([]);

  // Data states
  const [services, setServices] = useState<Service[]>([]);
  const [servicePackages, setServicePackages] = useState<ServicePackage[]>([]);
  const [purchasedPackages, setPurchasedPackages] = useState<PurchasedPackage[]>([]);
  const [doctors, setDoctors] = useState<Doctor[]>([]);
  const [timeSlots, setTimeSlots] = useState<TimeSlot[]>([]);
  const [userProfiles, setUserProfiles] = useState<UserProfile[]>([]);

  // Loading states
  const [loadingTimeSlots, setLoadingTimeSlots] = useState(false);
  const [availableDates, setAvailableDates] = useState<string[]>([]);
  const [loadingAvailableDates, setLoadingAvailableDates] = useState(false);
  const [networkError, setNetworkError] = useState(false);
  const [isSubmitting, setIsSubmitting] = useState(false);

  // Profile modal
  const [showCreateProfileModal, setShowCreateProfileModal] = useState(false);
  const [createProfileForm] = Form.useForm();

  // Fetch services
  const fetchServices = useCallback(async () => {
    try {
      setNetworkError(false);
      const response = await servicesApi.getServices();
      const servicesData = response.data?.data?.services || response.data?.services || response.data;
      
      if (!servicesData || !Array.isArray(servicesData)) {
        throw new Error('Invalid services data format');
      }
      
      const mappedServices: Service[] = servicesData.map((service: any) => ({
        id: service._id || service.id || '',
        serviceName: service.serviceName,
        description: service.description || '',
        price: service.price || 0,
        serviceType: service.serviceType || 'consultation',
        availableAt: service.availableAt || [],
        isDeleted: service.isDeleted || 0,
      }));

      setServices(mappedServices);
    } catch (error) {
      console.error('Error fetching services:', error);
      setNetworkError(true);
      setServices([]);
    }
  }, []);

  // Fetch service packages
  const fetchServicePackages = useCallback(async () => {
    try {
      setNetworkError(false);
      const response = await servicePackageApi.getServicePackages({ 
        isActive: true,
        limit: 100 
      });
      
      // Check response structure - API returns { success: boolean, data: { packages: ServicePackage[] } }
      if (!response.data || !response.data.packages) {
        throw new Error('Invalid API response structure: missing data.packages');
      }
      
      const packagesData = response.data.packages || [];
      
      if (!Array.isArray(packagesData)) {
        throw new Error('Invalid service packages data format: packages should be an array');
      }
      
      const mappedPackages: ServicePackage[] = packagesData.map((pkg: any) => ({
        _id: pkg._id || pkg.id,
        name: pkg.name || pkg.packageName,
        description: pkg.description || '',
        price: pkg.price || 0,
        priceBeforeDiscount: pkg.priceBeforeDiscount || pkg.price || 0,
        services: pkg.services || [],
        durationInDays: pkg.durationInDays || 30,
        maxUsages: pkg.maxUsages || 1,
        isActive: pkg.isActive !== false,
      }));

      setServicePackages(mappedPackages);
    } catch (error) {
      console.error('Error fetching service packages:', error);
      setNetworkError(true);
      setServicePackages([]);
    }
  }, []);

  // 🆕 Fetch purchased packages
  const fetchPurchasedPackages = useCallback(async () => {
    if (!isAuthenticated || !user?._id) return;
    
    try {
      setNetworkError(false);
      const response = await packagePurchaseApi.getUserPurchasedPackages({ 
        isActive: true 
      });
      
      if (response.success && response.data?.packagePurchases) {
        const mappedPurchases: PurchasedPackage[] = response.data.packagePurchases
          .filter((purchase: any) => purchase.status === 'active')
          .map((purchase: any) => ({
            _id: purchase._id,
            servicePackage: purchase.servicePackage,
            usedServices: purchase.usedServices || [],
            totalAmount: purchase.totalAmount,
            status: purchase.status,
            expiresAt: purchase.expiresAt,
          }));

        setPurchasedPackages(mappedPurchases);
      } else {
        setPurchasedPackages([]);
      }
    } catch (error) {
      console.error('Error fetching purchased packages:', error);
      setNetworkError(true);
      setPurchasedPackages([]);
    }
  }, [isAuthenticated, user?._id]);

  // Fetch available doctors based on selected date and time
  const fetchAvailableDoctors = useCallback(async (date?: Dayjs, timeSlot?: string) => {
    if (!date || !timeSlot) {
      // If no date/time selected, fetch all doctors
    try {
      setNetworkError(false);
      const apiDoctors = await doctorApi.getAll();
      
      const mappedDoctors: Doctor[] = apiDoctors.map((doctor: any) => ({
        id: doctor._id,
          name: doctor.userId?.fullName || doctor.name || 'Chưa có tên',
        specialization: doctor.specialization || 'Chưa xác định',
        experience: doctor.experience || 0,
        rating: doctor.rating || 4.5,
        reviewCount: 0,
          avatar: doctor.userId?.avatar || 'https://images.unsplash.com/photo-1559839734-2b71ea197ec2?w=150',
        isAvailable: doctor.userId?.isActive !== false,
        bio: doctor.bio || 'Bác sĩ chuyên nghiệp với nhiều năm kinh nghiệm'
      }));
      
      setDoctors(mappedDoctors);
        return;
    } catch (error) {
        console.error('Error fetching all doctors:', error);
      setNetworkError(true);
        return;
      }
    }

    // Fetch doctors available for specific date/time
    try {
      setNetworkError(false);
      const dateStr = date.format('YYYY-MM-DD');
      const response = await doctorScheduleApi.getAvailableDoctors(dateStr);
      const availableDoctorsData = Array.isArray(response) ? response : [];
      
      // Filter doctors who have the specific time slot available
      const filteredDoctors = availableDoctorsData.filter((doctorSchedule: any) => {
        if (!doctorSchedule.availableSlots) return false;
        return doctorSchedule.availableSlots.some((slot: any) => 
          slot.slotTime === timeSlot && slot.status === 'Free'
        );
      });

      // Get doctor details for filtered doctors
      const allDoctors = await doctorApi.getAll();
      const mappedDoctors: Doctor[] = filteredDoctors
        .map((doctorSchedule: any) => {
          const doctorData = allDoctors.find((d: any) => d._id === doctorSchedule.doctorId);
          if (!doctorData) return null;
          
          return {
            id: doctorData._id,
            name: doctorData.userId?.fullName || 'Chưa có tên',
            specialization: doctorData.specialization || 'Chưa xác định',
            experience: doctorData.experience || 0,
            rating: doctorData.rating || 4.5,
            reviewCount: 0,
            avatar: doctorData.userId?.avatar || 'https://images.unsplash.com/photo-1559839734-2b71ea197ec2?w=150',
            isAvailable: true, // They are available for this time slot
            bio: doctorData.bio || 'Bác sĩ chuyên nghiệp với nhiều năm kinh nghiệm'
          };
        })
        .filter(Boolean) as Doctor[];
      
      setDoctors(mappedDoctors);
    } catch (error) {
      console.error('Error fetching available doctors:', error);
      setNetworkError(true);
      setDoctors([]);
    }
  }, []);

<<<<<<< HEAD
  // Fetch time slots based on selected date
=======
  // Fetch user profiles
  const fetchUserProfiles = useCallback(async () => {
    if (!isAuthenticated || !user) return;
    
    try {
      // Try the new API method first, fallback to old method if needed
      let profiles;
      try {
        profiles = await userProfileApiInstance.getMyProfiles();
      } catch (e) {
        // Fallback to alternative method name if exists
        profiles = await userProfileApiInstance.getMyProfiles();
      }
      setUserProfiles(profiles || []);
    } catch (error) {
      console.error('Error fetching profiles:', error);
      setUserProfiles([]);
    }
  }, [isAuthenticated, user]);

  // Fetch time slots based on selected date with availability check
>>>>>>> 18d3d708
  const fetchTimeSlots = useCallback(async (date: Dayjs) => {
    if (!date) return;
    
    setLoadingTimeSlots(true);
    try {
      const dateStr = date.format('YYYY-MM-DD');
      const response = await doctorScheduleApi.getAvailableDoctors(dateStr);
      const doctorsData = Array.isArray(response) ? response : [];
      
      // Count available doctors per time slot
      const slotAvailability: { [key: string]: number } = {};
      
      doctorsData.forEach((doctor: any) => {
        if (doctor.availableSlots && Array.isArray(doctor.availableSlots)) {
          doctor.availableSlots.forEach((slot: any) => {
            if (slot.status === 'Free') {
              slotAvailability[slot.slotTime] = (slotAvailability[slot.slotTime] || 0) + 1;
            }
          });
        }
      });
      
      // Create time slots with availability count
      const slotsArray: TimeSlot[] = Object.entries(slotAvailability)
        .filter(([time, count]) => count > 0) // Only show slots with available doctors
        .sort(([a], [b]) => a.localeCompare(b))
        .map(([time, count]) => ({
        id: time,
        time: time,
          isAvailable: count > 0,
          availableDoctors: count
      }));
      
      setTimeSlots(slotsArray);
    } catch (error) {
      console.error('Error fetching time slots:', error);
      setTimeSlots([]);
    } finally {
      setLoadingTimeSlots(false);
    }
  }, []);

  // Fetch available dates
  const fetchAvailableDates = useCallback(async () => {
    if (loadingAvailableDates) return;
    
    try {
      setLoadingAvailableDates(true);
      const currentMonth = dayjs();
      const nextMonth = currentMonth.add(1, 'month');
      
      const allDatesToCheck: string[] = [];
      const today = dayjs();
      const endOfNextMonth = nextMonth.endOf('month');
      
      let checkDate = today;
      while (checkDate.isBefore(endOfNextMonth) || checkDate.isSame(endOfNextMonth, 'day')) {
        allDatesToCheck.push(checkDate.format('YYYY-MM-DD'));
        checkDate = checkDate.add(1, 'day');
      }
      
      const availableDatesSet = new Set<string>();
      const batchSize = 10;
      
      for (let i = 0; i < allDatesToCheck.length; i += batchSize) {
        const batch = allDatesToCheck.slice(i, i + batchSize);
        
        const batchPromises = batch.map(async (dateStr) => {
          try {
            const response = await doctorScheduleApi.getAvailableDoctors(dateStr);
            const doctorsData = Array.isArray(response) ? response : [];
            
            const hasAvailableSlots = doctorsData.some((doctor: any) => {
              if (doctor.availableSlots && Array.isArray(doctor.availableSlots)) {
                const freeSlots = doctor.availableSlots.filter((slot: any) => slot.status === 'Free');
                return freeSlots.length > 0;
              }
              return false;
            });
            
            if (hasAvailableSlots) {
              return dateStr;
            }
            return null;
          } catch (error) {
            return null;
          }
        });
        
        const batchResults = await Promise.all(batchPromises);
        batchResults.forEach(date => {
          if (date) availableDatesSet.add(date);
        });
        
        if (i + batchSize < allDatesToCheck.length) {
          await new Promise(resolve => setTimeout(resolve, 100));
        }
      }
      
      const finalAvailableDates = Array.from(availableDatesSet).sort();
      setAvailableDates(finalAvailableDates);
      
    } catch (error) {
      console.error('Error fetching available dates:', error);
      setAvailableDates([]);
    } finally {
      setLoadingAvailableDates(false);
    }
  }, [loadingAvailableDates]);

  // Initialize data
  useEffect(() => {
    const initializeData = async () => {
      await Promise.all([
        fetchServices(),
<<<<<<< HEAD
        fetchDoctors(),
=======
        fetchServicePackages(),
        fetchPurchasedPackages(), // 🆕 Fetch purchased packages
        fetchAvailableDoctors(), // Fetch all doctors initially
        fetchUserProfiles(),
>>>>>>> 18d3d708
        fetchAvailableDates()
      ]);
      
      // Check if user just came back from payment
      const pendingBooking = localStorage.getItem('pendingBooking');
      if (pendingBooking) {
        try {
          const booking = JSON.parse(pendingBooking);
          console.log('🔄 Refreshing availability after payment for:', booking);
          
          // Refresh available dates
          await fetchAvailableDates();
          
          // Clear the pending booking flag
          localStorage.removeItem('pendingBooking');
        } catch (error) {
          console.error('Error parsing pending booking:', error);
          localStorage.removeItem('pendingBooking');
        }
      }
    };
    
    initializeData();
<<<<<<< HEAD
  }, [fetchServices, fetchDoctors, fetchAvailableDates]);
=======
  }, []); // Empty dependency array to run only once
>>>>>>> 18d3d708

  // Handle date selection
  const handleDateSelect = (date: Dayjs) => {
    setSelectedDate(date);
    setSelectedTimeSlot('');
    setSelectedDoctor('');
    fetchTimeSlots(date);
    // Reset doctors when date changes
    setDoctors([]);
  };

  // Handle time slot selection with refresh logic
  const handleTimeSlotSelect = (timeSlot: string) => {
    setSelectedTimeSlot(timeSlot);
    setSelectedDoctor('');
    
    // Fetch available doctors for selected date and time
    if (selectedDate) {
      fetchAvailableDoctors(selectedDate, timeSlot);
    }
  };

  // Handle service change - refresh everything
  const handleServiceChange = (serviceId: string) => {
    setSelectedService(serviceId);
    setSelectedServicePackage(''); // Clear package selection
    
    // Update available locations based on service availableAt
    const service = services.find(s => s.id === serviceId);
    if (service) {
      const locations = service.availableAt.map(location => {
        switch (location.toLowerCase()) {
          case 'online': return 'online';
          case 'center': return 'clinic';
          case 'athome': return 'home';
          default: return 'clinic';
        }
      });
      
      setAvailableLocations(locations);
      
      // Reset location if current selection is not available
      if (!locations.includes(typeLocation)) {
        setTypeLocation(locations[0] as 'online' | 'clinic' | 'home');
      }
    }
    
    // Reset form state
    setSelectedDate(null);
    setSelectedTimeSlot('');
    setSelectedDoctor('');
    setTimeSlots([]);
    setDoctors([]);
  };

  // Handle service package change
  const handleServicePackageChange = (packageId: string) => {
    setSelectedServicePackage(packageId);
    setSelectedService(''); // Clear service selection
    
    // Set default location for packages (typically clinic)
    setAvailableLocations(['clinic']);
    setTypeLocation('clinic');
    
    // Reset form state
    setSelectedDate(null);
    setSelectedTimeSlot('');
    setSelectedDoctor('');
    setTimeSlots([]);
    setDoctors([]);
  };

  // Handle booking type change
  const handleBookingTypeChange = (type: 'service' | 'package' | 'purchased_package') => {
    setBookingType(type);
    setSelectedService('');
    setSelectedServicePackage('');
    setSelectedPurchasedPackage('');
    setSelectedServiceFromPackage('');
    setSelectedDate(null);
    setSelectedTimeSlot('');
    setSelectedDoctor('');
    setTimeSlots([]);
    setDoctors([]);
  };

  // 🆕 Handle purchased package change
  const handlePurchasedPackageChange = (purchaseId: string) => {
    setSelectedPurchasedPackage(purchaseId);
    setSelectedServiceFromPackage(''); // Reset service selection
    setSelectedService(''); // Clear service selection
    setSelectedServicePackage(''); // Clear package selection
    
    // Set default location for packages (typically clinic)
    setAvailableLocations(['clinic']);
    setTypeLocation('clinic');
    
    // Reset form state
    setSelectedDate(null);
    setSelectedTimeSlot('');
    setSelectedDoctor('');
    setTimeSlots([]);
    setDoctors([]);
  };

  // 🆕 Handle service from package change
  const handleServiceFromPackageChange = (serviceId: string) => {
    setSelectedServiceFromPackage(serviceId);
    
    // Reset form state for new service selection
    setSelectedDate(null);
    setSelectedTimeSlot('');
    setSelectedDoctor('');
    setTimeSlots([]);
    setDoctors([]);
  };

  // Handle date change - refresh time slots and doctors
  const handleDateChange = (date: Dayjs) => {
    handleDateSelect(date);
  };

<<<<<<< HEAD
=======
  // Handle profile creation
  const handleCreateProfile = async (values: any) => {
    try {
      const profileData = {
        fullName: values.fullName,
        phone: values.phone,
        birthDate: dayjs(values.birthDate).format('YYYY-MM-DD'),
        gender: values.gender,
        relationship: values.relationship || 'self',
        address: values.address || '',
        isDefault: userProfiles.length === 0
      };

      console.log('Creating profile with data:', profileData);
      
      // Try the correct API method
      const newProfile = await userProfileApiInstance.createProfile(profileData);
      
      console.log('Profile created successfully:', newProfile);
      
      if (newProfile) {
        // Wait a bit then refresh profiles list
        setTimeout(async () => {
        await fetchUserProfiles();
          
          // Set the new profile as selected
          const profileId = (newProfile as any).id || (newProfile as any)._id;
          if (profileId) {
            setSelectedProfile(profileId);
          }
          
        setShowCreateProfileModal(false);
        createProfileForm.resetFields();
        }, 800);
        
        notification.success({
          message: 'Thành công',
          description: 'Tạo hồ sơ thành công!',
          placement: 'topRight'
        });
      }
    } catch (error) {
      console.error('Error creating profile:', error);
      notification.error({
        message: 'Lỗi tạo hồ sơ',
        description: 'Không thể tạo hồ sơ. Vui lòng thử lại!',
        placement: 'topRight'
      });
    }
  };

>>>>>>> 18d3d708
  // Handle form submission
  const handleSubmit = async (values: any) => {
    // Prevent form submission if not ready (should not happen due to disabled button, but safety check)
    const isReadyForSubmission = (
      (selectedService || selectedServicePackage || (selectedPurchasedPackage && selectedServiceFromPackage)) && 
      selectedDate && 
      selectedTimeSlot && 
      selectedProfile
    );
    
    if (!isReadyForSubmission) {
      return; // Silently block - user shouldn't be able to submit anyway due to disabled button
    }

    try {
      setIsSubmitting(true);
      
      // Auto-assign available doctor if not selected
      let assignedDoctorId = selectedDoctor;
      let assignedDoctorName = '';
      
      if (!assignedDoctorId) {
        if (doctors.length > 0) {
          // Find first available doctor for this time slot
          const availableDoctor = doctors.find(doctor => doctor.isAvailable);
          if (availableDoctor) {
            assignedDoctorId = availableDoctor.id;
            assignedDoctorName = availableDoctor.name;
            console.log('🤖 Auto-assigned doctor from current context:', availableDoctor.name, 'ID:', availableDoctor.id);
          }
        } else {
          // Fallback: fetch any available doctor for this date/time
          try {
            const dateStr = selectedDate.format('YYYY-MM-DD');
            const response = await doctorScheduleApi.getAvailableDoctors(dateStr);
            const doctorsData = Array.isArray(response) ? response : [];
            
            // Find doctors available for the selected time slot
            const availableDoctorSchedule = doctorsData.find((doctorSchedule: any) => {
              if (!doctorSchedule.availableSlots) return false;
              return doctorSchedule.availableSlots.some((slot: any) => 
                slot.slotTime === selectedTimeSlot && slot.status === 'Free'
              );
            });
            
            if (availableDoctorSchedule) {
              assignedDoctorId = availableDoctorSchedule.doctorId;
              assignedDoctorName = `Bác sĩ (ID: ${assignedDoctorId})`;
              console.log('🔄 Fallback auto-assigned doctor ID:', assignedDoctorId);
            }
          } catch (error) {
            console.error('Failed to fetch fallback doctor:', error);
          }
        }
      } else if (assignedDoctorId) {
        const selectedDoctorObj = doctors.find(d => d.id === assignedDoctorId);
        assignedDoctorName = selectedDoctorObj?.name || '';
        console.log('✅ Using selected doctor:', assignedDoctorName, 'ID:', assignedDoctorId);
      }
      
      const bookingData = {
        ...(bookingType === 'service' ? 
          { serviceId: selectedService } : 
          bookingType === 'package' ? 
            { servicePackageId: selectedServicePackage } :
            { 
              serviceId: selectedServiceFromPackage,
              packagePurchaseId: selectedPurchasedPackage
            }
        ),
        doctorId: assignedDoctorId,
        appointmentDate: selectedDate.format('YYYY-MM-DD'),
        appointmentTime: selectedTimeSlot,
        appointmentType: 'consultation' as const,
        typeLocation: (typeLocation === 'online' ? 'Online' : typeLocation) as 'clinic' | 'home' | 'Online',
        profileId: selectedProfile,
        description: values.description,
        notes: values.notes,
        address: typeLocation === 'home' ? values.address : undefined,
        bookingType: bookingType === 'service' ? 'service_only' : 
                     bookingType === 'package' ? 'package_booking' : 
                     'purchased_package_usage'
      };

      console.log('🚀 Creating appointment...', bookingData);
      const response = await appointmentApi.createAppointment(bookingData as any);
      
      if (response.success || response.data) {
        const appointmentId = response.data?._id || response.data?.id;
        
        if (!appointmentId) {
          throw new Error('Không nhận được ID appointment');
        }

        console.log('✅ Appointment created, creating payment link...', appointmentId);

        // Tạo payment link với PayOS
        try {
          const apiBase = import.meta.env.VITE_API_URL || 'http://localhost:5000';
          const token = getValidTokenFromStorage('access_token');
          
          if (!token) {
            throw new Error('Không tìm thấy token đăng nhập. Vui lòng đăng nhập lại.');
          }
          
          const paymentResponse = await fetch(`${apiBase}/api/payments/appointments/${appointmentId}/create`, {
            method: 'POST',
            headers: {
              'Content-Type': 'application/json',
              'Authorization': `Bearer ${token}`
            },
            body: JSON.stringify({
              returnUrl: `${window.location.origin}/payment/success?appointmentId=${appointmentId}`,
              cancelUrl: `${window.location.origin}/booking`
            })
          });

          const paymentData = await paymentResponse.json();
          
          if (paymentData.success && paymentData.data?.paymentUrl) {
            console.log('💳 Redirecting to PayOS payment page...');
            
            // Store booking info for later refresh  
            localStorage.setItem('pendingBooking', JSON.stringify({
              appointmentId,
              dateStr: selectedDate.format('YYYY-MM-DD'),
              timeSlot: selectedTimeSlot
            }));
            
            // Redirect đến trang thanh toán PayOS
            window.location.href = paymentData.data.paymentUrl;
          } else {
            throw new Error(paymentData.message || 'Không thể tạo link thanh toán');
          }
          
        } catch (paymentError) {
          console.error('Payment error:', paymentError);
          notification.error({
            message: 'Lỗi thanh toán',
            description: 'Có lỗi xảy ra khi tạo thanh toán. Vui lòng thử lại!',
            placement: 'topRight'
          });
        }
        
      } else {
        throw new Error('Invalid response from server');
      }
      
    } catch (error) {
      console.error('Error submitting booking:', error);
      notification.error({
        message: 'Lỗi đặt lịch',
        description: 'Có lỗi xảy ra khi đặt lịch. Vui lòng thử lại!',
        placement: 'topRight'
      });
    } finally {
      setIsSubmitting(false);
    }
  };

  // Helper functions
  const getSelectedService = () => services.find(s => s.id === selectedService);
  const getSelectedServicePackage = () => servicePackages.find(p => p._id === selectedServicePackage);
  const getSelectedPurchasedPackage = () => purchasedPackages.find(p => p._id === selectedPurchasedPackage);
  
  // 🆕 Get available services from purchased package with remaining quantities
  const getAvailableServicesFromPackage = () => {
    const purchasedPackage = getSelectedPurchasedPackage();
    if (!purchasedPackage || !purchasedPackage.servicePackage || !Array.isArray(purchasedPackage.servicePackage.services)) return [];
    
    return purchasedPackage.servicePackage.services.map(service => {
      const usedService = purchasedPackage.usedServices.find(used => used.serviceId === service.serviceId);
      const usedCount = usedService ? usedService.usedCount : 0;
      const remainingQuantity = service.quantity - usedCount;
      
      return {
        ...service,
        usedCount,
        remainingQuantity,
        canUse: remainingQuantity > 0
      };
    }).filter(service => service.canUse); // Only show services that can still be used
  };
  
  const formatPrice = (price: number) => {
    return new Intl.NumberFormat('vi-VN', {
      style: 'currency',
      currency: 'VND'
    }).format(price);
  };

  const getCurrentPrice = () => {
    if (bookingType === 'service' && selectedService) {
    const service = getSelectedService();
    return service?.price || 0;
    } else if (bookingType === 'package' && selectedServicePackage) {
      const servicePackage = getSelectedServicePackage();
      return servicePackage?.price || 0;
    } else if (bookingType === 'purchased_package') {
      // Purchased package services are free (already paid)
      return 0;
    }
    return 0;
  };

  const getDiscountPercentage = () => {
    if (bookingType === 'package' && selectedServicePackage) {
      const servicePackage = getSelectedServicePackage();
      if (servicePackage && servicePackage.priceBeforeDiscount > servicePackage.price) {
        return Math.round(((servicePackage.priceBeforeDiscount - servicePackage.price) / servicePackage.priceBeforeDiscount) * 100);
      }
    }
    return 0;
  };



  // Get location label for display
  const getLocationLabel = (location: string) => {
    switch (location) {
      case 'online': return 'Tư vấn online';
      case 'clinic': return 'Tại phòng khám';
      case 'home': return 'Tại nhà';
      default: return location;
    }
  };

  // Calendar cell render
  const dateCellRender = useMemo(() => (date: Dayjs) => {
    const dateStr = date.format('YYYY-MM-DD');
    const isAvailable = availableDates.includes(dateStr);
    
    return isAvailable ? (
      <div style={{
        position: 'absolute',
        bottom: '1px',
        left: '50%',
        transform: 'translateX(-50%)',
        width: '2px',
        height: '2px',
        backgroundColor: '#10b981',
        borderRadius: '50%'
      }} />
    ) : null;
  }, [availableDates]);

  const disabledDate = useMemo(() => (date: Dayjs) => {
    const dateStr = date.format('YYYY-MM-DD');
    const today = dayjs().startOf('day');
    const tomorrow = today.add(1, 'day');
    return !availableDates.includes(dateStr) || date.isBefore(tomorrow, 'day');
  }, [availableDates]);

  return (
    <div style={{ 
      minHeight: '100vh', 
      backgroundColor: '#f8fafc',
      padding: '20px 0'
    }}>
      <div style={{ 
        maxWidth: '1200px', 
        margin: '0 auto', 
        padding: '0 20px'
      }}>
        {/* Header */}
        <div style={{ 
          textAlign: 'center', 
          marginBottom: '30px'
        }}>
          <h1 style={{ 
            fontSize: '28px', 
            fontWeight: '700', 
            color: '#1f2937', 
            margin: '0 0 8px 0'
          }}>Đặt lịch khám</h1>
          <p style={{ 
            color: '#6b7280', 
            fontSize: '16px',
            margin: '0'
          }}>Chọn dịch vụ, thời gian và thông tin bệnh nhân</p>
        </div>

        {/* Main Form - Responsive Single Column */}
        <div style={{ 
          backgroundColor: 'white',
          borderRadius: '12px',
          padding: 'clamp(16px, 4vw, 32px)',
          boxShadow: '0 4px 6px -1px rgba(0, 0, 0, 0.1), 0 2px 4px -1px rgba(0, 0, 0, 0.06)',
          border: '1px solid #e5e7eb'
        }}>
          <Form
            form={form}
            layout="vertical"
            onFinish={handleSubmit}
            size="large"
          >
            {/* Step 1: Service/Package Selection */}
            <div style={{
              marginBottom: 'clamp(16px, 3vw, 32px)',
              padding: 'clamp(12px, 3vw, 24px)',
              backgroundColor: '#f9fafb',
              borderRadius: '8px',
              border: '1px solid #e5e7eb'
            }}>
              <h3 style={{ 
                fontSize: '18px', 
                fontWeight: '600', 
                color: '#1f2937', 
                margin: '0 0 16px 0',
                display: 'flex',
                alignItems: 'center',
                gap: '8px'
              }}>
                <span style={{ 
                  background: '#3b82f6', 
                  color: 'white', 
                  borderRadius: '50%',
                  width: '24px',
                  height: '24px',
                  display: 'flex',
                  alignItems: 'center',
                  justifyContent: 'center',
                  fontSize: '14px',
                  fontWeight: '600'
                }}>1</span>
                Chọn dịch vụ hoặc gói dịch vụ
              </h3>

              {/* Booking Type Tabs - Chỉ hiển thị 2 tabs */}
              <div style={{ 
                display: 'flex', 
                marginBottom: '20px',
                gap: '4px',
                backgroundColor: '#f1f5f9',
                padding: '4px',
                borderRadius: '10px'
              }}>
                <button
                  type="button"
                  onClick={() => handleBookingTypeChange('service')}
                  style={{
          flex: 1,
                    padding: '12px 16px',
                    fontSize: '14px',
                    fontWeight: '600',
                    border: 'none',
                    borderRadius: '8px',
                    cursor: 'pointer',
                    transition: 'all 0.3s ease',
                    backgroundColor: bookingType === 'service' ? 'white' : 'transparent',
                    color: bookingType === 'service' ? '#3b82f6' : '#64748b',
                    boxShadow: bookingType === 'service' ? '0 2px 8px rgba(59, 130, 246, 0.15)' : 'none'
                  }}
                >
                  Dịch vụ đơn lẻ
                </button>
                {/* Chỉ hiển thị tab "Gói đã mua" cho user đã login */}
                {isAuthenticated && (
                  <button
                    type="button"
                    onClick={() => handleBookingTypeChange('purchased_package')}
                    style={{
                      flex: 1,
                      padding: '12px 16px',
                      fontSize: '14px',
                      fontWeight: '600',
                      border: 'none',
                      borderRadius: '8px',
                      cursor: 'pointer',
                      transition: 'all 0.3s ease',
                      backgroundColor: bookingType === 'purchased_package' ? 'white' : 'transparent',
                      color: bookingType === 'purchased_package' ? '#059669' : '#64748b',
                      boxShadow: bookingType === 'purchased_package' ? '0 2px 8px rgba(5, 150, 105, 0.15)' : 'none'
                    }}
                  >
                    Gói đã mua
                  </button>
                )}
              </div>

              {/* Service Selection */}
              {bookingType === 'service' && (
                <>
                  <Form.Item
                    label={<span style={{ fontSize: '14px', fontWeight: '600' }}>Dịch vụ khám</span>}
                    required
                    style={{ marginBottom: '16px' }}
                  >
                    <Select
                      value={selectedService}
                      onChange={handleServiceChange}
                      placeholder="Chọn dịch vụ cần khám"
                      style={{ fontSize: '14px' }}
                      size="large"
                    >
                      {services.filter(service => service.id).map(service => (
                        <Option key={service.id} value={service.id}>
                          <div style={{ padding: '4px 0' }}>
                            <div style={{ fontSize: '14px', fontWeight: '600', color: '#1f2937' }}>
                              {service.serviceName}
                            </div>
                          </div>
                        </Option>
                      ))}
                    </Select>
                  </Form.Item>

                  {/* Location Type - Dynamic based on selected service */}
                  {selectedService && availableLocations.length > 0 && (
                    <Form.Item
                      label={<span style={{ fontSize: '14px', fontWeight: '600' }}>Hình thức khám</span>}
                      style={{ marginBottom: '16px' }}
                    >
                      <Select
                        value={typeLocation}
                        onChange={setTypeLocation}
                        style={{ fontSize: '14px' }}
                        disabled={!selectedService}
                        size="large"
                      >
                        {availableLocations.filter(location => location).map(location => (
                          <Option key={location} value={location}>
                            {getLocationLabel(location)}
                          </Option>
                        ))}
                      </Select>
                    </Form.Item>
                  )}
                </>
              )}

              {/* 🎨 Purchased Package Selection - Enhanced UI */}
              {bookingType === 'purchased_package' && (
                <>
                  {!Array.isArray(purchasedPackages) || purchasedPackages.length === 0 ? (
                    <div style={{
                      textAlign: 'center',
                      padding: '50px 24px',
                      background: 'linear-gradient(135deg, #fef3cd 0%, #fde68a 100%)',
                      borderRadius: '16px',
                      border: '2px dashed #f59e0b',
                      boxShadow: '0 4px 15px rgba(245, 158, 11, 0.1)'
                    }}>
                      <div style={{ marginBottom: '20px' }}>
                        <div style={{
                          width: '80px',
                          height: '80px',
                          backgroundColor: '#f59e0b',
                          borderRadius: '50%',
                          margin: '0 auto 16px',
                          display: 'flex',
                          alignItems: 'center',
                          justifyContent: 'center',
                          fontSize: '32px',
                          color: 'white'
                        }}>
                          📦
                        </div>
                      </div>
                      <h3 style={{ 
                        fontSize: '20px', 
                        color: '#92400e', 
                        margin: '0 0 8px 0',
                        fontWeight: '700'
                      }}>
                        Chưa có gói dịch vụ nào
                      </h3>
                      <p style={{ 
                        fontSize: '15px', 
                        color: '#b45309', 
                        margin: '0 0 24px 0',
                        lineHeight: '1.5'
                      }}>
                        Hãy khám phá và mua gói dịch vụ để trải nghiệm<br />
                        những dịch vụ chăm sóc sức khỏe tuyệt vời
                      </p>
                      <button
                        type="button"
                        onClick={() => window.location.href = '/services'}
                        style={{
                          backgroundColor: '#f59e0b',
                          color: 'white',
                          border: 'none',
                          padding: '12px 24px',
                          borderRadius: '10px',
                          fontSize: '15px',
                          fontWeight: '600',
                          cursor: 'pointer',
                          boxShadow: '0 4px 12px rgba(245, 158, 11, 0.3)',
                          transition: 'all 0.3s ease'
                        }}
                        onMouseOver={(e) => {
                          e.currentTarget.style.transform = 'translateY(-2px)';
                          e.currentTarget.style.boxShadow = '0 6px 20px rgba(245, 158, 11, 0.4)';
                        }}
                        onMouseOut={(e) => {
                          e.currentTarget.style.transform = 'translateY(0)';
                          e.currentTarget.style.boxShadow = '0 4px 12px rgba(245, 158, 11, 0.3)';
                        }}
                      >
                        🔍 Khám phá gói dịch vụ
                      </button>
                    </div>
                  ) : (
                    <div style={{ marginBottom: '24px' }}>
                      <h4 style={{ 
                        fontSize: '16px', 
                        fontWeight: '600', 
                        color: '#065f46',
                        marginBottom: '16px',
                        display: 'flex',
                        alignItems: 'center',
                        gap: '8px'
                      }}>
                        🎁 Gói dịch vụ đã mua ({Array.isArray(purchasedPackages) ? purchasedPackages.length : 0})
                      </h4>
                      
                      {/* Cards Grid for Purchased Packages */}
                      <div style={{
          display: 'grid',
          gap: '16px',
                        marginBottom: '24px'
                      }}>
                        {(Array.isArray(purchasedPackages) ? purchasedPackages : []).map(purchase => {
                          const isSelected = selectedPurchasedPackage === purchase._id;
                          const daysUntilExpiry = dayjs(purchase.expiresAt).diff(dayjs(), 'days');
                          const isExpiringSoon = daysUntilExpiry <= 30;
                          
                          return (
                            <div
                              key={purchase._id}
                              onClick={() => handlePurchasedPackageChange(purchase._id)}
                              style={{
                                padding: '20px',
                                borderRadius: '12px',
                                border: isSelected ? '2px solid #059669' : '1px solid #d1d5db',
                                backgroundColor: isSelected ? '#ecfdf5' : 'white',
                                cursor: 'pointer',
                                transition: 'all 0.3s ease',
                                boxShadow: isSelected ? '0 4px 15px rgba(5, 150, 105, 0.15)' : '0 2px 8px rgba(0, 0, 0, 0.05)',
                                position: 'relative',
                                overflow: 'hidden'
                              }}
                              onMouseOver={(e) => {
                                if (!isSelected) {
                                  e.currentTarget.style.borderColor = '#6b7280';
                                  e.currentTarget.style.boxShadow = '0 4px 12px rgba(0, 0, 0, 0.1)';
                                }
                              }}
                              onMouseOut={(e) => {
                                if (!isSelected) {
                                  e.currentTarget.style.borderColor = '#d1d5db';
                                  e.currentTarget.style.boxShadow = '0 2px 8px rgba(0, 0, 0, 0.05)';
                                }
                              }}
                            >
                              {/* Selected Indicator */}
                              {isSelected && (
          <div style={{
                                  position: 'absolute',
                                  top: '0',
                                  right: '0',
                                  backgroundColor: '#059669',
                                  color: 'white',
                                  padding: '6px 12px',
                                  borderBottomLeftRadius: '8px',
                                  fontSize: '12px',
                                  fontWeight: '600'
                                }}>
                                  ✓ Đã chọn
                                </div>
                              )}
                              
                              {/* Package Header */}
                              <div style={{ marginBottom: '12px' }}>
                                <h5 style={{
                                  fontSize: '18px',
                                  fontWeight: '700',
                                  color: '#1f2937',
                                  margin: '0 0 8px 0',
                                  lineHeight: '1.3'
                                }}>
                                  {purchase.servicePackage.name}
                                </h5>
                                <div style={{
                                  display: 'flex',
                                  alignItems: 'center',
                                  gap: '16px',
                                  flexWrap: 'wrap'
                                }}>
                                  <span style={{
                                    fontSize: '13px',
                                    color: '#6b7280',
                                    backgroundColor: '#f3f4f6',
                                    padding: '4px 8px',
            borderRadius: '6px',
                                    fontWeight: '500'
                                  }}>
                                    {(purchase.servicePackage && Array.isArray(purchase.servicePackage.services) ? purchase.servicePackage.services.length : 0)} dịch vụ
                                  </span>
                                  <span style={{
                                    fontSize: '13px',
                                    color: isExpiringSoon ? '#dc2626' : '#6b7280',
                                    backgroundColor: isExpiringSoon ? '#fee2e2' : '#f3f4f6',
                                    padding: '4px 8px',
                                    borderRadius: '6px',
                                    fontWeight: '500'
                                  }}>
                                    {isExpiringSoon ? '⚠️ ' : '📅 '}
                                    Hết hạn: {dayjs(purchase.expiresAt).format('DD/MM/YYYY')}
                                  </span>
                                </div>
                              </div>
                              
                              {/* Package Info */}
                              <div style={{
                                fontSize: '14px',
                                color: '#4b5563',
                                lineHeight: '1.5'
                              }}>
                                {purchase.servicePackage.description || 'Gói dịch vụ chăm sóc sức khỏe toàn diện'}
                              </div>
                              
                              {/* Status Badge */}
                              <div style={{
                                marginTop: '12px',
                                display: 'inline-block'
                              }}>
                                <span style={{
                                  fontSize: '12px',
                                  backgroundColor: '#10b981',
                                  color: 'white',
                                  padding: '4px 12px',
                                  borderRadius: '20px',
                                  fontWeight: '600'
                                }}>
                                  ✨ ĐANG SỬ DỤNG
                                </span>
                              </div>
                            </div>
                          );
                        })}
                      </div>

                      {/* Service selection from purchased package */}
                      {selectedPurchasedPackage && (
                        <div style={{
                          backgroundColor: '#f8fafc',
                          padding: '20px',
                          borderRadius: '12px',
                          border: '1px solid #e2e8f0'
                        }}>
                          <h5 style={{
                            fontSize: '15px',
                            fontWeight: '600',
                            color: '#1e293b',
                            marginBottom: '16px',
                            display: 'flex',
                            alignItems: 'center',
                            gap: '8px'
                          }}>
                            🎯 Chọn dịch vụ muốn sử dụng
                          </h5>
                          
                          <div style={{
                            display: 'grid',
                            gap: '12px'
                          }}>
                            {getAvailableServicesFromPackage().map(service => {
                              const isServiceSelected = selectedServiceFromPackage === service.serviceId;
                              const usagePercent = (service.usedCount / service.quantity) * 100;
                              
                              return (
                                <div
                                  key={service.serviceId}
                                  onClick={() => handleServiceFromPackageChange(service.serviceId)}
                                  style={{
                                    padding: '16px',
                                    borderRadius: '8px',
                                    border: isServiceSelected ? '2px solid #059669' : '1px solid #e2e8f0',
                                    backgroundColor: isServiceSelected ? '#ecfdf5' : 'white',
                                    cursor: 'pointer',
                                    transition: 'all 0.3s ease'
                                  }}
                                >
                                  <div style={{
                                    display: 'flex',
                                    justifyContent: 'space-between',
                                    alignItems: 'flex-start',
                                    marginBottom: '8px'
                                  }}>
                                    <h6 style={{
                                      fontSize: '15px',
                                      fontWeight: '600',
                                      color: '#1f2937',
                                      margin: '0',
                                      flex: 1
                                    }}>
                                      {service.serviceName}
                                    </h6>
                                    <span style={{
                                      fontSize: '12px',
                                      backgroundColor: service.remainingQuantity > service.quantity / 2 ? '#10b981' : '#f59e0b',
                                      color: 'white',
                                      padding: '4px 8px',
                                      borderRadius: '12px',
                                      fontWeight: '600',
                                      whiteSpace: 'nowrap',
                                      marginLeft: '12px'
                                    }}>
                                      Còn {service.remainingQuantity}
                                    </span>
                                  </div>
                                  
                                  {/* Usage Progress */}
                                  <div style={{ marginBottom: '8px' }}>
                                    <div style={{
                                      display: 'flex',
                                      justifyContent: 'space-between',
                                      fontSize: '12px',
                                      color: '#6b7280',
                                      marginBottom: '4px'
                                    }}>
                                      <span>Đã sử dụng: {service.usedCount}/{service.quantity}</span>
                                      <span>{usagePercent.toFixed(0)}%</span>
                                    </div>
                                    <div style={{
                                      width: '100%',
                                      height: '6px',
                                      backgroundColor: '#e5e7eb',
                                      borderRadius: '3px',
                                      overflow: 'hidden'
                                    }}>
                                      <div style={{
                                        width: `${usagePercent}%`,
                                        height: '100%',
                                        backgroundColor: usagePercent > 80 ? '#ef4444' : usagePercent > 50 ? '#f59e0b' : '#10b981',
                                        transition: 'width 0.3s ease'
                                      }} />
                                    </div>
                                  </div>
                                  
                                  {isServiceSelected && (
                                    <div style={{
                                      fontSize: '12px',
                                      color: '#059669',
                                      fontWeight: '600',
                                      marginTop: '8px'
                                    }}>
                                      ✓ Đã chọn dịch vụ này
                                    </div>
                                  )}
                                </div>
                              );
                            })}
                          </div>
                        </div>
                      )}
                    </div>
                  )}
                </>
              )}



              {/* Selected Item Info */}
              {(selectedService || (selectedPurchasedPackage && selectedServiceFromPackage)) && (
                <div style={{ 
                  marginTop: '16px', 
            padding: '12px',
                  backgroundColor: bookingType === 'purchased_package' ? '#e0f2fe' : '#f0fdf4', 
                  borderRadius: '6px',
                  border: `1px solid ${bookingType === 'purchased_package' ? '#0284c7' : '#10b981'}`
                }}>
                  {bookingType === 'service' ? (
                    <>
                      <div style={{ fontSize: '13px', color: '#6b7280', marginBottom: '4px' }}>Giá dịch vụ:</div>
                      <div style={{ fontSize: '18px', fontWeight: '700', color: '#10b981' }}>
                        {formatPrice(getCurrentPrice())}
                      </div>
                    </>
                  ) : bookingType === 'purchased_package' ? (
                    <>
                      <div style={{ fontSize: '13px', color: '#6b7280', marginBottom: '4px' }}>Sử dụng từ gói đã mua:</div>
                      <div style={{ fontSize: '18px', fontWeight: '700', color: '#0284c7' }}>
                        MIỄN PHÍ
                      </div>
                      {selectedPurchasedPackage && selectedServiceFromPackage && (
                        <div style={{ 
                          fontSize: '12px', 
                          color: '#6b7280', 
                          marginTop: '4px' 
                        }}>
                          {(() => {
                            const availableServices = getAvailableServicesFromPackage();
                            const selectedService = availableServices.find(s => s.serviceId === selectedServiceFromPackage);
                            return selectedService ? 
                              `${selectedService.serviceName} - Còn lại: ${selectedService.remainingQuantity}/${selectedService.quantity}` : 
                              '';
                          })()}
                        </div>
                      )}
                    </>
                  ) : (
                    <>
                      <div style={{ fontSize: '13px', color: '#6b7280', marginBottom: '4px' }}>Giá gói dịch vụ:</div>
                      <div style={{ display: 'flex', alignItems: 'center', gap: '8px' }}>
                        {getDiscountPercentage() > 0 && (
                          <span style={{ 
                            fontSize: '14px', 
                            color: '#6b7280', 
                            textDecoration: 'line-through' 
                          }}>
                            {formatPrice(getSelectedServicePackage()?.priceBeforeDiscount || 0)}
                          </span>
                        )}
                        <div style={{ fontSize: '18px', fontWeight: '700', color: '#f59e0b' }}>
                          {formatPrice(getCurrentPrice())}
                        </div>
                        {getDiscountPercentage() > 0 && (
                          <span style={{ 
                            fontSize: '12px', 
                            backgroundColor: '#ef4444', 
                            color: 'white', 
                            padding: '2px 6px', 
                            borderRadius: '4px',
                            fontWeight: '600'
                          }}>
                            -{getDiscountPercentage()}%
                          </span>
                        )}
                      </div>
                      {selectedServicePackage && (
                        <div style={{ 
                          fontSize: '12px', 
                          color: '#6b7280', 
                          marginTop: '4px' 
                        }}>
                          Bao gồm: {getSelectedServicePackage()?.services.map(s => s.serviceName).join(', ')}
                        </div>
                      )}
                    </>
                  )}
                </div>
              )}
            </div>

            {/* Step 2: Date & Time Selection */}
            <div style={{
              marginBottom: '32px',
              padding: '24px',
              backgroundColor: (selectedService || selectedServicePackage) ? '#f9fafb' : '#f3f4f6',
              borderRadius: '8px',
            border: '1px solid #e5e7eb',
              opacity: (selectedService || selectedServicePackage || (selectedPurchasedPackage && selectedServiceFromPackage)) ? 1 : 0.6
          }}>
            <h3 style={{ 
                fontSize: '18px', 
              fontWeight: '600', 
                color: '#1f2937', 
                margin: '0 0 20px 0',
                display: 'flex',
                alignItems: 'center',
                gap: '8px'
              }}>
                <span style={{ 
                  background: (selectedService || selectedServicePackage || (selectedPurchasedPackage && selectedServiceFromPackage)) ? '#3b82f6' : '#9ca3af', 
                  color: 'white', 
                  borderRadius: '50%',
                  width: '24px',
                  height: '24px',
                  display: 'flex',
                  alignItems: 'center',
                  justifyContent: 'center',
                  fontSize: '14px',
                  fontWeight: '600'
                }}>2</span>
                Chọn ngày và giờ khám
              </h3>

              {!(selectedService || selectedServicePackage || (selectedPurchasedPackage && selectedServiceFromPackage)) ? (
                <div style={{ textAlign: 'center', color: '#6b7280', fontSize: '14px' }}>
                  Vui lòng chọn dịch vụ hoặc gói dịch vụ trước
                </div>
              ) : (
                <div style={{ display: 'grid', gridTemplateColumns: '1fr 1fr', gap: '24px' }}>
                  {/* Calendar */}
                  <div>
                    <h4 style={{ 
                      fontSize: '14px', 
                      fontWeight: '600', 
                      color: '#1f2937', 
                      margin: '0 0 12px 0'
                    }}>Chọn ngày</h4>
                    <div style={{ 
                      transform: 'scale(1)', 
                      transformOrigin: 'top left',
                      height: '300px',
                      overflow: 'hidden'
                    }}>
              <Calendar
                fullscreen={false}
                value={selectedDate}
                        defaultValue={dayjs()}
                        onSelect={handleDateChange}
                cellRender={dateCellRender}
                disabledDate={disabledDate}
                className="compact-calendar"
              />
                    </div>
            </div>

            {/* Time Slots */}
                  <div>
                <h4 style={{ 
                      fontSize: '14px', 
                  fontWeight: '600', 
                      color: '#1f2937', 
                      margin: '0 0 12px 0'
                    }}>Chọn giờ</h4>
                    
                    {!selectedDate ? (
                    <div style={{ 
                        textAlign: 'center', 
                        color: '#6b7280', 
                        fontSize: '13px',
                        padding: '20px',
                        backgroundColor: '#f9fafb',
                        borderRadius: '6px',
                        border: '1px dashed #d1d5db'
                      }}>
                        Chọn ngày trước
                      </div>
                    ) : loadingTimeSlots ? (
                      <div style={{ textAlign: 'center', padding: '20px' }}>
                        <div style={{ 
                          width: '20px', 
                          height: '20px', 
                      border: '2px solid #e5e7eb',
                      borderTop: '2px solid #3b82f6',
                      borderRadius: '50%',
                      animation: 'spin 0.8s linear infinite',
                      margin: '0 auto'
                    }}></div>
                  </div>
                ) : timeSlots.length === 0 ? (
                      <div style={{ 
                        textAlign: 'center', 
                        color: '#ef4444', 
                        fontSize: '13px',
                        padding: '20px',
                        backgroundColor: '#fef2f2',
                        borderRadius: '6px',
                        border: '1px solid #fecaca'
                      }}>
                    Không có lịch trống
                      </div>
                ) : (
                  <div style={{ 
                    display: 'grid', 
                        gridTemplateColumns: 'repeat(auto-fit, minmax(120px, 1fr))', 
                        gap: 'clamp(4px, 1vw, 8px)',
                        maxHeight: '300px',
                        overflowY: 'auto'
                  }}>
                    {timeSlots.map((slot) => (
                      <button
                        key={slot.id}
                            onClick={() => handleTimeSlotSelect(slot.time)}
                            disabled={!slot.isAvailable}
                        style={{
                              padding: '12px 8px',
                              fontSize: '13px',
                              borderRadius: '6px',
                              border: selectedTimeSlot === slot.time ? '2px solid #3b82f6' : '1px solid #d1d5db',
                              backgroundColor: !slot.isAvailable ? '#f3f4f6' : 
                                             selectedTimeSlot === slot.time ? '#eff6ff' : 'white',
                              color: !slot.isAvailable ? '#9ca3af' :
                                    selectedTimeSlot === slot.time ? '#1d4ed8' : '#374151',
                              cursor: slot.isAvailable ? 'pointer' : 'not-allowed',
                              transition: 'all 0.2s ease',
                              display: 'flex',
                              flexDirection: 'column',
                              alignItems: 'center',
                              gap: '2px'
                            }}
                            title={`${slot.availableDoctors || 0} bác sĩ có sẵn`}
                          >
                            <span style={{ fontWeight: '600' }}>{slot.time}</span>
                            {slot.availableDoctors && (
                              <span style={{ 
                                fontSize: '10px', 
                                color: '#10b981',
                                fontWeight: '500'
                              }}>
                                {slot.availableDoctors} bác sĩ
                              </span>
                            )}
                      </button>
                    ))}
                  </div>
                )}
                  </div>
              </div>
            )}
          </div>

            {/* Step 3: Profile Selection */}
            {(selectedDate && selectedTimeSlot) && (
          <div style={{
                marginBottom: '32px',
                padding: '24px',
                backgroundColor: '#f9fafb',
                borderRadius: '8px',
                border: '1px solid #e5e7eb'
              }}>
                <h3 style={{ 
                  fontSize: '18px', 
                  fontWeight: '600', 
                  color: '#1f2937', 
                  margin: '0 0 16px 0',
                  display: 'flex',
                  alignItems: 'center',
                  gap: '8px'
                }}>
                  <span style={{ 
                    background: '#3b82f6', 
                    color: 'white', 
                    borderRadius: '50%',
                    width: '24px',
                    height: '24px',
                    display: 'flex',
                    alignItems: 'center',
                    justifyContent: 'center',
                    fontSize: '14px',
                    fontWeight: '600'
                  }}>3</span>
                  Thông tin bệnh nhân
                </h3>
                <div style={{ 
                  display: 'grid', 
                  gridTemplateColumns: 'repeat(auto-fit, minmax(300px, 1fr))', 
                  gap: 'clamp(12px, 3vw, 24px)' 
                }}>
                  {/* Profile Selection */}
                      <div>
              <Form.Item
                      label={<span style={{ fontSize: '14px', fontWeight: '600' }}>Hồ sơ bệnh nhân</span>}
                required
                      style={{ marginBottom: '16px' }}
              >
                <Select
                  value={selectedProfile}
                  onChange={setSelectedProfile}
                        placeholder="Chọn hoặc tạo hồ sơ"
                        style={{ fontSize: '14px' }}
                        size="large"
                        optionLabelProp="label"
                  dropdownRender={(menu) => (
                    <div>
                      {menu}
                            <div style={{ padding: '8px', borderTop: '1px solid #e5e7eb' }}>
                        <button
                          type="button"
                          onClick={() => setShowCreateProfileModal(true)}
                          style={{
                            width: '100%',
                                  padding: '8px',
                                  fontSize: '13px',
                                  border: '1px dashed #3b82f6',
                            backgroundColor: 'transparent',
                                  color: '#3b82f6',
                            cursor: 'pointer',
                                  borderRadius: '6px'
                          }}
                        >
                          + Tạo hồ sơ mới
                        </button>
                      </div>
                    </div>
                  )}
                >
                        {userProfiles.filter(profile => profile.id || (profile as any)._id).map(profile => (
                          <Option 
                            key={profile.id || (profile as any)._id} 
                            value={profile.id || (profile as any)._id}
                            label={profile.fullName}
                          >
                            <div style={{ display: 'flex', justifyContent: 'space-between', alignItems: 'center', padding: '4px 0' }}>
                              <div style={{ fontSize: '14px', fontWeight: '600', color: '#1f2937' }}>
                          {profile.fullName}
                        </div>
                              <div style={{ fontSize: '11px', color: '#6b7280', opacity: 0.8 }}>
                                {profile.gender === 'male' ? 'Nam' : profile.gender === 'female' ? 'Nữ' : 'Khác'} • {profile.phone}
                        </div>
                      </div>
                    </Option>
                  ))}
                </Select>
              </Form.Item>

                    {/* Doctor Selection - Only show after date/time selected */}
                    {selectedDate && selectedTimeSlot && (
              <Form.Item
                        label={<span style={{ fontSize: '14px', fontWeight: '600' }}>Bác sĩ (tùy chọn)</span>}
                        style={{ marginBottom: '16px' }}
              >
                <Select
                          value={selectedDoctor}
                          onChange={setSelectedDoctor}
                          placeholder={doctors.length === 0 ? "Không có bác sĩ rảnh" : "Hệ thống tự chọn"}
                          allowClear
                          style={{ fontSize: '14px' }}
                          size="large"
                          disabled={doctors.length === 0}
                        >
                          {doctors.filter(d => d.isAvailable && d.id).map(doctor => (
                            <Option key={doctor.id} value={doctor.id}>
                              <div style={{ display: 'flex', alignItems: 'center', gap: '8px', padding: '4px 0' }}>
                                <img
                                  src={doctor.avatar}
                                  alt={doctor.name}
                                  style={{ width: '24px', height: '24px', borderRadius: '50%' }}
                                />
                                <div>
                                  <div style={{ fontSize: '14px', fontWeight: '600', color: '#1f2937' }}>
                                    {doctor.name}
                                  </div>
                                </div>
                              </div>
                            </Option>
                          ))}
                </Select>
                        {doctors.length > 0 && (
                          <div style={{ marginTop: '8px' }}>
                            <div style={{ fontSize: '12px', color: '#10b981', marginBottom: '4px', fontWeight: '500' }}>
                              ✓ {doctors.length} bác sĩ có sẵn cho thời gian này
                            </div>
                            {selectedDoctor && (
                              <div style={{ 
                                padding: '8px', 
                                backgroundColor: '#f8fafc', 
                                borderRadius: '4px',
                                fontSize: '12px',
                                color: '#6b7280'
                              }}>
                                {(() => {
                                  const doctor = doctors.find(d => d.id === selectedDoctor);
                                  return doctor ? `${doctor.specialization} • ${doctor.experience || 0} năm kinh nghiệm` : '';
                                })()}
                              </div>
                            )}
                          </div>
                        )}
              </Form.Item>
                    )}
                  </div>

                  {/* Additional Info */}
                  <div>
              <Form.Item
                      label={<span style={{ fontSize: '14px', fontWeight: '600' }}>Triệu chứng</span>}
                name="description"
                      style={{ marginBottom: '16px' }}
                    >
                      <Input.TextArea
                        placeholder="Mô tả triệu chứng hoặc lý do khám (tùy chọn)"
                  rows={3}
                  maxLength={200}
                        showCount
                        size="large"
                />
              </Form.Item>

              <Form.Item
                      label={<span style={{ fontSize: '14px', fontWeight: '600' }}>Ghi chú</span>}
                name="notes"
                      style={{ marginBottom: '0' }}
                    >
                      <Input.TextArea
                        placeholder="Ghi chú thêm cho bác sĩ (tùy chọn)"
                        rows={3}
                        maxLength={200}
                        showCount
                        size="large"
                />
              </Form.Item>
                  </div>
                </div>
              </div>
            )}

            {/* Home Address for home visits */}
            {typeLocation === 'home' && (
                <div style={{
                marginBottom: '32px',
                padding: '24px',
                backgroundColor: '#fef7f0',
                borderRadius: '8px',
                border: '1px solid #fdba74'
              }}>
                <h4 style={{ 
                  fontSize: '16px', 
                  fontWeight: '600', 
                  color: '#ea580c', 
                  margin: '0 0 12px 0'
                }}>📍 Địa chỉ khám tại nhà</h4>
                <Form.Item
                  name="address"
                  rules={[{ required: true, message: 'Vui lòng nhập địa chỉ chi tiết' }]}
                  style={{ marginBottom: '0' }}
                >
                  <Input.TextArea 
                    placeholder="Nhập địa chỉ chi tiết để bác sĩ có thể đến khám (bao gồm số nhà, tên đường, quận/huyện, thành phố)"
                    rows={3}
                    style={{ fontSize: '14px' }}
                    size="large"
                  />
                </Form.Item>
              </div>
            )}

            {/* Step 4: Summary & Submit */}
                  <div style={{ 
              padding: '24px',
              backgroundColor: ((selectedService || selectedServicePackage || (selectedPurchasedPackage && selectedServiceFromPackage)) && selectedDate && selectedTimeSlot && selectedProfile) ? '#f0fdf4' : '#f3f4f6',
              borderRadius: '8px',
              border: '1px solid #e5e7eb',
              opacity: ((selectedService || selectedServicePackage || (selectedPurchasedPackage && selectedServiceFromPackage)) && selectedDate && selectedTimeSlot && selectedProfile) ? 1 : 0.6
            }}>
              <h3 style={{ 
                fontSize: '18px', 
                fontWeight: '600', 
                color: '#1f2937', 
                margin: '0 0 16px 0',
                    display: 'flex', 
                alignItems: 'center',
                gap: '8px'
              }}>
                <span style={{ 
                  background: ((selectedService || selectedServicePackage || (selectedPurchasedPackage && selectedServiceFromPackage)) && selectedDate && selectedTimeSlot && selectedProfile) ? '#10b981' : '#9ca3af', 
                  color: 'white', 
                  borderRadius: '50%',
                  width: '24px',
                  height: '24px',
                  display: 'flex',
                  alignItems: 'center',
                  justifyContent: 'center',
                  fontSize: '14px',
                  fontWeight: '600'
                }}>4</span>
                Xác nhận đặt lịch
              </h3>

              {!((selectedService || selectedServicePackage || (selectedPurchasedPackage && selectedServiceFromPackage)) && selectedDate && selectedTimeSlot && selectedProfile) ? (
                <div style={{ textAlign: 'center', color: '#6b7280', fontSize: '14px' }}>
                  Vui lòng hoàn tất các bước trên
                  </div>
              ) : (
                <div>
                  {/* Summary */}
                  <div style={{
                    padding: '16px',
                    backgroundColor: 'white',
                    borderRadius: '6px',
                    border: '1px solid #d1fae5',
                    marginBottom: '20px'
                  }}>
                    <div style={{ fontSize: '14px', fontWeight: '600', color: '#1f2937', marginBottom: '8px' }}>
                      Thông tin đặt lịch:
                </div>
                    <div style={{ fontSize: '13px', color: '#6b7280', lineHeight: '1.5' }}>
                      • Dịch vụ: {
                        bookingType === 'service' ? getSelectedService()?.serviceName :
                        bookingType === 'package' ? getSelectedServicePackage()?.name :
                        (() => {
                          const availableServices = getAvailableServicesFromPackage();
                          const selectedService = availableServices.find(s => s.serviceId === selectedServiceFromPackage);
                          return selectedService?.serviceName || '';
                        })()
                      }<br/>
                      • Ngày khám: {selectedDate?.format('DD/MM/YYYY')}<br/>
                      • Giờ khám: {selectedTimeSlot}<br/>
                      • Hình thức: {getLocationLabel(typeLocation)}<br/>
                      {bookingType === 'purchased_package' && (
                        <>• Gói: {getSelectedPurchasedPackage()?.servicePackage.name}<br/></>
                      )}
                      {selectedDoctor && doctors.find(d => d.id === selectedDoctor) && 
                        `• Bác sĩ: ${doctors.find(d => d.id === selectedDoctor)?.name}`
                      }
                    </div>
                    <div style={{
                      marginTop: '12px',
                      padding: '8px',
                      backgroundColor: '#ecfdf5',
                      borderRadius: '4px',
                      fontSize: '14px',
                      fontWeight: '600',
                      color: '#10b981'
                    }}>
                      💰 Chi phí: {formatPrice(getCurrentPrice())}
                    </div>
                  </div>

              {/* Submit Button */}
                  <div style={{ textAlign: 'center' }}>
                    <Button
                      type="primary"
                      htmlType="submit"
                      loading={isSubmitting}
                      disabled={!(selectedService || selectedServicePackage) || !selectedDate || !selectedTimeSlot || !selectedProfile}
                  style={{
                        backgroundColor: '#10b981',
                        borderColor: '#10b981',
                        fontSize: '16px',
                    fontWeight: '600',
                        height: '48px',
                        padding: '0 40px',
                        borderRadius: '8px'
                      }}
                    >
                      {isSubmitting ? 'Đang xử lý...' : 'Đặt lịch và thanh toán'}
                    </Button>
                  </div>
                </div>
              )}
            </div>
            </Form>
          </div>
        </div>

        {/* Create Profile Modal */}
        <Modal
        title={
          <div style={{ display: 'flex', alignItems: 'center', gap: '8px' }}>
            <span style={{ 
              backgroundColor: '#10b981', 
              color: 'white', 
              borderRadius: '50%',
              width: '24px',
              height: '24px',
              display: 'flex',
              alignItems: 'center',
              justifyContent: 'center',
              fontSize: '12px',
              fontWeight: '600'
            }}>+</span>
            <span style={{ fontSize: '16px', fontWeight: '600', color: '#1f2937' }}>Tạo hồ sơ mới</span>
          </div>
        }
          open={showCreateProfileModal}
        onCancel={() => {
          setShowCreateProfileModal(false);
          createProfileForm.resetFields();
        }}
        footer={[
          <Button 
            key="cancel" 
            onClick={() => {
              setShowCreateProfileModal(false);
              createProfileForm.resetFields();
            }}
            style={{ fontSize: '14px' }}
          >
            Hủy
          </Button>,
          <Button
            key="submit"
            type="primary"
            loading={isSubmitting}
            onClick={() => createProfileForm.submit()}
            style={{
              backgroundColor: '#10b981',
              borderColor: '#10b981',
              fontSize: '14px',
              fontWeight: '600'
            }}
          >
            Tạo hồ sơ
          </Button>
        ]}
        width={480}
        maskClosable={false}
      >
        <div style={{ padding: '8px 0' }}>
          <Form
            form={createProfileForm}
            layout="vertical"
            onFinish={handleCreateProfile}
            size="large"
          >
            <Form.Item
              name="fullName"
              label={<span style={{ fontSize: '14px', fontWeight: '600' }}>Họ và tên</span>}
              rules={[
                { required: true, message: 'Vui lòng nhập họ và tên' },
                { min: 2, message: 'Họ tên phải có ít nhất 2 ký tự' },
                { max: 50, message: 'Họ tên không được quá 50 ký tự' },
                { 
                  pattern: /^[a-zA-ZÀ-ỹ\s]+$/,
                  message: 'Họ tên chỉ được chứa chữ cái và khoảng trắng'
                }
              ]}
              style={{ marginBottom: '16px' }}
            >
              <Input 
                placeholder="Nhập họ và tên đầy đủ"
                style={{ fontSize: '14px' }}
              />
            </Form.Item>
            
            <Form.Item
              name="phone"
              label={<span style={{ fontSize: '14px', fontWeight: '600' }}>Số điện thoại</span>}
              rules={[
                { required: true, message: 'Vui lòng nhập số điện thoại' },
                { 
                  pattern: /^(0|\+84)[3|5|7|8|9][0-9]{8}$/,
                  message: 'Số điện thoại không đúng định dạng'
                }
              ]}
              style={{ marginBottom: '16px' }}
            >
              <Input 
                placeholder="Nhập số điện thoại (VD: 0912345678)"
                style={{ fontSize: '14px' }}
              />
            </Form.Item>
            
            <Form.Item
              name="birthDate"
              label={<span style={{ fontSize: '14px', fontWeight: '600' }}>Năm sinh</span>}
              rules={[
                { required: true, message: 'Vui lòng nhập năm sinh' },
                {
                  validator: (_, value) => {
                    if (!value) return Promise.resolve();
                    const year = parseInt(value);
                    const currentYear = new Date().getFullYear();
                    if (year < 1920 || year > currentYear) {
                      return Promise.reject(new Error(`Năm sinh phải từ 1920 đến ${currentYear}`));
                    }
                    return Promise.resolve();
                  }
                }
              ]}
              style={{ marginBottom: '16px' }}
            >
              <Input 
                placeholder="Nhập năm sinh (VD: 1990)"
                style={{ fontSize: '14px' }}
                maxLength={4}
              />
            </Form.Item>
            
            <Form.Item
              name="gender"
              label={<span style={{ fontSize: '14px', fontWeight: '600' }}>Giới tính</span>}
              rules={[{ required: true, message: 'Vui lòng chọn giới tính' }]}
              style={{ marginBottom: '16px' }}
            >
              <Select 
                placeholder="Chọn giới tính"
                style={{ fontSize: '14px' }}
              >
                <Option value="male">
                  <div style={{ display: 'flex', alignItems: 'center', gap: '8px' }}>
                    <span>👨</span>
                    <span>Nam</span>
                  </div>
                </Option>
                <Option value="female">
                  <div style={{ display: 'flex', alignItems: 'center', gap: '8px' }}>
                    <span>👩</span>
                    <span>Nữ</span>
                  </div>
                </Option>
              </Select>
            </Form.Item>

            <Form.Item
              name="relationship"
              label={<span style={{ fontSize: '14px', fontWeight: '600' }}>Mối quan hệ</span>}
              rules={[{ required: true, message: 'Vui lòng chọn mối quan hệ' }]}
              style={{ marginBottom: '0' }}
            >
              <Select 
                placeholder="Chọn mối quan hệ với bạn"
                style={{ fontSize: '14px' }}
              >
                <Option value="self">
                  <div style={{ display: 'flex', alignItems: 'center', gap: '8px' }}>
                    <span>👤</span>
                    <span>Bản thân</span>
                  </div>
                </Option>
                <Option value="family">
                  <div style={{ display: 'flex', alignItems: 'center', gap: '8px' }}>
                    <span>👨‍👩‍👧‍👦</span>
                    <span>Gia đình</span>
                  </div>
                </Option>
                <Option value="relative">
                  <div style={{ display: 'flex', alignItems: 'center', gap: '8px' }}>
                    <span>👥</span>
                    <span>Họ hàng</span>
                  </div>
                </Option>
                <Option value="friend">
                  <div style={{ display: 'flex', alignItems: 'center', gap: '8px' }}>
                    <span>🤝</span>
                    <span>Bạn bè</span>
                  </div>
                </Option>
              </Select>
            </Form.Item>
          </Form>
      </div>
      </Modal>

      <style>{`
        /* Compact Calendar Styles */
        .compact-calendar {
          width: 100%;
        }
                  .compact-calendar .ant-picker-content th{
            padding: 0px;
            height: 30px;
          }
          
          /* Mobile responsive adjustments */
          @media (max-width: 768px) {
            .compact-calendar .ant-picker-calendar-date-value {
              font-size: 11px !important;
            }
            
            .compact-calendar .ant-picker-cell {
              height: 25px !important;
            }
            
        .compact-calendar .ant-picker-calendar-header {
              padding: 2px 6px !important;
              font-size: 12px !important;
            }
          }
        .compact-calendar .ant-picker-calendar-header {
          padding: 4px 10px;
        }
        
        .compact-calendar .ant-picker-content {
          height: auto;
        }
        
        .compact-calendar .ant-picker-calendar-date-value {
          font-size: 13px;
          line-height: 16px;
          height: 16px;
        }
        
        .compact-calendar .ant-picker-cell {
          padding: 2px;
        }
        
        .compact-calendar .ant-picker-content {
          height: auto;
        }
        
        .compact-calendar .ant-picker-calendar-date-value {
          font-size: 13px;
          line-height: 20px;
          height: 20px;
          margin: 2px 0;
        }
        
        .compact-calendar .ant-picker-cell {
          padding: 0px;
          height: 30px;
        }
        
        .compact-calendar .ant-picker-cell-inner {
          padding: 0px;
          border-radius: 4px;
          min-height: 10px;
        }
        

        
        /* Time slot styling improvements */
        .time-slot-grid {
          display: grid;
          grid-template-columns: repeat(auto-fit, minmax(120px, 1fr));
          gap: 8px;
          margin-top: 12px;
        }
        
        .time-slot-button {
          padding: 8px 12px;
          border: 1px solid #d1d5db;
          border-radius: 6px;
          background-color: white;
          cursor: pointer;
          transition: all 0.2s ease;
          text-align: center;
          font-size: 13px;
        }
        
        .time-slot-button:hover {
          border-color: #10b981;
          background-color: #f0fdf4;
        }
        
        .time-slot-button.selected {
          border-color: #10b981;
          background-color: #10b981;
          color: white;
        }
        
        .time-slot-button:disabled {
          background-color: #f3f4f6;
          color: #9ca3af;
          cursor: not-allowed;
        }
        
        /* Form responsive improvements */
        @media (max-width: 768px) {
          .booking-grid {
            grid-template-columns: 1fr !important;
            gap: 16px !important;
          }
          
          .compact-calendar {
            transform: scale(0.9);
          }
          
          .time-slot-grid {
            grid-template-columns: repeat(2, 1fr);
          }
        }
        
        /* Loading animation */
        @keyframes spin {
          0% { transform: rotate(0deg); }
          100% { transform: rotate(360deg); }
        }
        
        .loading-spinner {
          animation: spin 1s linear infinite;
        }
        
        /* Step indicator improvements */
        .step-indicator {
          display: flex;
          align-items: center;
          gap: 8px;
          margin-bottom: 16px;
        }
        
        .step-number {
          width: 24px;
          height: 24px;
          border-radius: 50%;
          display: flex;
          align-items: center;
          justify-content: center;
          font-size: 14px;
          font-weight: 600;
          color: white;
        }
        
        .step-number.active {
          background-color: #10b981;
        }
        
        .step-number.inactive {
          background-color: #9ca3af;
        }
        
        .step-number.completed {
          background-color: #10b981;
        }
      `}</style>
    </div>
  );
};

export default BookingPageNew; <|MERGE_RESOLUTION|>--- conflicted
+++ resolved
@@ -353,9 +353,6 @@
     }
   }, []);
 
-<<<<<<< HEAD
-  // Fetch time slots based on selected date
-=======
   // Fetch user profiles
   const fetchUserProfiles = useCallback(async () => {
     if (!isAuthenticated || !user) return;
@@ -377,7 +374,6 @@
   }, [isAuthenticated, user]);
 
   // Fetch time slots based on selected date with availability check
->>>>>>> 18d3d708
   const fetchTimeSlots = useCallback(async (date: Dayjs) => {
     if (!date) return;
     
@@ -493,14 +489,10 @@
     const initializeData = async () => {
       await Promise.all([
         fetchServices(),
-<<<<<<< HEAD
-        fetchDoctors(),
-=======
         fetchServicePackages(),
         fetchPurchasedPackages(), // 🆕 Fetch purchased packages
         fetchAvailableDoctors(), // Fetch all doctors initially
         fetchUserProfiles(),
->>>>>>> 18d3d708
         fetchAvailableDates()
       ]);
       
@@ -524,11 +516,7 @@
     };
     
     initializeData();
-<<<<<<< HEAD
-  }, [fetchServices, fetchDoctors, fetchAvailableDates]);
-=======
   }, []); // Empty dependency array to run only once
->>>>>>> 18d3d708
 
   // Handle date selection
   const handleDateSelect = (date: Dayjs) => {
@@ -651,8 +639,6 @@
     handleDateSelect(date);
   };
 
-<<<<<<< HEAD
-=======
   // Handle profile creation
   const handleCreateProfile = async (values: any) => {
     try {
@@ -704,7 +690,6 @@
     }
   };
 
->>>>>>> 18d3d708
   // Handle form submission
   const handleSubmit = async (values: any) => {
     // Prevent form submission if not ready (should not happen due to disabled button, but safety check)
