import { Input, message, Modal, Pagination, Select, Tag, Form } from "antd";
import { motion } from "framer-motion";
import {
  Calendar,
  Clock,
  CloseCircle,
  Location,
  MonitorMobbile,
  Refresh,
  SearchNormal1,
  TickCircle,
  Timer,
  Warning2,
} from "iconsax-react";
import React, { useEffect, useState } from "react";
import { useNavigate } from "react-router-dom";
import { appointmentApi } from "../../api/endpoints/appointment";
import consultationApi from "../../api/endpoints/consultation";
import { useAuth } from "../../hooks/useAuth";
import { useSystemConfig } from "../../hooks/useSystemConfig";
import { safeCombineDateTime } from "../../utils/dateTimeUtils";

const { Search } = Input;
const { Option } = Select;

// ✅ FIX: Enhanced refund data interface to handle multiple data structures
interface RefundData {
  refundReason?: string;
  processingStatus?: "pending" | "completed" | "rejected";
  refundInfo?: {
    accountNumber: string;
    accountHolderName: string;
    bankName: string;
    submittedAt: string;
  };
  processedBy?: string;
  processedAt?: string;
  processingNotes?: string;
  // ✅ Additional fields for legacy/alternative data structure
  accountNumber?: string;
  accountHolderName?: string;
  bankName?: string;
}

interface RawAppointmentData {
  _id: string;
  type?: string;
  serviceId?: string;
  serviceName?: string;
  packageName?: string;
  packageId?: string;
  packagePurchaseId?: string;
  doctorName?: string;
  doctorAvatar?: string;
  patientName?: string;
  fullName?: string;
  appointmentDate?: string;
  appointmentTime?: string;
  appointmentSlot?: string;
  typeLocation?: string;
  status: string;
  price?: number;
  createdAt: string;
  description?: string;
  question?: string;
  notes?: string;
  address?: string;
  canCancel?: boolean;
  canReschedule?: boolean;
  rating?: number;
  feedback?: string;
  phone?: string;
  age?: number;
  gender?: string;
  doctorNotes?: string;
  doctorMeetingNotes?: string; // Ghi chú của bác sĩ từ Meeting
  paymentStatus?: string;
  refund?: RefundData;
  // ✅ ADD: Package expiry info
  packageExpiryInfo?: {
    hasPackage: boolean;
    packageId?: string;
    packageName?: string;
    isExpired: boolean;
    expiryDate?: string;
    packageStatus: string;
  };
}

interface Appointment {
  id: string;
  type?: "appointment" | "consultation";
  serviceId: string;
  serviceName: string;
  packageName?: string;
  packageId?: string;
  packagePurchaseId?: string;
  doctorName?: string;
  doctorAvatar?: string;
  patientName?: string;
  appointmentDate: string;
  appointmentTime: string;
  appointmentSlot?: string;
  typeLocation: string;
  status: string;
  price: number;
  createdAt: string;
  description?: string;
  notes?: string;
  address?: string;
  canCancel: boolean;
  canReschedule: boolean;
  rating?: number;
  feedback?: string;
  phone?: string;
  age?: number;
  gender?: string;
  question?: string;
  doctorNotes?: string;
  doctorMeetingNotes?: string; // Ghi chú của bác sĩ từ Meeting
  paymentStatus?: string;
  refund?: RefundData;
  // ✅ ADD: Package expiry info
  packageExpiryInfo?: {
    hasPackage: boolean;
    packageId?: string;
    packageName?: string;
    isExpired: boolean;
    expiryDate?: string;
    packageStatus: string;
  };
}

interface RefundInfo {
  accountNumber: string;
  accountHolderName: string;
  bankName: string;
  reason?: string;
}

const BookingHistoryOptimized: React.FC = () => {
  const navigate = useNavigate();
  const { user, isAuthenticated } = useAuth();
  const { getReservationTimeout, getAutoRefreshInterval, refreshConfigs } = useSystemConfig();

  // State management
  const [loading, setLoading] = useState(true);
  const [appointments, setAppointments] = useState<Appointment[]>([]);
  const [filteredAppointments, setFilteredAppointments] = useState<Appointment[]>([]);
  const [selectedAppointment, setSelectedAppointment] = useState<Appointment | null>(null);
  const [showDetailModal, setShowDetailModal] = useState(false);
  const [showCancelModal, setShowCancelModal] = useState(false);

  const [requestRefund, setRequestRefund] = useState(false);
  const [cancelLoading, setCancelLoading] = useState(false);
  const [refundForm] = Form.useForm();

  // Filter states
  const [searchText, setSearchText] = useState("");
  const [statusFilter, setStatusFilter] = useState<string>("all");

  // Pagination
  const [currentPage, setCurrentPage] = useState(1);
  const [pageSize] = useState(8);

  // Fetch appointments
  const fetchAppointments = async () => {
    if (!isAuthenticated || !user) {
      navigate("/login");
      return;
    }

    try {
      setLoading(true);

      const isManagementRole = ["admin", "staff", "manager"].includes(user.role);
      let response;

      if (isManagementRole) {
        response = await appointmentApi.getAllAppointments({ limit: 100 });
      } else {
        response = await appointmentApi.getUserBookingHistory({ limit: 50 });
      }

      let appointmentsData = [];
      if (isManagementRole) {
        appointmentsData = response.data?.appointments || [];
      } else {
        appointmentsData = response.data?.data?.bookings || response.data?.bookings || [];
      }

      if (appointmentsData && appointmentsData.length >= 0) {
        const formattedAppointments = appointmentsData.map((apt: RawAppointmentData) => {
          // ✅ Infer paymentStatus từ status nếu không có sẵn
          let paymentStatus = apt.paymentStatus;

          if (!paymentStatus) {
            // Logic infer paymentStatus từ appointment status
            if (
              [
                "confirmed",
                "scheduled",
                "consulting",
                "completed",
                "done_testResultItem",
                "done_testResult",
              ].includes(apt.status)
            ) {
              paymentStatus = "paid";
            } else if (apt.status === "pending_payment") {
              paymentStatus = "unpaid";
            } else if (apt.status === "cancelled") {
              paymentStatus = "refunded"; // Assume cancelled means refunded
            } else {
              paymentStatus = "unpaid"; // Default fallback
            }
          }

          return {

          id: apt._id,
            type: (apt.type as 'appointment' | 'consultation') || 'appointment',
          serviceId: apt.serviceId || '',
          serviceName: apt.serviceName || 'Dịch vụ không xác định',
          packageName: apt.packageName,
          packageId: apt.packageId,
          packagePurchaseId: apt.packagePurchaseId,
          doctorName: apt.doctorName || 'Chưa chỉ định bác sĩ',
          doctorAvatar: apt.doctorAvatar || 'https://images.unsplash.com/photo-1559839734-2b71ea197ec2?w=150',
          patientName: apt.patientName || apt.fullName,
          appointmentDate: apt.appointmentDate ? new Date(apt.appointmentDate).toISOString().split('T')[0] : '',
          appointmentTime: apt.appointmentTime || apt.appointmentSlot || '',
          appointmentSlot: apt.appointmentSlot,
          typeLocation: apt.typeLocation || 'clinic',
          status: apt.status,
          price: apt.price || 0,
          createdAt: new Date(apt.createdAt).toISOString(),
          description: apt.description || apt.question,
          notes: apt.notes,
          address: apt.address,
          canCancel: apt.canCancel || false,
          canReschedule: apt.canReschedule || false,
          rating: apt.rating,
          feedback: apt.feedback,
          phone: apt.phone,
          age: apt.age,
          gender: apt.gender,
          question: apt.question,
            doctorNotes: apt.doctorNotes,
            doctorMeetingNotes: apt.doctorMeetingNotes, // Ghi chú của bác sĩ từ Meeting
            paymentStatus: paymentStatus,
            refund: apt.refund, // Include refund info từ raw data
            // ✅ ADD: Package expiry info
            packageExpiryInfo: apt.packageExpiryInfo
          };
        });

        setAppointments(formattedAppointments);
        setFilteredAppointments(formattedAppointments);
      }
    } catch (error) {
      console.error("❌ [BookingHistory] Error fetching appointments:", error);
      message.error("Không thể tải danh sách lịch hẹn");
      setAppointments([]);
      setFilteredAppointments([]);
    } finally {
      setLoading(false);
    }
  };

  useEffect(() => {
    fetchAppointments();
  }, [isAuthenticated, user, navigate]);

  // Filter appointments
  useEffect(() => {
    let filtered = appointments;

    if (searchText) {
      filtered = filtered.filter(
        (apt) =>
          apt.serviceName.toLowerCase().includes(searchText.toLowerCase()) ||
          apt.doctorName?.toLowerCase().includes(searchText.toLowerCase()) ||
          apt.packageName?.toLowerCase().includes(searchText.toLowerCase()),
      );
    }

    if (statusFilter !== "all") {
      filtered = filtered.filter((apt) => apt.status === statusFilter);
    }

    setFilteredAppointments(filtered);
    setCurrentPage(1); // Reset to first page when filtering
  }, [searchText, statusFilter, appointments]);

  // Auto refresh for pending_payment appointments (no notifications to avoid spam)
  useEffect(() => {
    if (!appointments.length) return;

    // Check if there are any pending_payment appointments
    const pendingPayments = appointments.filter((apt) => apt.status === "pending_payment");

    if (pendingPayments.length === 0) return;

    // Set up interval to check and refresh using dynamic config
    const refreshInterval = getAutoRefreshInterval() * 1000; // Convert to milliseconds
    const interval = setInterval(() => {
      const now = new Date().getTime();
      let shouldRefresh = false;

      // Check if any pending_payment appointment has expired
      pendingPayments.forEach((appointment) => {
        const createdTime = new Date(appointment.createdAt).getTime();
        const elapsedMinutes = Math.floor((now - createdTime) / (1000 * 60));

        // If more than timeout minutes have passed, refresh to get updated status
        const timeoutMinutes = getReservationTimeout();
        if (elapsedMinutes >= timeoutMinutes) {
          shouldRefresh = true;
        }
      });

      if (shouldRefresh) {
        console.log("🔄 [Auto-Refresh] Pending payment appointments expired, refreshing...");
        fetchAppointments();
      }
    }, refreshInterval); // Check using dynamic interval

    return () => clearInterval(interval);
  }, [appointments]);

  // Status configuration - ✅ Updated với consultation statuses
  const statusConfig = {
    pending: { color: "#faad14", text: "Chờ xác nhận", icon: <Timer size={16} /> },
    pending_payment: { color: "#ff7f00", text: "Chờ thanh toán", icon: <Clock size={16} /> },
    scheduled: { color: "#1890ff", text: "Đã lên lịch", icon: <Calendar size={16} /> }, // ➕ Consultation status
    confirmed: { color: "#52c41a", text: "Đã xác nhận", icon: <TickCircle size={16} /> },
    consulting: { color: "#a3e635", text: "Đang tư vấn", icon: <MonitorMobbile size={16} /> }, // ✅ Updated text
    done_testResultItem: {
      color: "#2563eb",
      text: "Hoàn thành kết quả",
      icon: <TickCircle size={16} />,
    },
    done_testResult: { color: "#06b6d4", text: "Hoàn thành hồ sơ", icon: <TickCircle size={16} /> },
    completed: { color: "#22c55e", text: "Hoàn thành", icon: <TickCircle size={16} /> },
    cancelled: { color: "#f5222d", text: "Đã hủy", icon: <CloseCircle size={16} /> },
    payment_cancelled: {
      color: "#ff4d4f",
      text: "Hủy thanh toán",
      icon: <CloseCircle size={16} />,
    },
    expired: { color: "#f5222d", text: "Hết hạn", icon: <CloseCircle size={16} /> },
  };

  const locationConfig = {
    online: { icon: <MonitorMobbile size={16} />, text: "Online" },
    Online: { icon: <MonitorMobbile size={16} />, text: "Online" },
    clinic: { icon: <Location size={16} />, text: "Phòng khám" },
  };

  const formatPrice = (price: number) => {
    return new Intl.NumberFormat("vi-VN", {
      style: "currency",
      currency: "VND",
    }).format(price);
  };

  const formatDate = (date: string) => {
    return new Date(date).toLocaleDateString("vi-VN");
  };

  const handleViewDetail = (appointment: Appointment) => {
    setSelectedAppointment(appointment);
    setShowDetailModal(true);
  };

  // Helper function to check if appointment can be cancelled (ALWAYS except cancelled/completed/expired)
  const canCancel = (appointment: Appointment): boolean => {
    return !["cancelled", "completed", "expired"].includes(appointment.status);
  };

  // Helper function to check if appointment can be cancelled with refund (24h rule)
  const canCancelWithRefund = (appointment: Appointment): boolean => {
    // Chỉ cho phép hoàn tiền nếu đã thanh toán
    if (appointment.paymentStatus !== "paid") {
      return false;
    }

    // Không cho phép hủy nếu đã quá hạn
    if (appointment.status === "expired") {
      return false;
    }

    if (!appointment.appointmentDate) {
      return false;
    }

    // Sử dụng appointmentTime hoặc appointmentSlot, fallback về "00:00" nếu không có
    const timeSlot = appointment.appointmentTime || appointment.appointmentSlot || "00:00";

    // Use safe datetime combination
    const appointmentDateTime = safeCombineDateTime(appointment.appointmentDate, timeSlot);

    // Check if appointment datetime is valid
    if (!appointmentDateTime) {
      console.warn("Invalid appointment datetime for refund check:", {
        appointmentDate: appointment.appointmentDate,
        timeSlot,
      });
      return false;
    }

    const currentTime = new Date();
    const hoursDifference =
      (appointmentDateTime.getTime() - currentTime.getTime()) / (1000 * 60 * 60);

    // CHỈ cho phép hoàn tiền nếu còn hơn 24 giờ (không ảnh hưởng đến việc hủy)
    return hoursDifference > 24;
  };

  // Function to calculate hours remaining until appointment
  const getHoursUntilAppointment = (appointment: Appointment): number => {
    if (!appointment.appointmentDate) return 0;

    // Sử dụng appointmentTime hoặc appointmentSlot, fallback về "00:00" nếu không có
    const timeSlot = appointment.appointmentTime || appointment.appointmentSlot || "00:00";

    // Use safe datetime combination
    const appointmentDateTime = safeCombineDateTime(appointment.appointmentDate, timeSlot);

    // Check if appointment datetime is valid
    if (!appointmentDateTime) {
      console.warn("Invalid appointment datetime for hours calculation:", {
        appointmentDate: appointment.appointmentDate,
        timeSlot,
      });
      return 0;
    }

    const currentTime = new Date();
    return (appointmentDateTime.getTime() - currentTime.getTime()) / (1000 * 60 * 60);
  };

  // Handle cancel appointment - show cancel modal first
  const handleCancelAppointment = async (appointment: Appointment) => {
    setSelectedAppointment(appointment);
    
    // ✅ IMPROVED: Kiểm tra chính xác xem có phải appointment với gói hết hạn không
    const hasPackage = appointment.packageName && appointment.packageId;
    
    // ✅ FIX: Hiển thị cảnh báo chỉ khi gói thực sự hết hạn
    const hasPackageName = appointment.packageName;
    
    if (hasPackageName) {
      // ✅ IMPROVED: Kiểm tra expiry với validation chính xác
      const packageExpiryInfo = appointment.packageExpiryInfo;
      const isExpiredPackage = packageExpiryInfo?.isExpired || false;
      
      // ✅ FIX: Chỉ hiển thị cảnh báo khi gói thực sự hết hạn
      const shouldShowWarning = isExpiredPackage;
      
      if (shouldShowWarning) {
        // Hiển thị cảnh báo trước khi hủy (chỉ cho gói hết hạn)
        Modal.confirm({
          title: '⚠️ Cảnh báo: Gói dịch vụ đã hết hạn',
          content: (
            <div>
              <p>Lịch hẹn này sử dụng gói dịch vụ <strong>"{appointment.packageName}"</strong> đã hết hạn.</p>
              <ul style={{ marginLeft: '20px', marginTop: '8px' }}>
                <li>Lượt sử dụng sẽ được hoàn lại</li>
                <li>Bạn sẽ không thể đặt lịch mới với gói này</li>
                <li>Cần cân nhắc kỹ trước khi hủy</li>
              </ul>
              {packageExpiryInfo?.expiryDate && (
                <p style={{ marginTop: '8px', color: '#666', fontSize: '13px' }}>
                  <strong>Ngày hết hạn:</strong> {new Date(packageExpiryInfo.expiryDate).toLocaleDateString('vi-VN')}
                </p>
              )}
              <p style={{ marginTop: '12px', color: '#666', fontStyle: 'italic' }}>
                Bạn có chắc chắn muốn hủy lịch hẹn này không?
              </p>
            </div>
          ),
          okText: 'Vẫn hủy',
          cancelText: 'Để lại',
          onOk: () => {
            handleDirectCancel(appointment);
          }
        });
      } else {
        // Gói chưa hết hạn → Hủy thẳng (không cần form hoàn tiền)
        handleDirectCancel(appointment);
      }
    } else {
      // Không có gói, xử lý bình thường (có thể cần form hoàn tiền)
      handleNormalCancel(appointment);
    }
  };

  // ✅ NEW: Helper function để xử lý cancel bình thường
  const handleNormalCancel = (appointment: Appointment) => {
    // ✅ FIX: Nếu là appointment sử dụng gói đã mua → Hủy thẳng (không cần form hoàn tiền)
    if (appointment.packageName && appointment.packageId) {
      // Appointment sử dụng gói đã mua → Hủy thẳng vì đã có hoàn lượt sử dụng
      handleDirectCancel(appointment);
    } else if (appointment.paymentStatus === 'paid' && canCancelWithRefund(appointment)) {
      // Đã thanh toán + đủ điều kiện hoàn tiền → Show form
      setRequestRefund(true);
      setShowCancelModal(true);
    } else {
      // Các trường hợp khác → Hủy thẳng
      // - Chưa thanh toán
      // - Đã thanh toán nhưng không đủ điều kiện hoàn tiền
      handleDirectCancel(appointment);
    }
  };

  // ✅ NEW: Function hủy thẳng cho lịch không cần form refund
  const handleDirectCancel = async (appointment: Appointment) => {
    try {
      setCancelLoading(true);
      let response: any;
      
      if (appointment.type === 'consultation') {
        response = await consultationApi.cancelConsultationByUser(
          appointment.id, 
          'Hủy bởi người dùng'
        );
      } else {
        // ✅ FIX: Dùng deleteAppointment (đã bỏ validation 10 phút ở backend)
        response = await appointmentApi.deleteAppointment(appointment.id);
      }
      
      // ✅ NEW: Kiểm tra package expiry warning
      if (response?.data?.packageRefund?.packageExpired) {
        Modal.warning({
          title: '⚠️ Gói dịch vụ đã hết hạn',
          content: (
            <div>
              <p>Gói dịch vụ của bạn đã hết hạn sử dụng. Lượt sử dụng đã được hoàn lại nhưng bạn sẽ không thể đặt lịch mới với gói này.</p>
              <p style={{ marginTop: '8px', color: '#666' }}>
                Ngày hết hạn: {new Date(response.data.packageRefund.expiryDate).toLocaleDateString('vi-VN')}
              </p>
            </div>
          ),
          okText: 'Đã hiểu'
        });
      }

      message.success("Hủy lịch hẹn thành công!");

      // Refresh appointments list
      await fetchAppointments();

      setShowDetailModal(false);
    } catch (error) {
      console.error("Error cancelling appointment:", error);
      const errorMessage =
        error instanceof Error ? error.message : "Không thể hủy lịch hẹn. Vui lòng thử lại sau.";
      message.error(errorMessage);
    } finally {
      setCancelLoading(false);
    }
  };

  // Handle final cancellation
  const handleFinalCancel = async (refundInfo?: RefundInfo) => {
    if (!selectedAppointment) return;

    try {
      setCancelLoading(true);
      let response: any;
      
      if (selectedAppointment.type === 'consultation') {
        response = await consultationApi.cancelConsultationByUser(
          selectedAppointment.id, 
          `Hủy bởi người dùng. ${refundInfo?.reason || ''}`
        );
      } else {
        if (requestRefund && refundInfo) {
          response = await appointmentApi.cancelAppointmentWithRefund(
            selectedAppointment.id, 
            refundInfo.reason || 'Hủy bởi người dùng',
            refundInfo
          );
        } else {
          response = await appointmentApi.deleteAppointment(selectedAppointment.id);
        }
      }
      
      // ✅ NEW: Kiểm tra package expiry warning
      if (response?.data?.packageRefund?.packageExpired) {
        Modal.warning({
          title: '⚠️ Gói dịch vụ đã hết hạn',
          content: (
            <div>
              <p>Gói dịch vụ của bạn đã hết hạn sử dụng. Lượt sử dụng đã được hoàn lại nhưng bạn sẽ không thể đặt lịch mới với gói này.</p>
              <p style={{ marginTop: '8px', color: '#666' }}>
                Ngày hết hạn: {new Date(response.data.packageRefund.expiryDate).toLocaleDateString('vi-VN')}
              </p>
            </div>
          ),
          okText: 'Đã hiểu'
        });
      }
      
      const successMessage = requestRefund 
        ? 'Hủy lịch hẹn thành công! Tiền sẽ được hoàn lại trong 3-5 ngày làm việc.'
        : 'Hủy lịch hẹn thành công!';
      
      message.success(successMessage);

      // Refresh appointments list instead of updating local state
      await fetchAppointments();

      setShowDetailModal(false);
      setShowCancelModal(false);
      setRequestRefund(false);
      refundForm.resetFields();
    } catch (error) {
      console.error("Error cancelling appointment:", error);
      const errorMessage =
        error instanceof Error ? error.message : "Không thể hủy lịch hẹn. Vui lòng thử lại sau.";
      message.error(errorMessage);
    } finally {
      setCancelLoading(false);
    }
  };

  // Handle refund form submission
  const handleRefundFormSubmit = async (refundInfo: RefundInfo) => {
    handleFinalCancel(refundInfo);
  };

  // ✅ NEW: Parse notes để tách ghi chú gốc và lý do hủy
  const parseNotes = (notes: string) => {
    if (!notes) return { originalNotes: "", cancellationReason: "" };

    // ✅ SIMPLE APPROACH: Tách bằng indexOf để đơn giản
    const cancelIndex = notes.indexOf("[Hủy]:");
    const doctorCancelIndex = notes.indexOf("[DOCTOR CANCELLED]");

    if (cancelIndex !== -1) {
      const originalNotes = notes.substring(0, cancelIndex).trim();
      const cancellationReason = notes.substring(cancelIndex + 6).trim(); // 6 = length of '[Hủy]:'
      return { originalNotes, cancellationReason };
    }

    if (doctorCancelIndex !== -1) {
      const originalNotes = notes.substring(0, doctorCancelIndex).trim();
      const cancellationReason = notes.substring(doctorCancelIndex + 18).trim(); // 18 = length of '[DOCTOR CANCELLED]'
      return { originalNotes, cancellationReason };
    }

    // Nếu không có pattern cancel nào, trả về toàn bộ làm originalNotes
    return { originalNotes: notes, cancellationReason: "" };
  };

  // Get current page appointments
  const startIndex = (currentPage - 1) * pageSize;
  const endIndex = startIndex + pageSize;
  const currentAppointments = filteredAppointments.slice(startIndex, endIndex);

  const container = {
    hidden: { opacity: 0 },
    show: {
      opacity: 1,
      transition: {
        staggerChildren: 0.1,
      },
    },
  };

  const item = {
    hidden: { opacity: 0, y: 20 },
    show: { opacity: 1, y: 0 },
  };

  if (loading) {
    return (
      <div className="flex min-h-screen items-center justify-center bg-gradient-to-br from-blue-50 to-green-50">
        <div className="text-center">
          <div className="mx-auto mb-4 h-12 w-12 animate-spin rounded-full border-b-2 border-blue-600"></div>
          <p className="text-gray-600">Đang tải lịch sử đặt lịch...</p>
        </div>
      </div>
    );
  }

  return (
    <div className="min-h-screen bg-gradient-to-br from-blue-50 to-green-50 py-8">
      <div className="container mx-auto max-w-6xl px-4">
        {/* Header */}
        <div className="mb-8 text-center">
          <h1 className="mb-2 text-3xl font-bold text-gray-900">Lịch sử đặt lịch</h1>
          <p className="text-gray-600">Quản lý và theo dõi các lịch hẹn của bạn</p>
        </div>

        {/* Filters */}
        <div className="mb-6 rounded-xl bg-white p-6 shadow-sm">
          <div className="grid gap-4 md:grid-cols-3">
            <div>
              <label className="mb-2 block text-sm font-medium text-gray-700">Tìm kiếm</label>
              <Search
                placeholder="Tìm theo dịch vụ, bác sĩ..."
                value={searchText}
                onChange={(e) => setSearchText(e.target.value)}
                prefix={
                  <SearchNormal1
                    size={16}
                    className="text-gray-400"
                  />
                }
                allowClear
              />
            </div>

            <div>
              <label className="mb-2 block text-sm font-medium text-gray-700">Trạng thái</label>
              <Select
                value={statusFilter}
                onChange={setStatusFilter}
                className="w-full"
                placeholder="Chọn trạng thái"
              >
                <Option value="all">Tất cả</Option>
                <Option value="pending">Chờ xác nhận</Option>
                <Option value="pending_payment">Chờ thanh toán</Option>
                <Option value="scheduled">Đã lên lịch</Option>
                <Option value="confirmed">Đã xác nhận</Option>
                <Option value="consulting">Đang tư vấn</Option>
                <Option value="completed">Hoàn thành</Option>
                <Option value="cancelled">Đã hủy</Option>
              </Select>
            </div>

            <div className="flex items-end">
              <button
                onClick={fetchAppointments}
                className="flex h-fit items-center gap-2 rounded-lg bg-blue-600 px-4 py-2 text-white transition-colors hover:bg-blue-700"
              >
                <Refresh size={16} />
                Làm mới
              </button>
            </div>
          </div>
        </div>

        {/* Results Summary */}
        <div className="mb-6 flex items-center justify-between">
          <p className="text-gray-600">
            Hiển thị {startIndex + 1}-{Math.min(endIndex, filteredAppointments.length)} trong{" "}
            {filteredAppointments.length} lịch hẹn
          </p>
        </div>

        {/* Appointments Grid */}
        {currentAppointments.length === 0 ? (
          <div className="rounded-xl bg-white p-12 text-center shadow-sm">
            <div className="mb-4 text-6xl text-gray-400">📅</div>
            <h3 className="mb-2 text-xl font-semibold text-gray-900">Chưa có lịch hẹn nào</h3>
            <p className="mb-6 text-gray-600">
              Bạn chưa có lịch hẹn nào. Hãy đặt lịch hẹn đầu tiên!
            </p>
            <button
              onClick={() => navigate("/booking")}
              className="rounded-lg bg-blue-600 px-6 py-3 text-white transition-colors hover:bg-blue-700"
            >
              Đặt lịch ngay
            </button>
          </div>
        ) : (
          <motion.div
            className="grid gap-6"
            variants={container}
            initial="hidden"
            animate="show"
          >
            {currentAppointments.map((appointment) => (
              <motion.div
                key={appointment.id}
                variants={item}
                className="rounded-xl bg-white shadow-sm transition-shadow hover:shadow-md"
              >
                <div className="p-6">
                  <div className="mb-4 flex items-center justify-between">
                    <div className="flex-1">
                      <div className="mb-2 flex items-center gap-3">
                        <h3 className="text-lg font-semibold text-gray-900">
                          {appointment.serviceName}
                        </h3>

                        {/* ➕ Service Type Badge */}
                        <Tag
                          color={appointment.type === "consultation" ? "#1890ff" : "#52c41a"}
                          className="px-2 py-1 text-xs"
                        >
                          {appointment.type === "consultation" ? " Tư vấn online" : " Dịch vụ khám"}
                        </Tag>

                        <Tag
                          color={
                            (appointment.status === "pending_payment" &&
                              (() => {
                                const createdTime = new Date(appointment.createdAt).getTime();
                                const currentTime = new Date().getTime();
                                const elapsedMinutes = Math.floor(
                                  (currentTime - createdTime) / (1000 * 60),
                                );
                                const timeoutMinutes = getReservationTimeout();
                                const remainingMinutes = Math.max(
                                  0,
                                  timeoutMinutes - elapsedMinutes,
                                );
                                return remainingMinutes <= 0;
                              })()) ||
                            (appointment.status === "expired" &&
                              appointment.paymentStatus === "expired")
                              ? "#f5222d"
                              : statusConfig[appointment.status as keyof typeof statusConfig]?.color
                          }
                          className="flex items-center gap-1 px-2 py-1 text-xs"
                        >
                          {appointment.status === "pending_payment" &&
                          (() => {
                            const createdTime = new Date(appointment.createdAt).getTime();
                            const currentTime = new Date().getTime();
                            const elapsedMinutes = Math.floor(
                              (currentTime - createdTime) / (1000 * 60),
                            );
                            const timeoutMinutes = getReservationTimeout();
                            const remainingMinutes = Math.max(0, timeoutMinutes - elapsedMinutes);
                            return remainingMinutes <= 0;
                          })() ? (
                            <>
                              <CloseCircle size={16} /> Đã hủy lịch (quá hạn thanh toán)
                            </>
                          ) : appointment.status === "expired" &&
                            appointment.paymentStatus === "expired" ? (
                            <>
                              <CloseCircle size={16} /> Đã quá hạn thanh toán
                            </>
                          ) : (
                            <>
                              {statusConfig[appointment.status as keyof typeof statusConfig]?.icon}
                              {statusConfig[appointment.status as keyof typeof statusConfig]?.text}
                            </>
                          )}
                        </Tag>
                      </div>

                      <div className="grid gap-4 text-sm text-gray-600 md:grid-cols-2">
                        <div className="flex items-center gap-2">
                          <Calendar
                            size={16}
                            className="text-blue-500"
                          />
                          <span>
                            {appointment.appointmentDate
                              ? formatDate(appointment.appointmentDate)
                              : "Chưa xác định"}
                            {appointment.appointmentTime && ` • ${appointment.appointmentTime}`}
                            {!appointment.appointmentTime &&
                              appointment.appointmentSlot &&
                              ` • ${appointment.appointmentSlot}`}
                          </span>
                        </div>

                        <div className="flex items-center gap-2">
                          {
                            locationConfig[appointment.typeLocation as keyof typeof locationConfig]
                              ?.icon
                          }
                          <span>
                            {locationConfig[appointment.typeLocation as keyof typeof locationConfig]
                              ?.text || appointment.typeLocation}
                          </span>
                        </div>

                        <div className="flex items-center gap-2">
                          <img
                            src={appointment.doctorAvatar}
                            alt={appointment.doctorName}
                            className="h-5 w-5 rounded-full object-cover"
                          />
                          <span>{appointment.doctorName}</span>
                        </div>

                        <div className="flex items-center gap-2">
                          <span className="font-semibold text-blue-600">
                            {formatPrice(appointment.price)}
                          </span>
                        </div>

                        {/* ➕ Hiển thị thông tin bệnh nhân cho consultations */}
                        {appointment.type === "consultation" && appointment.patientName && (
                          <div className="col-span-2 flex items-center gap-2">
                            <span className="text-gray-500"> Bệnh nhân:</span>
                            <span>{appointment.patientName}</span>
                            {appointment.phone && (
                              <span className="text-gray-400">• {appointment.phone}</span>
                            )}
                          </div>
                        )}
                      </div>
                    </div>

<<<<<<< HEAD
                    <div className="ml-4 flex items-center gap-2">
=======
                    <div className="flex items-center gap-2 ml-4">
                      {/* Nút feedback cho appointments đã hoàn thành */}
                      {appointment.status === 'completed' && !appointment.rating && (
                        <button
                          onClick={() => navigate(`/feedback?appointment=${appointment.id}`)}
                          className="flex items-center gap-1 px-3 py-2 text-sm bg-yellow-50 text-yellow-600 hover:bg-yellow-100 rounded-lg transition-colors font-medium"
                        >
                          <svg className="w-4 h-4 fill-current" viewBox="0 0 24 24">
                            <path d="M12 2l3.09 6.26L22 9.27l-5 4.87 1.18 6.88L12 17.77l-6.18 3.25L7 14.14 2 9.27l6.91-1.01L12 2z"/>
                          </svg>
                          Đánh giá
                        </button>
                      )}
                      
                      {appointment.status === 'completed' && appointment.rating && (
                        <div className="flex items-center gap-1 px-3 py-2 text-sm bg-green-50 text-green-600 rounded-lg">
                          <svg className="w-4 h-4 fill-current text-yellow-400" viewBox="0 0 24 24">
                            <path d="M12 2l3.09 6.26L22 9.27l-5 4.87 1.18 6.88L12 17.77l-6.18 3.25L7 14.14 2 9.27l6.91-1.01L12 2z"/>
                          </svg>
                          <span>Đã đánh giá {appointment.rating}/5</span>
                        </div>
                      )}
                      
>>>>>>> 5bdccb42
                      <button
                        onClick={() => handleViewDetail(appointment)}
                        className="rounded-lg bg-blue-50 px-3 py-2 text-sm font-medium text-blue-600 transition-colors hover:bg-blue-100"
                      >
                        Xem chi tiết
                      </button>
                    </div>
                  </div>

                  {/* Quick actions for pending appointments */}
                  {appointment.status === "pending_payment" &&
                    (() => {
                      const createdTime = new Date(appointment.createdAt).getTime();
                      const currentTime = new Date().getTime();
                      const elapsedMinutes = Math.floor((currentTime - createdTime) / (1000 * 60));
                      const timeoutMinutes = getReservationTimeout();
                      const remainingMinutes = Math.max(0, timeoutMinutes - elapsedMinutes);
                      if (remainingMinutes <= 0) return null;
                      return (
                        <div className="border-t border-gray-100 pt-4">
                          <div className="flex flex-col gap-2">
                            <div className="flex items-center justify-between">
                              <div className="flex flex-col">
                                <span className="text-sm font-medium text-orange-600">
                                  Cần thanh toán để xác nhận lịch hẹn
                                </span>
                                <span className="text-xs text-gray-500">
                                  Chỗ sẽ được giữ trong {getReservationTimeout()} phút. Sau đó, lịch
                                  sẽ tự động hủy.
                                  <button
                                    onClick={(e) => {
                                      e.stopPropagation();
                                      console.log('🔄 Manual refresh configs');
                                      refreshConfigs();
                                    }}
                                    className="ml-1 text-blue-500 underline"
                                  >
                                    (Refresh)
                                  </button>
                                </span>
                              </div>
                              <button
                                onClick={() =>
                                  navigate(`/payment/process?appointmentId=${appointment.id}`)
                                }
                                className="rounded-lg bg-orange-500 px-4 py-2 text-sm text-white transition-colors hover:bg-orange-600"
                              >
                                Thanh toán ngay
                              </button>
                            </div>
<<<<<<< HEAD
                            {(() => {
                              // Tính thời gian tạo lịch
                              const createdTime = new Date(appointment.createdAt).getTime();
                              const currentTime = new Date().getTime();
                              const elapsedMinutes = Math.floor(
                                (currentTime - createdTime) / (1000 * 60),
                              );
                              const timeoutMinutes = getReservationTimeout();
                              const remainingMinutes = Math.max(0, timeoutMinutes - elapsedMinutes);

                              if (remainingMinutes > 0) {
                                return (
                                  <div className="mt-2 h-2.5 w-full rounded-full bg-gray-200">
                                    <div
                                      className="h-2.5 rounded-full bg-orange-500"
                                      style={{ width: `${(remainingMinutes / timeoutMinutes) * 100}%` }}
                                    ></div>
                                    <div className="mt-1 text-right text-xs text-gray-500">
                                      Còn {remainingMinutes} phút để thanh toán
                                    </div>
=======
                            <button
                              onClick={async () => {
                                if (appointment.type === 'consultation') {
                                  try {
                                    const res = await consultationApi.createConsultationPaymentLink(appointment.id);
                                    // Kiểm tra response structure
                                    const paymentUrl = res?.data?.data?.paymentUrl || res?.data?.paymentUrl;
                                    if (paymentUrl) {
                                      window.location.href = paymentUrl;
                                    } else {
                                      message.error('Không tạo được link thanh toán cho tư vấn');
                                    }
                                  } catch {
                                    message.error('Lỗi khi tạo link thanh toán cho tư vấn');
                                  }
                                } else {
                                  navigate(`/payment/process?appointmentId=${appointment.id}`);
                                }
                              }}
                              className="px-4 py-2 bg-orange-500 text-white text-sm rounded-lg hover:bg-orange-600 transition-colors"
                            >
                              Thanh toán ngay
                            </button>
                          </div>
                          {(() => {
                            // Tính thời gian tạo lịch
                            const createdTime = new Date(appointment.createdAt).getTime();
                            const currentTime = new Date().getTime();
                            const elapsedMinutes = Math.floor((currentTime - createdTime) / (1000 * 60));
                            const remainingMinutes = Math.max(0, 10 - elapsedMinutes);
                            
                            if (remainingMinutes > 0) {
                              return (
                                <div className="w-full bg-gray-200 rounded-full h-2.5 mt-2">
                                  <div 
                                    className="bg-orange-500 h-2.5 rounded-full" 
                                    style={{ width: `${remainingMinutes * 10}%` }}
                                  ></div>
                                  <div className="text-xs text-gray-500 mt-1 text-right">
                                    Còn {remainingMinutes} phút để thanh toán
>>>>>>> 5bdccb42
                                  </div>
                                );
                              }
                              return (
                                <div className="mt-2 text-xs font-medium text-red-500">
                                  Hết thời gian giữ chỗ! Lịch có thể bị hủy bất kỳ lúc nào.
                                </div>
                              );
                            })()}
                          </div>
                        </div>
                      );
                    })()}
                </div>
              </motion.div>
            ))}
          </motion.div>
        )}

        {/* Pagination */}
        {filteredAppointments.length > pageSize && (
          <div className="mt-8 flex justify-center">
            <Pagination
              current={currentPage}
              total={filteredAppointments.length}
              pageSize={pageSize}
              onChange={setCurrentPage}
              showSizeChanger={false}
              showQuickJumper={false}
              itemRender={(page, type, originalElement) => {
                if (type === "prev") {
                  return (
                    <span className="cursor-pointer px-3 py-2 text-gray-600 hover:text-blue-600">
                      Trước
                    </span>
                  );
                }
                if (type === "next") {
                  return (
                    <span className="cursor-pointer px-3 py-2 text-gray-600 hover:text-blue-600">
                      Sau
                    </span>
                  );
                }
                return originalElement;
              }}
            />
          </div>
        )}

        {/* Detail Modal */}
        <Modal
          title="Chi tiết lịch hẹn"
          open={showDetailModal}
          onCancel={() => setShowDetailModal(false)}
          footer={null}
          width={800}
        >
          {selectedAppointment && (
            <div className="space-y-6">
              {/* Status and Service */}
              <div>
                <div className="mb-4 flex items-center justify-between">
                  <h3 className="text-lg font-semibold">{selectedAppointment.serviceName}</h3>
                  <Tag
                    color={
                      (selectedAppointment.status === "cancelled" &&
                        selectedAppointment.paymentStatus === "unpaid") ||
                      (selectedAppointment.status === "expired" &&
                        selectedAppointment.paymentStatus === "expired")
                        ? "#f5222d"
                        : statusConfig[selectedAppointment.status as keyof typeof statusConfig]
                            ?.color
                    }
                    className="flex items-center gap-1"
                  >
                    {selectedAppointment.status === "cancelled" &&
                    selectedAppointment.paymentStatus === "unpaid" ? (
                      <>
                        <CloseCircle size={16} /> Đã hủy lịch (quá hạn thanh toán)
                      </>
                    ) : selectedAppointment.status === "expired" &&
                      selectedAppointment.paymentStatus === "expired" ? (
                      <>
                        <CloseCircle size={16} /> Đã quá hạn thanh toán
                      </>
                    ) : (
                      <>
                        {
                          statusConfig[selectedAppointment.status as keyof typeof statusConfig]
                            ?.icon
                        }
                        {
                          statusConfig[selectedAppointment.status as keyof typeof statusConfig]
                            ?.text
                        }
                      </>
                    )}
                  </Tag>
                </div>
              </div>

              {/* Appointment Details */}
              <div className="grid grid-cols-2 gap-4">
                <div>
                  <label className="text-sm font-medium text-gray-500">Ngày đặt lịch</label>
                  <p className="text-gray-900">{formatDate(selectedAppointment.createdAt)}</p>
                </div>
                <div>
                  <label className="text-sm font-medium text-gray-500">Ngày hẹn</label>
                  <p className="text-gray-900">{formatDate(selectedAppointment.appointmentDate)}</p>
                </div>
                <div>
                  <label className="text-sm font-medium text-gray-500">Giờ hẹn</label>
                  <p className="text-gray-900">{selectedAppointment.appointmentTime}</p>
                </div>
                <div>
                  <label className="text-sm font-medium text-gray-500">Hình thức</label>
                  <p className="text-gray-900">
                    {locationConfig[selectedAppointment.typeLocation as keyof typeof locationConfig]
                      ?.text || selectedAppointment.typeLocation}
                  </p>
                </div>
                <div>
                  <label className="text-sm font-medium text-gray-500">Chi phí</label>
                  <p className="font-semibold text-gray-900">
                    {formatPrice(selectedAppointment.price)}
                  </p>
                </div>
                <div>
                  <label className="text-sm font-medium text-gray-500">Trạng thái thanh toán</label>
                  <p className="text-gray-900">
                    {selectedAppointment.paymentStatus === "expired" ? (
                      <span className="font-medium text-red-600">Đã quá hạn thanh toán</span>
                    ) : selectedAppointment.paymentStatus === "paid" ||
                      selectedAppointment.paymentStatus === "refunded" ? (
                      "Đã thanh toán"
                    ) : (
                      "Chưa thanh toán"
                    )}
                  </p>
                </div>
              </div>

              {/* Hiển thị trạng thái hoàn tiền nếu có - Full Width */}
              {(() => {
                // Check if this is a cancelled appointment that should show refund tracking
                const shouldShowRefundTracking =
                  selectedAppointment.status === "cancelled" &&
                  (selectedAppointment.paymentStatus === "paid" ||
                    selectedAppointment.paymentStatus === "refunded") &&
                  selectedAppointment.notes?.includes("[Hủy]");

                return shouldShowRefundTracking;
              })() && (
                <div className="mt-6 rounded-lg border border-amber-200 bg-amber-50 p-4">
                  <div className="mb-3 flex items-center justify-between">
                    <h4 className="text-base font-semibold text-amber-800">Trạng thái hoàn tiền</h4>
                    <div className="flex items-center gap-2">
                      {(() => {
                        // Parse refund data nếu nó là string JSON
                        let refundData: RefundData | undefined = selectedAppointment.refund;
                        if (typeof refundData === "string") {
                          try {
                            refundData = JSON.parse(refundData) as RefundData;
                          } catch {
                            // JSON parsing failed, use as is
                            refundData = undefined;
                          }
                        }

                        const refundStatus = refundData?.processingStatus || "pending";
                        switch (refundStatus) {
                          case "pending":
                            return (
                              <span className="rounded-full bg-yellow-200 px-3 py-1 text-sm font-medium text-yellow-800">
                                Chờ xử lý
                              </span>
                            );
                          case "completed":
                            return (
                              <span className="rounded-full bg-green-200 px-3 py-1 text-sm font-medium text-green-800">
                                Đã hoàn tiền
                              </span>
                            );
                          case "rejected":
                            return (
                              <span className="rounded-full bg-red-200 px-3 py-1 text-sm font-medium text-red-800">
                                Từ chối hoàn tiền
                              </span>
                            );
                          default:
                            return (
                              <span className="rounded-full bg-gray-200 px-3 py-1 text-sm font-medium text-gray-800">
                                Không xác định
                              </span>
                            );
                        }
                      })()}
                    </div>
                  </div>

                  <div className="space-y-3">
                    {(() => {
                      // Parse refund data
                      let refundData: RefundData | undefined = selectedAppointment.refund;
                      if (typeof refundData === "string") {
                        try {
                          refundData = JSON.parse(refundData) as RefundData;
                        } catch {
                          refundData = undefined;
                        }
                      }

                      return (
                        <>
                          {refundData?.refundReason && (
                            <div className="rounded border bg-amber-100 p-3">
                              <div className="text-sm">
                                <span className="font-medium text-amber-800">Lý do hủy:</span>
                                <div className="mt-1 text-amber-700">{refundData.refundReason}</div>
                              </div>
                            </div>
                          )}

                          {refundData?.refundInfo ||
                          (refundData?.accountNumber && refundData?.bankName) ? (
                            <div className="rounded border bg-amber-100 p-3">
                              <div className="mb-2 font-medium text-amber-800">
                                Thông tin tài khoản nhận hoàn tiền:
                              </div>
                              <div className="grid grid-cols-1 gap-2 md:grid-cols-3">
                                <div className="text-sm">
                                  <span className="font-medium text-amber-700">Ngân hàng:</span>
                                  <div className="text-amber-600">
                                    {refundData?.refundInfo?.bankName ||
                                      refundData?.bankName ||
                                      "Chưa có thông tin"}
                                  </div>
                                </div>
                                <div className="text-sm">
                                  <span className="font-medium text-amber-700">Số tài khoản:</span>
                                  <div className="text-amber-600">
                                    {refundData?.refundInfo?.accountNumber ||
                                      refundData?.accountNumber ||
                                      "Chưa có thông tin"}
                                  </div>
                                </div>
                                <div className="text-sm">
                                  <span className="font-medium text-amber-700">Chủ tài khoản:</span>
                                  <div className="text-amber-600">
                                    {refundData?.refundInfo?.accountHolderName ||
                                      refundData?.accountHolderName ||
                                      "Chưa có thông tin"}
                                  </div>
                                </div>
                              </div>
                            </div>
                          ) : (
                            <div className="rounded border bg-amber-100 p-3 text-center">
                              <div className="text-sm text-amber-600">
                                Đang chờ xử lý yêu cầu hoàn tiền. Thông tin chi tiết sẽ được cập
                                nhật sau.
                              </div>
                            </div>
                          )}

                          {refundData?.processedAt && (
                            <div className="border-t border-amber-200 pt-2 text-center text-xs text-amber-600">
                              <span className="font-medium">Cập nhật lần cuối:</span>{" "}
                              {formatDate(refundData.processedAt)}
                            </div>
                          )}
                        </>
                      );
                    })()}
                  </div>
                </div>
              )}

              {/* Cancellation Info */}
              {canCancel(selectedAppointment) && (
                <div>
                  {canCancelWithRefund(selectedAppointment) ? (
                    <div className="rounded-lg border border-green-200 bg-green-50 p-3">
                      <p className="text-sm text-green-700">
                        <TickCircle
                          size={16}
                          className="mr-1 inline"
                        />
                        Còn {Math.floor(getHoursUntilAppointment(selectedAppointment))} giờ. Bạn có
                        thể hủy lịch hẹn và được hoàn tiền.
                      </p>
                    </div>
                  ) : // ✅ FIX BUG 1: Chỉ hiển thị warning hoàn tiền khi đã thanh toán
                  selectedAppointment.paymentStatus === "paid" ? (
                    <div className="rounded-lg border border-orange-200 bg-orange-50 p-3">
                      <p className="text-sm text-orange-700">
                        <Warning2
                          size={16}
                          className="mr-1 inline"
                        />
                        Bạn có thể hủy lịch hẹn này, nhưng không được hoàn tiền (cần hủy trước 24
                        giờ để hoàn tiền).
                      </p>
                    </div>
                  ) : (
                    // Lịch chưa thanh toán - không hiển thị warning về hoàn tiền
                    <div className="rounded-lg border border-blue-200 bg-blue-50 p-3">
                      <p className="text-sm text-blue-700">
                        <TickCircle
                          size={16}
                          className="mr-1 inline"
                        />
                        Bạn có thể hủy lịch hẹn này mà không mất phí (chưa thanh toán).
                      </p>
                    </div>
                  )}
                </div>
              )}

              {/* Doctor Info */}
              <div>
                <label className="mb-2 block text-sm font-medium text-gray-500">
                  Bác sĩ phụ trách
                </label>
                <div className="flex items-center gap-3">
                  <img
                    src={selectedAppointment.doctorAvatar}
                    alt={selectedAppointment.doctorName}
                    className="h-12 w-12 rounded-full object-cover"
                  />
                  <div>
                    <p className="font-medium text-gray-900">{selectedAppointment.doctorName}</p>
                  </div>
                </div>
              </div>

              {/* Description/Question */}
              {selectedAppointment.description && (
                <div>
                  <label className="mb-2 block text-sm font-medium text-gray-500">
                    {selectedAppointment.type === "consultation"
                      ? "Câu hỏi tư vấn"
                      : "Mô tả triệu chứng"}
                  </label>
                  <p className="rounded-lg bg-gray-50 p-3 text-gray-900">
                    {selectedAppointment.description}
                  </p>
                </div>
              )}

              {/* Notes - Only show original notes */}
              {selectedAppointment.notes && (() => {
                const { originalNotes } = parseNotes(selectedAppointment.notes);
                
                // Chỉ hiển thị ghi chú gốc (nếu có), lý do hủy đã hiển thị ở trên
                return originalNotes ? (
                  <div>
                    <label className="text-sm font-medium text-gray-500 block mb-2">Ghi chú</label>
                    <p className="text-gray-900 bg-gray-50 p-3 rounded-lg">{originalNotes}</p>
                  </div>
                ) : null;
              })()}

              {/* ➕ Consultation-specific info */}
              {selectedAppointment.type === "consultation" && (
                <>
                  {/* Patient Info */}
                  <div className="grid grid-cols-2 gap-4">
                    <div>
                      <label className="text-sm font-medium text-gray-500">Tên bệnh nhân</label>
                      <p className="text-gray-900">
                        {selectedAppointment.patientName || "Không xác định"}
                      </p>
                    </div>
                    <div>
                      <label className="text-sm font-medium text-gray-500">Số điện thoại</label>
                      <p className="text-gray-900">{selectedAppointment.phone || "Không có"}</p>
                    </div>
                    {selectedAppointment.age && (
                      <div>
                        <label className="text-sm font-medium text-gray-500">Tuổi</label>
                        <p className="text-gray-900">{selectedAppointment.age}</p>
                      </div>
                    )}
                    {selectedAppointment.gender && (
                      <div>
                        <label className="text-sm font-medium text-gray-500">Giới tính</label>
                        <p className="text-gray-900">
                          {selectedAppointment.gender === "male" ? "Nam" : "Nữ"}
                        </p>
                      </div>
                    )}
                  </div>

                  {/* Doctor Notes */}
                  {selectedAppointment.doctorNotes && (
                    <div>
                      <label className="mb-2 block text-sm font-medium text-gray-500">
                        Ghi chú của bác sĩ
                      </label>
                      <p className="rounded-lg border-l-4 border-blue-400 bg-blue-50 p-3 text-gray-900">
                        {selectedAppointment.doctorNotes}
                      </p>
                    </div>
                  )}

                  {/* Doctor Meeting Notes - Hiển thị ở cuối */}
                  {selectedAppointment.doctorMeetingNotes && (
                    <div>
                      <label className="text-sm font-medium text-gray-500 block mb-2">Ghi chú của bác sĩ</label>
                      <p className="text-gray-900 bg-purple-50 p-3 rounded-lg border-l-4 border-purple-400">
                        {selectedAppointment.doctorMeetingNotes}
                      </p>
                    </div>
                  )}
                </>
              )}

<<<<<<< HEAD

=======
              {/* Feedback section - Hiển thị sau khi hoàn thành */}
              {selectedAppointment.status === 'completed' && (selectedAppointment.rating || selectedAppointment.feedback) && (
                <div className="space-y-3">
                  <h4 className="font-semibold text-gray-900 flex items-center gap-2">
                    <svg className="w-5 h-5 text-yellow-500 fill-current" viewBox="0 0 24 24">
                      <path d="M12 2l3.09 6.26L22 9.27l-5 4.87 1.18 6.88L12 17.77l-6.18 3.25L7 14.14 2 9.27l6.91-1.01L12 2z"/>
                    </svg>
                    Đánh giá dịch vụ
                  </h4>
                  <div className="bg-yellow-50 rounded-lg p-4 border border-yellow-200">
                    {selectedAppointment.rating && (
                      <div className="flex items-center gap-2 mb-2">
                        <span className="text-sm font-medium text-gray-700">Đánh giá:</span>
                        <div className="flex items-center gap-1">
                          {[...Array(5)].map((_, index) => (
                            <svg 
                              key={index}
                              className={`w-4 h-4 ${index < selectedAppointment.rating! ? "text-yellow-400 fill-current" : "text-gray-300 fill-current"}`}
                              viewBox="0 0 24 24"
                            >
                              <path d="M12 2l3.09 6.26L22 9.27l-5 4.87 1.18 6.88L12 17.77l-6.18 3.25L7 14.14 2 9.27l6.91-1.01L12 2z"/>
                            </svg>
                          ))}
                          <span className="text-sm font-medium text-gray-700 ml-1">
                            ({selectedAppointment.rating}/5)
                          </span>
                        </div>
                      </div>
                    )}
                    {selectedAppointment.feedback && (
                      <div className="mt-2">
                        <span className="text-sm font-medium text-gray-700">Nhận xét:</span>
                        <p className="text-sm text-gray-600 mt-1 italic">"{selectedAppointment.feedback}"</p>
                      </div>
                    )}
                  </div>
                </div>
              )}
>>>>>>> 5bdccb42

              {/* Actions */}
              <div className="flex justify-between border-t border-gray-200 pt-4">
                <button
                  onClick={() => setShowDetailModal(false)}
                  className="rounded-lg border border-gray-300 px-4 py-2 transition-colors hover:bg-gray-50"
                >
                  Đóng
                </button>

                <div className="flex gap-2">
                  {/* Nút feedback trong modal */}
                  {selectedAppointment.status === 'completed' && !selectedAppointment.rating && (
                    <button
                      onClick={() => {
                        navigate(`/feedback?appointment=${selectedAppointment.id}`);
                        setShowDetailModal(false);
                      }}
                      className="flex items-center gap-1 px-4 py-2 bg-yellow-600 text-white rounded-lg hover:bg-yellow-700 transition-colors"
                    >
                      <svg className="w-4 h-4 fill-current" viewBox="0 0 24 24">
                        <path d="M12 2l3.09 6.26L22 9.27l-5 4.87 1.18 6.88L12 17.77l-6.18 3.25L7 14.14 2 9.27l6.91-1.01L12 2z"/>
                      </svg>
                      Đánh giá
                    </button>
                  )}
                  
                  {/* Hiển thị button hủy cho tất cả appointment có thể hủy */}
                  {canCancel(selectedAppointment) && (
                    <button
                      onClick={() => handleCancelAppointment(selectedAppointment)}
                      disabled={cancelLoading}
                      className="rounded-lg bg-red-600 px-4 py-2 text-white transition-colors hover:bg-red-700 disabled:cursor-not-allowed disabled:opacity-50"
                    >
                      {cancelLoading ? "Đang xử lý..." : "Hủy lịch hẹn"}
                    </button>
                  )}
                </div>
              </div>
            </div>
          )}
        </Modal>

        {/* Cancel Modal */}
        <Modal
          title="Hủy lịch hẹn"
          open={showCancelModal}
          onCancel={() => {
            setShowCancelModal(false);
            setRequestRefund(false);
            refundForm.resetFields();
          }}
          footer={null}
          width={600}
        >
          <div className="space-y-4">
            {/* ✅ FIX: Hiển thị thông tin phù hợp với từng trường hợp */}
            {selectedAppointment && canCancelWithRefund(selectedAppointment) ? (
              <div className="mb-4 rounded-lg border border-green-200 bg-green-50 p-4">
                <p className="mb-2 font-medium text-green-800">Hủy lịch hẹn và hoàn tiền</p>
                <p className="text-sm text-green-600">
                  Khi hủy lịch hẹn, tiền sẽ được hoàn lại vào tài khoản ngân hàng của bạn trong 3-5
                  ngày làm việc.
                </p>
              </div>
            ) : (
              <div className="mb-4 rounded-lg border border-orange-200 bg-orange-50 p-4">
                <p className="mb-2 font-medium text-orange-800">Hủy lịch hẹn (không hoàn tiền)</p>
                <p className="text-sm text-orange-600">
                  Do hủy muộn (dưới 24 giờ), tiền sẽ không được hoàn lại nhưng vẫn cần thông tin tài
                  khoản để xử lý.
                </p>
              </div>
            )}

            {/* Refund form - Show when payment exists */}
            {requestRefund && (
              <div>
                <h4 className="mb-3 font-medium">Thông tin tài khoản nhận hoàn tiền</h4>
                <Form
                  form={refundForm}
                  layout="vertical"
                  onFinish={handleRefundFormSubmit}
                >
                  <div className="grid grid-cols-2 gap-4">
                    <Form.Item
                      label="Số tài khoản"
                      name="accountNumber"
                      rules={[{ required: true, message: "Vui lòng nhập số tài khoản" }]}
                    >
                      <Input placeholder="Nhập số tài khoản" />
                    </Form.Item>

                    <Form.Item
                      label="Tên chủ tài khoản"
                      name="accountHolderName"
                      rules={[
                        { required: true, message: "Vui lòng nhập tên chủ tài khoản" },
                        { min: 2, message: "Tên phải có ít nhất 2 ký tự" },
                      ]}
                    >
                      <Input placeholder="Nhập họ và tên người thụ hưởng" />
                    </Form.Item>
                  </div>

                  <Form.Item
                    label="Ngân hàng"
                    name="bankName"
                    rules={[{ required: true, message: "Vui lòng chọn ngân hàng" }]}
                  >
                    <Select placeholder="Chọn ngân hàng">
                      <Option value="VietinBank">
                        VietinBank - Ngân hàng TMCP Công thương Việt Nam
                      </Option>
                      <Option value="Vietcombank">
                        Vietcombank - Ngân hàng TMCP Ngoại Thương Việt Nam
                      </Option>
                      <Option value="BIDV">
                        BIDV - Ngân hàng TMCP Đầu tư và Phát triển Việt Nam
                      </Option>
                      <Option value="Agribank">
                        Agribank - Ngân hàng Nông nghiệp và Phát triển Nông thôn Việt Nam
                      </Option>
                      <Option value="OCB">OCB - Ngân hàng TMCP Phương Đông</Option>
                      <Option value="MBBank">MBBank - Ngân hàng TMCP Quân đội</Option>
                      <Option value="Techcombank">
                        Techcombank - Ngân hàng TMCP Kỹ thương Việt Nam
                      </Option>
                      <Option value="ACB">ACB - Ngân hàng TMCP Á Châu</Option>
                      <Option value="VPBank">VPBank - Ngân hàng TMCP Việt Nam Thịnh Vượng</Option>
                      <Option value="TPBank">TPBank - Ngân hàng TMCP Tiên Phong</Option>
                      <Option value="Sacombank">
                        Sacombank - Ngân hàng TMCP Sài Gòn Thương Tín
                      </Option>
                      <Option value="HDBank">
                        HDBank - Ngân hàng TMCP Phát triển Thành phố Hồ Chí Minh
                      </Option>
                      <Option value="VietCapitalBank">
                        VietCapitalBank - Ngân hàng TMCP Bản Việt
                      </Option>
                      <Option value="SCB">SCB - Ngân hàng TMCP Sài Gòn</Option>
                      <Option value="VIB">VIB - Ngân hàng TMCP Quốc tế Việt Nam</Option>
                      <Option value="SHB">SHB - Ngân hàng TMCP Sài Gòn - Hà Nội</Option>
                      <Option value="Eximbank">
                        Eximbank - Ngân hàng TMCP Xuất Nhập khẩu Việt Nam
                      </Option>
                      <Option value="MSB">MSB - Ngân hàng TMCP Hàng Hải</Option>
                      <Option value="CAKE">
                        CAKE - TMCP Việt Nam Thịnh Vượng - Ngân hàng số CAKE by VPBank
                      </Option>
                      <Option value="Ubank">
                        Ubank - TMCP Việt Nam Thịnh Vượng - Ngân hàng số Ubank by VPBank
                      </Option>
                      <Option value="Timo">
                        Timo - Ngân hàng số Timo by Ban Viet Bank (Timo by Ban Viet Bank)
                      </Option>
                      <Option value="SaigonBank">
                        SaigonBank - Ngân hàng TMCP Sài Gòn Công Thương
                      </Option>
                      <Option value="BacABank">BacABank - Ngân hàng TMCP Bắc Á</Option>
                      <Option value="PVcomBank">
                        PVcomBank - Ngân hàng TMCP Đại Chúng Việt Nam
                      </Option>
                      <Option value="Oceanbank">
                        Oceanbank - Ngân hàng Thương mại TNHH MTV Đại Dương
                      </Option>
                      <Option value="NCB">NCB - Ngân hàng TMCP Quốc Dân</Option>
                      <Option value="ShinhanBank">
                        ShinhanBank - Ngân hàng TNHH MTV Shinhan Việt Nam
                      </Option>
                      <Option value="ABBANK">ABBANK - Ngân hàng TMCP An Bình</Option>
                      <Option value="VietABank">VietABank - Ngân hàng TMCP Việt Á</Option>
                      <Option value="NamABank">NamABank - Ngân hàng TMCP Nam Á</Option>
                      <Option value="PGBank">PGBank - Ngân hàng TMCP Xăng dầu Petrolimex</Option>
                      <Option value="VietBank">
                        VietBank - Ngân hàng TMCP Việt Nam Thương Tín
                      </Option>
                      <Option value="BaoVietBank">BaoVietBank - Ngân hàng TMCP Bảo Việt</Option>
                      <Option value="SeABank">SeABank - Ngân hàng TMCP Đông Nam Á</Option>
                      <Option value="COOPBANK">COOPBANK - Ngân hàng Hợp tác xã Việt Nam</Option>
                      <Option value="LienVietPostBank">
                        LienVietPostBank - Ngân hàng TMCP Bưu Điện Liên Việt
                      </Option>
                      <Option value="KienLongBank">KienLongBank - Ngân hàng TMCP Kiên Long</Option>
                      <Option value="KBank">KBank - Ngân hàng Đại chúng TNHH Kasikornbank</Option>
                      <Option value="Woori">Woori - Ngân hàng TNHH MTV Woori Việt Nam</Option>
                      <Option value="CIMB">CIMB - Ngân hàng TNHH MTV CIMB Việt Nam</Option>
                    </Select>
                  </Form.Item>

                  <Form.Item
                    label="Lý do hủy (tùy chọn)"
                    name="reason"
                  >
                    <Input.TextArea
                      placeholder="Ví dụ: Có việc đột xuất, thay đổi kế hoạch..."
                      rows={2}
                      maxLength={200}
                    />
                  </Form.Item>

                  <div className="flex justify-between">
                    <button
                      type="button"
                      onClick={() => {
                        setShowCancelModal(false);
                        setRequestRefund(false);
                        refundForm.resetFields();
                      }}
                      className="rounded-lg border border-gray-300 px-4 py-2 transition-colors hover:bg-gray-50"
                    >
                      Hủy bỏ
                    </button>

                    <button
                      type="submit"
                      disabled={cancelLoading}
                      className="rounded-lg bg-red-600 px-4 py-2 text-white transition-colors hover:bg-red-700 disabled:opacity-50"
                    >
                      {cancelLoading ? "Đang xử lý..." : "Xác nhận hủy và hoàn tiền"}
                    </button>
                  </div>
                </Form>
              </div>
            )}
          </div>
        </Modal>
      </div>
    </div>
  );
};

export default BookingHistoryOptimized;<|MERGE_RESOLUTION|>--- conflicted
+++ resolved
@@ -905,9 +905,7 @@
                       </div>
                     </div>
 
-<<<<<<< HEAD
-                    <div className="ml-4 flex items-center gap-2">
-=======
+
                     <div className="flex items-center gap-2 ml-4">
                       {/* Nút feedback cho appointments đã hoàn thành */}
                       {appointment.status === 'completed' && !appointment.rating && (
@@ -931,7 +929,6 @@
                         </div>
                       )}
                       
->>>>>>> 5bdccb42
                       <button
                         onClick={() => handleViewDetail(appointment)}
                         className="rounded-lg bg-blue-50 px-3 py-2 text-sm font-medium text-blue-600 transition-colors hover:bg-blue-100"
@@ -982,28 +979,7 @@
                                 Thanh toán ngay
                               </button>
                             </div>
-<<<<<<< HEAD
-                            {(() => {
-                              // Tính thời gian tạo lịch
-                              const createdTime = new Date(appointment.createdAt).getTime();
-                              const currentTime = new Date().getTime();
-                              const elapsedMinutes = Math.floor(
-                                (currentTime - createdTime) / (1000 * 60),
-                              );
-                              const timeoutMinutes = getReservationTimeout();
-                              const remainingMinutes = Math.max(0, timeoutMinutes - elapsedMinutes);
-
-                              if (remainingMinutes > 0) {
-                                return (
-                                  <div className="mt-2 h-2.5 w-full rounded-full bg-gray-200">
-                                    <div
-                                      className="h-2.5 rounded-full bg-orange-500"
-                                      style={{ width: `${(remainingMinutes / timeoutMinutes) * 100}%` }}
-                                    ></div>
-                                    <div className="mt-1 text-right text-xs text-gray-500">
-                                      Còn {remainingMinutes} phút để thanh toán
-                                    </div>
-=======
+
                             <button
                               onClick={async () => {
                                 if (appointment.type === 'consultation') {
@@ -1044,7 +1020,6 @@
                                   ></div>
                                   <div className="text-xs text-gray-500 mt-1 text-right">
                                     Còn {remainingMinutes} phút để thanh toán
->>>>>>> 5bdccb42
                                   </div>
                                 );
                               }
@@ -1465,9 +1440,7 @@
                 </>
               )}
 
-<<<<<<< HEAD
-
-=======
+
               {/* Feedback section - Hiển thị sau khi hoàn thành */}
               {selectedAppointment.status === 'completed' && (selectedAppointment.rating || selectedAppointment.feedback) && (
                 <div className="space-y-3">
@@ -1506,7 +1479,6 @@
                   </div>
                 </div>
               )}
->>>>>>> 5bdccb42
 
               {/* Actions */}
               <div className="flex justify-between border-t border-gray-200 pt-4">
