import { Input, message, Modal, Pagination, Select, Tag, Form } from "antd";
import { motion } from "framer-motion";
import {
  Calendar,
  Clock,
  CloseCircle,
  Location,
  MonitorMobbile,
  Refresh,
  SearchNormal1,
  TickCircle,
  Timer,
  Warning2,
} from "iconsax-react";
import React, { useEffect, useState } from "react";
import { useNavigate } from "react-router-dom";
import { appointmentApi } from "../../api/endpoints/appointment";
import consultationApi from "../../api/endpoints/consultation";
import { useAuth } from "../../hooks/useAuth";
import { useSystemConfig } from "../../hooks/useSystemConfig";
import { safeCombineDateTime } from "../../utils/dateTimeUtils";

const { Search } = Input;
const { Option } = Select;

// ✅ FIX: Enhanced refund data interface to handle multiple data structures
interface RefundData {
  refundReason?: string;
  processingStatus?: "pending" | "completed" | "rejected";
  refundInfo?: {
    accountNumber: string;
    accountHolderName: string;
    bankName: string;
    submittedAt: string;
  };
  processedBy?: string;
  processedAt?: string;
  processingNotes?: string;
  // ✅ Additional fields for legacy/alternative data structure
  accountNumber?: string;
  accountHolderName?: string;
  bankName?: string;
}

interface RawAppointmentData {
  _id: string;
  type?: string;
  serviceId?: string;
  serviceName?: string;
  packageName?: string;
  packageId?: string;
  packagePurchaseId?: string;
  doctorName?: string;
  doctorAvatar?: string;
  patientName?: string;
  fullName?: string;
  appointmentDate?: string;
  appointmentTime?: string;
  appointmentSlot?: string;
  typeLocation?: string;
  status: string;
  price?: number;
  createdAt: string;
  description?: string;
  question?: string;
  notes?: string;
  address?: string;
  canCancel?: boolean;
  canReschedule?: boolean;
  rating?: number;
  feedback?: string;
  phone?: string;
  age?: number;
  gender?: string;
  doctorNotes?: string;
  doctorMeetingNotes?: string; // Ghi chú của bác sĩ từ Meeting
  paymentStatus?: string;
  refund?: RefundData;
  // ✅ ADD: Package expiry info
  packageExpiryInfo?: {
    hasPackage: boolean;
    packageId?: string;
    packageName?: string;
    isExpired: boolean;
    expiryDate?: string;
    packageStatus: string;
  };
}

interface Appointment {
  id: string;
  type?: "appointment" | "consultation";
  serviceId: string;
  serviceName: string;
  packageName?: string;
  packageId?: string;
  packagePurchaseId?: string;
  doctorName?: string;
  doctorAvatar?: string;
  patientName?: string;
  appointmentDate: string;
  appointmentTime: string;
  appointmentSlot?: string;
  typeLocation: string;
  status: string;
  price: number;
  createdAt: string;
  description?: string;
  notes?: string;
  address?: string;
  canCancel: boolean;
  canReschedule: boolean;
  rating?: number;
  feedback?: string;
  phone?: string;
  age?: number;
  gender?: string;
  question?: string;
  doctorNotes?: string;
  doctorMeetingNotes?: string; // Ghi chú của bác sĩ từ Meeting
  paymentStatus?: string;
  refund?: RefundData;
  // ✅ ADD: Package expiry info
  packageExpiryInfo?: {
    hasPackage: boolean;
    packageId?: string;
    packageName?: string;
    isExpired: boolean;
    expiryDate?: string;
    packageStatus: string;
  };
}

interface RefundInfo {
  accountNumber: string;
  accountHolderName: string;
  bankName: string;
  reason?: string;
}

const BookingHistoryOptimized: React.FC = () => {
  const navigate = useNavigate();
  const { user, isAuthenticated } = useAuth();
  const { getReservationTimeout, getAutoRefreshInterval, refreshConfigs } = useSystemConfig();

  // State management
  const [loading, setLoading] = useState(true);
  const [appointments, setAppointments] = useState<Appointment[]>([]);
  const [filteredAppointments, setFilteredAppointments] = useState<Appointment[]>([]);
  const [selectedAppointment, setSelectedAppointment] = useState<Appointment | null>(null);
  const [showDetailModal, setShowDetailModal] = useState(false);
  const [showCancelModal, setShowCancelModal] = useState(false);

  const [requestRefund, setRequestRefund] = useState(false);
  const [cancelLoading, setCancelLoading] = useState(false);
  const [refundForm] = Form.useForm();

  // Filter states
  const [searchText, setSearchText] = useState("");
  const [statusFilter, setStatusFilter] = useState<string>("all");

  // Pagination
  const [currentPage, setCurrentPage] = useState(1);
  const [pageSize] = useState(8);

  // Fetch appointments
  const fetchAppointments = async () => {
    if (!isAuthenticated || !user) {
      navigate("/login");
      return;
    }

    try {
      setLoading(true);

      const isManagementRole = ["admin", "staff", "manager"].includes(user.role);
      let response;

      if (isManagementRole) {
        response = await appointmentApi.getAllAppointments({ limit: 100 });
      } else {
        response = await appointmentApi.getUserBookingHistory({ limit: 50 });
      }

      let appointmentsData = [];
      if (isManagementRole) {
        appointmentsData = response.data?.appointments || [];
      } else {
        appointmentsData = response.data?.data?.bookings || response.data?.bookings || [];
      }

      if (appointmentsData && appointmentsData.length >= 0) {
        const formattedAppointments = appointmentsData.map((apt: RawAppointmentData) => {
          // ✅ Infer paymentStatus từ status nếu không có sẵn
          let paymentStatus = apt.paymentStatus;

          if (!paymentStatus) {
            // Logic infer paymentStatus từ appointment status
            if (
              [
                "confirmed",
                "scheduled",
                "consulting",
                "completed",
                "done_testResultItem",
                "done_testResult",
              ].includes(apt.status)
            ) {
              paymentStatus = "paid";
            } else if (apt.status === "pending_payment") {
              paymentStatus = "unpaid";
            } else if (apt.status === "cancelled") {
              paymentStatus = "refunded"; // Assume cancelled means refunded
            } else {
              paymentStatus = "unpaid"; // Default fallback
            }
          }

          return {
<<<<<<< HEAD
            id: apt._id,
            type: (apt.type as "appointment" | "consultation") || "appointment",
            serviceId: apt.serviceId || "",
            serviceName: apt.serviceName || "Dịch vụ không xác định",
            packageName: apt.packageName,
            doctorName: apt.doctorName || "Chưa chỉ định bác sĩ",
            doctorAvatar:
              apt.doctorAvatar || "https://images.unsplash.com/photo-1559839734-2b71ea197ec2?w=150",
            patientName: apt.patientName || apt.fullName,
            appointmentDate: apt.appointmentDate
              ? new Date(apt.appointmentDate).toISOString().split("T")[0]
              : "",
            appointmentTime: apt.appointmentTime || apt.appointmentSlot || "",
            appointmentSlot: apt.appointmentSlot,
            typeLocation: apt.typeLocation || "clinic",
            status: apt.status,
            price: apt.price || 0,
            createdAt: new Date(apt.createdAt).toISOString(),
            description: apt.description || apt.question,
            notes: apt.notes,
            address: apt.address,
            canCancel: apt.canCancel || false,
            canReschedule: apt.canReschedule || false,
            rating: apt.rating,
            feedback: apt.feedback,
            phone: apt.phone,
            age: apt.age,
            gender: apt.gender,
            question: apt.question,
=======
          id: apt._id,
            type: (apt.type as 'appointment' | 'consultation') || 'appointment',
          serviceId: apt.serviceId || '',
          serviceName: apt.serviceName || 'Dịch vụ không xác định',
          packageName: apt.packageName,
          packageId: apt.packageId,
          packagePurchaseId: apt.packagePurchaseId,
          doctorName: apt.doctorName || 'Chưa chỉ định bác sĩ',
          doctorAvatar: apt.doctorAvatar || 'https://images.unsplash.com/photo-1559839734-2b71ea197ec2?w=150',
          patientName: apt.patientName || apt.fullName,
          appointmentDate: apt.appointmentDate ? new Date(apt.appointmentDate).toISOString().split('T')[0] : '',
          appointmentTime: apt.appointmentTime || apt.appointmentSlot || '',
          appointmentSlot: apt.appointmentSlot,
          typeLocation: apt.typeLocation || 'clinic',
          status: apt.status,
          price: apt.price || 0,
          createdAt: new Date(apt.createdAt).toISOString(),
          description: apt.description || apt.question,
          notes: apt.notes,
          address: apt.address,
          canCancel: apt.canCancel || false,
          canReschedule: apt.canReschedule || false,
          rating: apt.rating,
          feedback: apt.feedback,
          phone: apt.phone,
          age: apt.age,
          gender: apt.gender,
          question: apt.question,
>>>>>>> 86da5e2c
            doctorNotes: apt.doctorNotes,
            doctorMeetingNotes: apt.doctorMeetingNotes, // Ghi chú của bác sĩ từ Meeting
            paymentStatus: paymentStatus,
            refund: apt.refund, // Include refund info từ raw data
<<<<<<< HEAD
=======
            // ✅ ADD: Package expiry info
            packageExpiryInfo: apt.packageExpiryInfo
>>>>>>> 86da5e2c
          };
        });

        setAppointments(formattedAppointments);
        setFilteredAppointments(formattedAppointments);
      }
    } catch (error) {
      console.error("❌ [BookingHistory] Error fetching appointments:", error);
      message.error("Không thể tải danh sách lịch hẹn");
      setAppointments([]);
      setFilteredAppointments([]);
    } finally {
      setLoading(false);
    }
  };

  useEffect(() => {
    fetchAppointments();
  }, [isAuthenticated, user, navigate]);

  // Filter appointments
  useEffect(() => {
    let filtered = appointments;

    if (searchText) {
      filtered = filtered.filter(
        (apt) =>
          apt.serviceName.toLowerCase().includes(searchText.toLowerCase()) ||
          apt.doctorName?.toLowerCase().includes(searchText.toLowerCase()) ||
          apt.packageName?.toLowerCase().includes(searchText.toLowerCase()),
      );
    }

    if (statusFilter !== "all") {
      filtered = filtered.filter((apt) => apt.status === statusFilter);
    }

    setFilteredAppointments(filtered);
    setCurrentPage(1); // Reset to first page when filtering
  }, [searchText, statusFilter, appointments]);

  // Auto refresh for pending_payment appointments (no notifications to avoid spam)
  useEffect(() => {
    if (!appointments.length) return;

    // Check if there are any pending_payment appointments
    const pendingPayments = appointments.filter((apt) => apt.status === "pending_payment");

    if (pendingPayments.length === 0) return;

    // Set up interval to check and refresh using dynamic config
    const refreshInterval = getAutoRefreshInterval() * 1000; // Convert to milliseconds
    const interval = setInterval(() => {
      const now = new Date().getTime();
      let shouldRefresh = false;

      // Check if any pending_payment appointment has expired
      pendingPayments.forEach((appointment) => {
        const createdTime = new Date(appointment.createdAt).getTime();
        const elapsedMinutes = Math.floor((now - createdTime) / (1000 * 60));

        // If more than timeout minutes have passed, refresh to get updated status
        const timeoutMinutes = getReservationTimeout();
        if (elapsedMinutes >= timeoutMinutes) {
          shouldRefresh = true;
        }
      });

      if (shouldRefresh) {
        console.log("🔄 [Auto-Refresh] Pending payment appointments expired, refreshing...");
        fetchAppointments();
      }
    }, refreshInterval); // Check using dynamic interval

    return () => clearInterval(interval);
  }, [appointments]);

  // Status configuration - ✅ Updated với consultation statuses
  const statusConfig = {
    pending: { color: "#faad14", text: "Chờ xác nhận", icon: <Timer size={16} /> },
    pending_payment: { color: "#ff7f00", text: "Chờ thanh toán", icon: <Clock size={16} /> },
    scheduled: { color: "#1890ff", text: "Đã lên lịch", icon: <Calendar size={16} /> }, // ➕ Consultation status
    confirmed: { color: "#52c41a", text: "Đã xác nhận", icon: <TickCircle size={16} /> },
    consulting: { color: "#a3e635", text: "Đang tư vấn", icon: <MonitorMobbile size={16} /> }, // ✅ Updated text
    done_testResultItem: {
      color: "#2563eb",
      text: "Hoàn thành kết quả",
      icon: <TickCircle size={16} />,
    },
    done_testResult: { color: "#06b6d4", text: "Hoàn thành hồ sơ", icon: <TickCircle size={16} /> },
    completed: { color: "#22c55e", text: "Hoàn thành", icon: <TickCircle size={16} /> },
    cancelled: { color: "#f5222d", text: "Đã hủy", icon: <CloseCircle size={16} /> },
    payment_cancelled: {
      color: "#ff4d4f",
      text: "Hủy thanh toán",
      icon: <CloseCircle size={16} />,
    },
    expired: { color: "#f5222d", text: "Hết hạn", icon: <CloseCircle size={16} /> },
  };

  const locationConfig = {
    online: { icon: <MonitorMobbile size={16} />, text: "Online" },
    Online: { icon: <MonitorMobbile size={16} />, text: "Online" },
    clinic: { icon: <Location size={16} />, text: "Phòng khám" },
  };

  const formatPrice = (price: number) => {
    return new Intl.NumberFormat("vi-VN", {
      style: "currency",
      currency: "VND",
    }).format(price);
  };

  const formatDate = (date: string) => {
    return new Date(date).toLocaleDateString("vi-VN");
  };

  const handleViewDetail = (appointment: Appointment) => {
    setSelectedAppointment(appointment);
    setShowDetailModal(true);
  };

  // Helper function to check if appointment can be cancelled (ALWAYS except cancelled/completed/expired)
  const canCancel = (appointment: Appointment): boolean => {
    return !["cancelled", "completed", "expired"].includes(appointment.status);
  };

  // Helper function to check if appointment can be cancelled with refund (24h rule)
  const canCancelWithRefund = (appointment: Appointment): boolean => {
    // Chỉ cho phép hoàn tiền nếu đã thanh toán
    if (appointment.paymentStatus !== "paid") {
      return false;
    }

    // Không cho phép hủy nếu đã quá hạn
    if (appointment.status === "expired") {
      return false;
    }

    if (!appointment.appointmentDate) {
      return false;
    }

    // Sử dụng appointmentTime hoặc appointmentSlot, fallback về "00:00" nếu không có
    const timeSlot = appointment.appointmentTime || appointment.appointmentSlot || "00:00";

    // Use safe datetime combination
    const appointmentDateTime = safeCombineDateTime(appointment.appointmentDate, timeSlot);

    // Check if appointment datetime is valid
    if (!appointmentDateTime) {
      console.warn("Invalid appointment datetime for refund check:", {
        appointmentDate: appointment.appointmentDate,
        timeSlot,
      });
      return false;
    }

    const currentTime = new Date();
    const hoursDifference =
      (appointmentDateTime.getTime() - currentTime.getTime()) / (1000 * 60 * 60);

    // CHỈ cho phép hoàn tiền nếu còn hơn 24 giờ (không ảnh hưởng đến việc hủy)
    return hoursDifference > 24;
  };

  // Function to calculate hours remaining until appointment
  const getHoursUntilAppointment = (appointment: Appointment): number => {
    if (!appointment.appointmentDate) return 0;

    // Sử dụng appointmentTime hoặc appointmentSlot, fallback về "00:00" nếu không có
    const timeSlot = appointment.appointmentTime || appointment.appointmentSlot || "00:00";

    // Use safe datetime combination
    const appointmentDateTime = safeCombineDateTime(appointment.appointmentDate, timeSlot);

    // Check if appointment datetime is valid
    if (!appointmentDateTime) {
      console.warn("Invalid appointment datetime for hours calculation:", {
        appointmentDate: appointment.appointmentDate,
        timeSlot,
      });
      return 0;
    }

    const currentTime = new Date();
    return (appointmentDateTime.getTime() - currentTime.getTime()) / (1000 * 60 * 60);
  };

  // Handle cancel appointment - show cancel modal first
  const handleCancelAppointment = async (appointment: Appointment) => {
    setSelectedAppointment(appointment);
<<<<<<< HEAD

    // ✅ FIX: Chỉ show form khi đã thanh toán VÀ đủ điều kiện hoàn tiền
    if (appointment.paymentStatus === "paid" && canCancelWithRefund(appointment)) {
=======
    
    // ✅ IMPROVED: Kiểm tra chính xác xem có phải appointment với gói hết hạn không
    const hasPackage = appointment.packageName && appointment.packageId;
    
    // ✅ FIX: Hiển thị cảnh báo chỉ khi gói thực sự hết hạn
    const hasPackageName = appointment.packageName;
    
    if (hasPackageName) {
      // ✅ IMPROVED: Kiểm tra expiry với validation chính xác
      const packageExpiryInfo = appointment.packageExpiryInfo;
      const isExpiredPackage = packageExpiryInfo?.isExpired || false;
      
      // ✅ FIX: Chỉ hiển thị cảnh báo khi gói thực sự hết hạn
      const shouldShowWarning = isExpiredPackage;
      
      if (shouldShowWarning) {
        // Hiển thị cảnh báo trước khi hủy (chỉ cho gói hết hạn)
        Modal.confirm({
          title: '⚠️ Cảnh báo: Gói dịch vụ đã hết hạn',
          content: (
            <div>
              <p>Lịch hẹn này sử dụng gói dịch vụ <strong>"{appointment.packageName}"</strong> đã hết hạn.</p>
              <ul style={{ marginLeft: '20px', marginTop: '8px' }}>
                <li>Lượt sử dụng sẽ được hoàn lại</li>
                <li>Bạn sẽ không thể đặt lịch mới với gói này</li>
                <li>Cần cân nhắc kỹ trước khi hủy</li>
              </ul>
              {packageExpiryInfo?.expiryDate && (
                <p style={{ marginTop: '8px', color: '#666', fontSize: '13px' }}>
                  <strong>Ngày hết hạn:</strong> {new Date(packageExpiryInfo.expiryDate).toLocaleDateString('vi-VN')}
                </p>
              )}
              <p style={{ marginTop: '12px', color: '#666', fontStyle: 'italic' }}>
                Bạn có chắc chắn muốn hủy lịch hẹn này không?
              </p>
            </div>
          ),
          okText: 'Vẫn hủy',
          cancelText: 'Để lại',
          onOk: () => {
            handleDirectCancel(appointment);
          }
        });
      } else {
        // Gói chưa hết hạn → Hủy thẳng (không cần form hoàn tiền)
        handleDirectCancel(appointment);
      }
    } else {
      // Không có gói, xử lý bình thường (có thể cần form hoàn tiền)
      handleNormalCancel(appointment);
    }
  };

  // ✅ NEW: Helper function để xử lý cancel bình thường
  const handleNormalCancel = (appointment: Appointment) => {
    // ✅ FIX: Nếu là appointment sử dụng gói đã mua → Hủy thẳng (không cần form hoàn tiền)
    if (appointment.packageName && appointment.packageId) {
      // Appointment sử dụng gói đã mua → Hủy thẳng vì đã có hoàn lượt sử dụng
      handleDirectCancel(appointment);
    } else if (appointment.paymentStatus === 'paid' && canCancelWithRefund(appointment)) {
>>>>>>> 86da5e2c
      // Đã thanh toán + đủ điều kiện hoàn tiền → Show form
      setRequestRefund(true);
      setShowCancelModal(true);
    } else {
      // Các trường hợp khác → Hủy thẳng
      // - Chưa thanh toán
      // - Đã thanh toán nhưng không đủ điều kiện hoàn tiền
      handleDirectCancel(appointment);
    }
  };

  // ✅ NEW: Function hủy thẳng cho lịch không cần form refund
  const handleDirectCancel = async (appointment: Appointment) => {
    try {
      setCancelLoading(true);
<<<<<<< HEAD

      if (appointment.type === "consultation") {
        await consultationApi.cancelConsultationByUser(appointment.id, "Hủy bởi người dùng");
=======
      let response: any;
      
      if (appointment.type === 'consultation') {
        response = await consultationApi.cancelConsultationByUser(
          appointment.id, 
          'Hủy bởi người dùng'
        );
>>>>>>> 86da5e2c
      } else {
        // ✅ FIX: Dùng deleteAppointment (đã bỏ validation 10 phút ở backend)
        response = await appointmentApi.deleteAppointment(appointment.id);
      }
      
      // ✅ NEW: Kiểm tra package expiry warning
      if (response?.data?.packageRefund?.packageExpired) {
        Modal.warning({
          title: '⚠️ Gói dịch vụ đã hết hạn',
          content: (
            <div>
              <p>Gói dịch vụ của bạn đã hết hạn sử dụng. Lượt sử dụng đã được hoàn lại nhưng bạn sẽ không thể đặt lịch mới với gói này.</p>
              <p style={{ marginTop: '8px', color: '#666' }}>
                Ngày hết hạn: {new Date(response.data.packageRefund.expiryDate).toLocaleDateString('vi-VN')}
              </p>
            </div>
          ),
          okText: 'Đã hiểu'
        });
      }

      message.success("Hủy lịch hẹn thành công!");

      // Refresh appointments list
      await fetchAppointments();

      setShowDetailModal(false);
    } catch (error) {
      console.error("Error cancelling appointment:", error);
      const errorMessage =
        error instanceof Error ? error.message : "Không thể hủy lịch hẹn. Vui lòng thử lại sau.";
      message.error(errorMessage);
    } finally {
      setCancelLoading(false);
    }
  };

  // Handle final cancellation
  const handleFinalCancel = async (refundInfo?: RefundInfo) => {
    if (!selectedAppointment) return;

    try {
      setCancelLoading(true);
<<<<<<< HEAD
      if (selectedAppointment.type === "consultation") {
        await consultationApi.cancelConsultationByUser(
          selectedAppointment.id,
          `Hủy bởi người dùng. ${refundInfo?.reason || ""}`,
        );
      } else {
        if (requestRefund && refundInfo) {
          await appointmentApi.cancelAppointmentWithRefund(
            selectedAppointment.id,
            refundInfo.reason || "Hủy bởi người dùng",
            refundInfo,
=======
      let response: any;
      
      if (selectedAppointment.type === 'consultation') {
        response = await consultationApi.cancelConsultationByUser(
          selectedAppointment.id, 
          `Hủy bởi người dùng. ${refundInfo?.reason || ''}`
        );
      } else {
        if (requestRefund && refundInfo) {
          response = await appointmentApi.cancelAppointmentWithRefund(
            selectedAppointment.id, 
            refundInfo.reason || 'Hủy bởi người dùng',
            refundInfo
>>>>>>> 86da5e2c
          );
        } else {
          response = await appointmentApi.deleteAppointment(selectedAppointment.id);
        }
      }
<<<<<<< HEAD

      const successMessage = requestRefund
        ? "Hủy lịch hẹn thành công! Tiền sẽ được hoàn lại trong 3-5 ngày làm việc."
        : "Hủy lịch hẹn thành công!";

=======
      
      // ✅ NEW: Kiểm tra package expiry warning
      if (response?.data?.packageRefund?.packageExpired) {
        Modal.warning({
          title: '⚠️ Gói dịch vụ đã hết hạn',
          content: (
            <div>
              <p>Gói dịch vụ của bạn đã hết hạn sử dụng. Lượt sử dụng đã được hoàn lại nhưng bạn sẽ không thể đặt lịch mới với gói này.</p>
              <p style={{ marginTop: '8px', color: '#666' }}>
                Ngày hết hạn: {new Date(response.data.packageRefund.expiryDate).toLocaleDateString('vi-VN')}
              </p>
            </div>
          ),
          okText: 'Đã hiểu'
        });
      }
      
      const successMessage = requestRefund 
        ? 'Hủy lịch hẹn thành công! Tiền sẽ được hoàn lại trong 3-5 ngày làm việc.'
        : 'Hủy lịch hẹn thành công!';
      
>>>>>>> 86da5e2c
      message.success(successMessage);

      // Refresh appointments list instead of updating local state
      await fetchAppointments();

      setShowDetailModal(false);
      setShowCancelModal(false);
      setRequestRefund(false);
      refundForm.resetFields();
    } catch (error) {
      console.error("Error cancelling appointment:", error);
      const errorMessage =
        error instanceof Error ? error.message : "Không thể hủy lịch hẹn. Vui lòng thử lại sau.";
      message.error(errorMessage);
    } finally {
      setCancelLoading(false);
    }
  };

  // Handle refund form submission
  const handleRefundFormSubmit = async (refundInfo: RefundInfo) => {
    handleFinalCancel(refundInfo);
  };

  // ✅ NEW: Parse notes để tách ghi chú gốc và lý do hủy
  const parseNotes = (notes: string) => {
    if (!notes) return { originalNotes: "", cancellationReason: "" };

    // ✅ SIMPLE APPROACH: Tách bằng indexOf để đơn giản
    const cancelIndex = notes.indexOf("[Hủy]:");
    const doctorCancelIndex = notes.indexOf("[DOCTOR CANCELLED]");

    if (cancelIndex !== -1) {
      const originalNotes = notes.substring(0, cancelIndex).trim();
      const cancellationReason = notes.substring(cancelIndex + 6).trim(); // 6 = length of '[Hủy]:'
      return { originalNotes, cancellationReason };
    }

    if (doctorCancelIndex !== -1) {
      const originalNotes = notes.substring(0, doctorCancelIndex).trim();
      const cancellationReason = notes.substring(doctorCancelIndex + 18).trim(); // 18 = length of '[DOCTOR CANCELLED]'
      return { originalNotes, cancellationReason };
    }

    // Nếu không có pattern cancel nào, trả về toàn bộ làm originalNotes
    return { originalNotes: notes, cancellationReason: "" };
  };

  // Get current page appointments
  const startIndex = (currentPage - 1) * pageSize;
  const endIndex = startIndex + pageSize;
  const currentAppointments = filteredAppointments.slice(startIndex, endIndex);

  const container = {
    hidden: { opacity: 0 },
    show: {
      opacity: 1,
      transition: {
        staggerChildren: 0.1,
      },
    },
  };

  const item = {
    hidden: { opacity: 0, y: 20 },
    show: { opacity: 1, y: 0 },
  };

  if (loading) {
    return (
      <div className="flex min-h-screen items-center justify-center bg-gradient-to-br from-blue-50 to-green-50">
        <div className="text-center">
          <div className="mx-auto mb-4 h-12 w-12 animate-spin rounded-full border-b-2 border-blue-600"></div>
          <p className="text-gray-600">Đang tải lịch sử đặt lịch...</p>
        </div>
      </div>
    );
  }

  return (
    <div className="min-h-screen bg-gradient-to-br from-blue-50 to-green-50 py-8">
      <div className="container mx-auto max-w-6xl px-4">
        {/* Header */}
        <div className="mb-8 text-center">
          <h1 className="mb-2 text-3xl font-bold text-gray-900">Lịch sử đặt lịch</h1>
          <p className="text-gray-600">Quản lý và theo dõi các lịch hẹn của bạn</p>
        </div>

        {/* Filters */}
        <div className="mb-6 rounded-xl bg-white p-6 shadow-sm">
          <div className="grid gap-4 md:grid-cols-3">
            <div>
              <label className="mb-2 block text-sm font-medium text-gray-700">Tìm kiếm</label>
              <Search
                placeholder="Tìm theo dịch vụ, bác sĩ..."
                value={searchText}
                onChange={(e) => setSearchText(e.target.value)}
                prefix={
                  <SearchNormal1
                    size={16}
                    className="text-gray-400"
                  />
                }
                allowClear
              />
            </div>

            <div>
              <label className="mb-2 block text-sm font-medium text-gray-700">Trạng thái</label>
              <Select
                value={statusFilter}
                onChange={setStatusFilter}
                className="w-full"
                placeholder="Chọn trạng thái"
              >
                <Option value="all">Tất cả</Option>
                <Option value="pending">Chờ xác nhận</Option>
                <Option value="pending_payment">Chờ thanh toán</Option>
                <Option value="scheduled">Đã lên lịch</Option>
                <Option value="confirmed">Đã xác nhận</Option>
                <Option value="consulting">Đang tư vấn</Option>
                <Option value="completed">Hoàn thành</Option>
                <Option value="cancelled">Đã hủy</Option>
              </Select>
            </div>

            <div className="flex items-end">
              <button
                onClick={fetchAppointments}
                className="flex h-fit items-center gap-2 rounded-lg bg-blue-600 px-4 py-2 text-white transition-colors hover:bg-blue-700"
              >
                <Refresh size={16} />
                Làm mới
              </button>
            </div>
          </div>
        </div>

        {/* Results Summary */}
        <div className="mb-6 flex items-center justify-between">
          <p className="text-gray-600">
            Hiển thị {startIndex + 1}-{Math.min(endIndex, filteredAppointments.length)} trong{" "}
            {filteredAppointments.length} lịch hẹn
          </p>
        </div>

        {/* Appointments Grid */}
        {currentAppointments.length === 0 ? (
          <div className="rounded-xl bg-white p-12 text-center shadow-sm">
            <div className="mb-4 text-6xl text-gray-400">📅</div>
            <h3 className="mb-2 text-xl font-semibold text-gray-900">Chưa có lịch hẹn nào</h3>
            <p className="mb-6 text-gray-600">
              Bạn chưa có lịch hẹn nào. Hãy đặt lịch hẹn đầu tiên!
            </p>
            <button
              onClick={() => navigate("/booking")}
              className="rounded-lg bg-blue-600 px-6 py-3 text-white transition-colors hover:bg-blue-700"
            >
              Đặt lịch ngay
            </button>
          </div>
        ) : (
          <motion.div
            className="grid gap-6"
            variants={container}
            initial="hidden"
            animate="show"
          >
            {currentAppointments.map((appointment) => (
              <motion.div
                key={appointment.id}
                variants={item}
                className="rounded-xl bg-white shadow-sm transition-shadow hover:shadow-md"
              >
                <div className="p-6">
                  <div className="mb-4 flex items-center justify-between">
                    <div className="flex-1">
                      <div className="mb-2 flex items-center gap-3">
                        <h3 className="text-lg font-semibold text-gray-900">
                          {appointment.serviceName}
                        </h3>

                        {/* ➕ Service Type Badge */}
                        <Tag
                          color={appointment.type === "consultation" ? "#1890ff" : "#52c41a"}
                          className="px-2 py-1 text-xs"
                        >
                          {appointment.type === "consultation" ? " Tư vấn online" : " Dịch vụ khám"}
                        </Tag>

                        <Tag
                          color={
                            (appointment.status === "pending_payment" &&
                              (() => {
                                const createdTime = new Date(appointment.createdAt).getTime();
                                const currentTime = new Date().getTime();
                                const elapsedMinutes = Math.floor(
                                  (currentTime - createdTime) / (1000 * 60),
                                );
                                const timeoutMinutes = getReservationTimeout();
                                const remainingMinutes = Math.max(
                                  0,
                                  timeoutMinutes - elapsedMinutes,
                                );
                                return remainingMinutes <= 0;
                              })()) ||
                            (appointment.status === "expired" &&
                              appointment.paymentStatus === "expired")
                              ? "#f5222d"
                              : statusConfig[appointment.status as keyof typeof statusConfig]?.color
                          }
                          className="flex items-center gap-1 px-2 py-1 text-xs"
                        >
                          {appointment.status === "pending_payment" &&
                          (() => {
                            const createdTime = new Date(appointment.createdAt).getTime();
                            const currentTime = new Date().getTime();
                            const elapsedMinutes = Math.floor(
                              (currentTime - createdTime) / (1000 * 60),
                            );
                            const timeoutMinutes = getReservationTimeout();
                            const remainingMinutes = Math.max(0, timeoutMinutes - elapsedMinutes);
                            return remainingMinutes <= 0;
                          })() ? (
                            <>
                              <CloseCircle size={16} /> Đã hủy lịch (quá hạn thanh toán)
                            </>
                          ) : appointment.status === "expired" &&
                            appointment.paymentStatus === "expired" ? (
                            <>
                              <CloseCircle size={16} /> Đã quá hạn thanh toán
                            </>
                          ) : (
                            <>
                              {statusConfig[appointment.status as keyof typeof statusConfig]?.icon}
                              {statusConfig[appointment.status as keyof typeof statusConfig]?.text}
                            </>
                          )}
                        </Tag>
                      </div>

                      <div className="grid gap-4 text-sm text-gray-600 md:grid-cols-2">
                        <div className="flex items-center gap-2">
                          <Calendar
                            size={16}
                            className="text-blue-500"
                          />
                          <span>
                            {appointment.appointmentDate
                              ? formatDate(appointment.appointmentDate)
                              : "Chưa xác định"}
                            {appointment.appointmentTime && ` • ${appointment.appointmentTime}`}
                            {!appointment.appointmentTime &&
                              appointment.appointmentSlot &&
                              ` • ${appointment.appointmentSlot}`}
                          </span>
                        </div>

                        <div className="flex items-center gap-2">
                          {
                            locationConfig[appointment.typeLocation as keyof typeof locationConfig]
                              ?.icon
                          }
                          <span>
                            {locationConfig[appointment.typeLocation as keyof typeof locationConfig]
                              ?.text || appointment.typeLocation}
                          </span>
                        </div>

                        <div className="flex items-center gap-2">
                          <img
                            src={appointment.doctorAvatar}
                            alt={appointment.doctorName}
                            className="h-5 w-5 rounded-full object-cover"
                          />
                          <span>{appointment.doctorName}</span>
                        </div>

                        <div className="flex items-center gap-2">
                          <span className="font-semibold text-blue-600">
                            {formatPrice(appointment.price)}
                          </span>
                        </div>

                        {/* ➕ Hiển thị thông tin bệnh nhân cho consultations */}
                        {appointment.type === "consultation" && appointment.patientName && (
                          <div className="col-span-2 flex items-center gap-2">
                            <span className="text-gray-500"> Bệnh nhân:</span>
                            <span>{appointment.patientName}</span>
                            {appointment.phone && (
                              <span className="text-gray-400">• {appointment.phone}</span>
                            )}
                          </div>
                        )}
                      </div>
                    </div>

                    <div className="ml-4 flex items-center gap-2">
                      <button
                        onClick={() => handleViewDetail(appointment)}
                        className="rounded-lg bg-blue-50 px-3 py-2 text-sm font-medium text-blue-600 transition-colors hover:bg-blue-100"
                      >
                        Xem chi tiết
                      </button>
                    </div>
                  </div>

                  {/* Quick actions for pending appointments */}
                  {appointment.status === "pending_payment" &&
                    (() => {
                      const createdTime = new Date(appointment.createdAt).getTime();
                      const currentTime = new Date().getTime();
                      const elapsedMinutes = Math.floor((currentTime - createdTime) / (1000 * 60));
                      const timeoutMinutes = getReservationTimeout();
                      const remainingMinutes = Math.max(0, timeoutMinutes - elapsedMinutes);
                      if (remainingMinutes <= 0) return null;
                      return (
                        <div className="border-t border-gray-100 pt-4">
                          <div className="flex flex-col gap-2">
                            <div className="flex items-center justify-between">
                              <div className="flex flex-col">
                                <span className="text-sm font-medium text-orange-600">
                                  Cần thanh toán để xác nhận lịch hẹn
                                </span>
                                <span className="text-xs text-gray-500">
                                  Chỗ sẽ được giữ trong {getReservationTimeout()} phút. Sau đó, lịch
                                  sẽ tự động hủy.
                                  <button
                                    onClick={(e) => {
                                      e.stopPropagation();
                                      console.log('🔄 Manual refresh configs');
                                      refreshConfigs();
                                    }}
                                    className="ml-1 text-blue-500 underline"
                                  >
                                    (Refresh)
                                  </button>
                                </span>
                              </div>
                              <button
                                onClick={() =>
                                  navigate(`/payment/process?appointmentId=${appointment.id}`)
                                }
                                className="rounded-lg bg-orange-500 px-4 py-2 text-sm text-white transition-colors hover:bg-orange-600"
                              >
                                Thanh toán ngay
                              </button>
                            </div>
                            {(() => {
                              // Tính thời gian tạo lịch
                              const createdTime = new Date(appointment.createdAt).getTime();
                              const currentTime = new Date().getTime();
                              const elapsedMinutes = Math.floor(
                                (currentTime - createdTime) / (1000 * 60),
                              );
                              const timeoutMinutes = getReservationTimeout();
                              const remainingMinutes = Math.max(0, timeoutMinutes - elapsedMinutes);

                              if (remainingMinutes > 0) {
                                return (
                                  <div className="mt-2 h-2.5 w-full rounded-full bg-gray-200">
                                    <div
                                      className="h-2.5 rounded-full bg-orange-500"
                                      style={{ width: `${(remainingMinutes / timeoutMinutes) * 100}%` }}
                                    ></div>
                                    <div className="mt-1 text-right text-xs text-gray-500">
                                      Còn {remainingMinutes} phút để thanh toán
                                    </div>
                                  </div>
                                );
                              }
                              return (
                                <div className="mt-2 text-xs font-medium text-red-500">
                                  Hết thời gian giữ chỗ! Lịch có thể bị hủy bất kỳ lúc nào.
                                </div>
                              );
                            })()}
                          </div>
                        </div>
                      );
                    })()}
                </div>
              </motion.div>
            ))}
          </motion.div>
        )}

        {/* Pagination */}
        {filteredAppointments.length > pageSize && (
          <div className="mt-8 flex justify-center">
            <Pagination
              current={currentPage}
              total={filteredAppointments.length}
              pageSize={pageSize}
              onChange={setCurrentPage}
              showSizeChanger={false}
              showQuickJumper={false}
              itemRender={(page, type, originalElement) => {
                if (type === "prev") {
                  return (
                    <span className="cursor-pointer px-3 py-2 text-gray-600 hover:text-blue-600">
                      Trước
                    </span>
                  );
                }
                if (type === "next") {
                  return (
                    <span className="cursor-pointer px-3 py-2 text-gray-600 hover:text-blue-600">
                      Sau
                    </span>
                  );
                }
                return originalElement;
              }}
            />
          </div>
        )}

        {/* Detail Modal */}
        <Modal
          title="Chi tiết lịch hẹn"
          open={showDetailModal}
          onCancel={() => setShowDetailModal(false)}
          footer={null}
          width={800}
        >
          {selectedAppointment && (
            <div className="space-y-6">
              {/* Status and Service */}
              <div>
                <div className="mb-4 flex items-center justify-between">
                  <h3 className="text-lg font-semibold">{selectedAppointment.serviceName}</h3>
                  <Tag
                    color={
                      (selectedAppointment.status === "cancelled" &&
                        selectedAppointment.paymentStatus === "unpaid") ||
                      (selectedAppointment.status === "expired" &&
                        selectedAppointment.paymentStatus === "expired")
                        ? "#f5222d"
                        : statusConfig[selectedAppointment.status as keyof typeof statusConfig]
                            ?.color
                    }
                    className="flex items-center gap-1"
                  >
                    {selectedAppointment.status === "cancelled" &&
                    selectedAppointment.paymentStatus === "unpaid" ? (
                      <>
                        <CloseCircle size={16} /> Đã hủy lịch (quá hạn thanh toán)
                      </>
                    ) : selectedAppointment.status === "expired" &&
                      selectedAppointment.paymentStatus === "expired" ? (
                      <>
                        <CloseCircle size={16} /> Đã quá hạn thanh toán
                      </>
                    ) : (
                      <>
                        {
                          statusConfig[selectedAppointment.status as keyof typeof statusConfig]
                            ?.icon
                        }
                        {
                          statusConfig[selectedAppointment.status as keyof typeof statusConfig]
                            ?.text
                        }
                      </>
                    )}
                  </Tag>
                </div>
              </div>

              {/* Appointment Details */}
              <div className="grid grid-cols-2 gap-4">
                <div>
                  <label className="text-sm font-medium text-gray-500">Ngày đặt lịch</label>
                  <p className="text-gray-900">{formatDate(selectedAppointment.createdAt)}</p>
                </div>
                <div>
                  <label className="text-sm font-medium text-gray-500">Ngày hẹn</label>
                  <p className="text-gray-900">{formatDate(selectedAppointment.appointmentDate)}</p>
                </div>
                <div>
                  <label className="text-sm font-medium text-gray-500">Giờ hẹn</label>
                  <p className="text-gray-900">{selectedAppointment.appointmentTime}</p>
                </div>
                <div>
                  <label className="text-sm font-medium text-gray-500">Hình thức</label>
                  <p className="text-gray-900">
                    {locationConfig[selectedAppointment.typeLocation as keyof typeof locationConfig]
                      ?.text || selectedAppointment.typeLocation}
                  </p>
                </div>
                <div>
                  <label className="text-sm font-medium text-gray-500">Chi phí</label>
                  <p className="font-semibold text-gray-900">
                    {formatPrice(selectedAppointment.price)}
                  </p>
                </div>
                <div>
                  <label className="text-sm font-medium text-gray-500">Trạng thái thanh toán</label>
                  <p className="text-gray-900">
                    {selectedAppointment.paymentStatus === "expired" ? (
                      <span className="font-medium text-red-600">Đã quá hạn thanh toán</span>
                    ) : selectedAppointment.paymentStatus === "paid" ||
                      selectedAppointment.paymentStatus === "refunded" ? (
                      "Đã thanh toán"
                    ) : (
                      "Chưa thanh toán"
                    )}
                  </p>
                </div>
              </div>

              {/* Hiển thị trạng thái hoàn tiền nếu có - Full Width */}
              {(() => {
                // Check if this is a cancelled appointment that should show refund tracking
                const shouldShowRefundTracking =
                  selectedAppointment.status === "cancelled" &&
                  (selectedAppointment.paymentStatus === "paid" ||
                    selectedAppointment.paymentStatus === "refunded") &&
                  selectedAppointment.notes?.includes("[Hủy]");

                return shouldShowRefundTracking;
              })() && (
                <div className="mt-6 rounded-lg border border-amber-200 bg-amber-50 p-4">
                  <div className="mb-3 flex items-center justify-between">
                    <h4 className="text-base font-semibold text-amber-800">Trạng thái hoàn tiền</h4>
                    <div className="flex items-center gap-2">
                      {(() => {
                        // Parse refund data nếu nó là string JSON
                        let refundData: RefundData | undefined = selectedAppointment.refund;
                        if (typeof refundData === "string") {
                          try {
                            refundData = JSON.parse(refundData) as RefundData;
                          } catch {
                            // JSON parsing failed, use as is
                            refundData = undefined;
                          }
                        }

                        const refundStatus = refundData?.processingStatus || "pending";
                        switch (refundStatus) {
                          case "pending":
                            return (
                              <span className="rounded-full bg-yellow-200 px-3 py-1 text-sm font-medium text-yellow-800">
                                Chờ xử lý
                              </span>
                            );
                          case "completed":
                            return (
                              <span className="rounded-full bg-green-200 px-3 py-1 text-sm font-medium text-green-800">
                                Đã hoàn tiền
                              </span>
                            );
                          case "rejected":
                            return (
                              <span className="rounded-full bg-red-200 px-3 py-1 text-sm font-medium text-red-800">
                                Từ chối hoàn tiền
                              </span>
                            );
                          default:
                            return (
                              <span className="rounded-full bg-gray-200 px-3 py-1 text-sm font-medium text-gray-800">
                                Không xác định
                              </span>
                            );
                        }
                      })()}
                    </div>
                  </div>

                  <div className="space-y-3">
                    {(() => {
                      // Parse refund data
                      let refundData: RefundData | undefined = selectedAppointment.refund;
                      if (typeof refundData === "string") {
                        try {
                          refundData = JSON.parse(refundData) as RefundData;
                        } catch {
                          refundData = undefined;
                        }
                      }

                      return (
                        <>
                          {refundData?.refundReason && (
                            <div className="rounded border bg-amber-100 p-3">
                              <div className="text-sm">
                                <span className="font-medium text-amber-800">Lý do hủy:</span>
                                <div className="mt-1 text-amber-700">{refundData.refundReason}</div>
                              </div>
                            </div>
                          )}

                          {refundData?.refundInfo ||
                          (refundData?.accountNumber && refundData?.bankName) ? (
                            <div className="rounded border bg-amber-100 p-3">
                              <div className="mb-2 font-medium text-amber-800">
                                Thông tin tài khoản nhận hoàn tiền:
                              </div>
                              <div className="grid grid-cols-1 gap-2 md:grid-cols-3">
                                <div className="text-sm">
                                  <span className="font-medium text-amber-700">Ngân hàng:</span>
                                  <div className="text-amber-600">
                                    {refundData?.refundInfo?.bankName ||
                                      refundData?.bankName ||
                                      "Chưa có thông tin"}
                                  </div>
                                </div>
                                <div className="text-sm">
                                  <span className="font-medium text-amber-700">Số tài khoản:</span>
                                  <div className="text-amber-600">
                                    {refundData?.refundInfo?.accountNumber ||
                                      refundData?.accountNumber ||
                                      "Chưa có thông tin"}
                                  </div>
                                </div>
                                <div className="text-sm">
                                  <span className="font-medium text-amber-700">Chủ tài khoản:</span>
                                  <div className="text-amber-600">
                                    {refundData?.refundInfo?.accountHolderName ||
                                      refundData?.accountHolderName ||
                                      "Chưa có thông tin"}
                                  </div>
                                </div>
                              </div>
                            </div>
                          ) : (
                            <div className="rounded border bg-amber-100 p-3 text-center">
                              <div className="text-sm text-amber-600">
                                Đang chờ xử lý yêu cầu hoàn tiền. Thông tin chi tiết sẽ được cập
                                nhật sau.
                              </div>
                            </div>
                          )}

                          {refundData?.processedAt && (
                            <div className="border-t border-amber-200 pt-2 text-center text-xs text-amber-600">
                              <span className="font-medium">Cập nhật lần cuối:</span>{" "}
                              {formatDate(refundData.processedAt)}
                            </div>
                          )}
                        </>
                      );
                    })()}
                  </div>
                </div>
              )}

              {/* Cancellation Info */}
              {canCancel(selectedAppointment) && (
                <div>
                  {canCancelWithRefund(selectedAppointment) ? (
                    <div className="rounded-lg border border-green-200 bg-green-50 p-3">
                      <p className="text-sm text-green-700">
                        <TickCircle
                          size={16}
                          className="mr-1 inline"
                        />
                        Còn {Math.floor(getHoursUntilAppointment(selectedAppointment))} giờ. Bạn có
                        thể hủy lịch hẹn và được hoàn tiền.
                      </p>
                    </div>
                  ) : // ✅ FIX BUG 1: Chỉ hiển thị warning hoàn tiền khi đã thanh toán
                  selectedAppointment.paymentStatus === "paid" ? (
                    <div className="rounded-lg border border-orange-200 bg-orange-50 p-3">
                      <p className="text-sm text-orange-700">
                        <Warning2
                          size={16}
                          className="mr-1 inline"
                        />
                        Bạn có thể hủy lịch hẹn này, nhưng không được hoàn tiền (cần hủy trước 24
                        giờ để hoàn tiền).
                      </p>
                    </div>
                  ) : (
                    // Lịch chưa thanh toán - không hiển thị warning về hoàn tiền
                    <div className="rounded-lg border border-blue-200 bg-blue-50 p-3">
                      <p className="text-sm text-blue-700">
                        <TickCircle
                          size={16}
                          className="mr-1 inline"
                        />
                        Bạn có thể hủy lịch hẹn này mà không mất phí (chưa thanh toán).
                      </p>
                    </div>
                  )}
                </div>
              )}

              {/* Doctor Info */}
              <div>
                <label className="mb-2 block text-sm font-medium text-gray-500">
                  Bác sĩ phụ trách
                </label>
                <div className="flex items-center gap-3">
                  <img
                    src={selectedAppointment.doctorAvatar}
                    alt={selectedAppointment.doctorName}
                    className="h-12 w-12 rounded-full object-cover"
                  />
                  <div>
                    <p className="font-medium text-gray-900">{selectedAppointment.doctorName}</p>
                  </div>
                </div>
              </div>

              {/* Description/Question */}
              {selectedAppointment.description && (
                <div>
                  <label className="mb-2 block text-sm font-medium text-gray-500">
                    {selectedAppointment.type === "consultation"
                      ? "Câu hỏi tư vấn"
                      : "Mô tả triệu chứng"}
                  </label>
                  <p className="rounded-lg bg-gray-50 p-3 text-gray-900">
                    {selectedAppointment.description}
                  </p>
                </div>
              )}

              {/* Notes - Only show original notes */}
              {selectedAppointment.notes && (() => {
                const { originalNotes } = parseNotes(selectedAppointment.notes);
                
                // Chỉ hiển thị ghi chú gốc (nếu có), lý do hủy đã hiển thị ở trên
                return originalNotes ? (
                  <div>
                    <label className="text-sm font-medium text-gray-500 block mb-2">Ghi chú</label>
                    <p className="text-gray-900 bg-gray-50 p-3 rounded-lg">{originalNotes}</p>
                  </div>
                ) : null;
              })()}

              {/* ➕ Consultation-specific info */}
              {selectedAppointment.type === "consultation" && (
                <>
                  {/* Patient Info */}
                  <div className="grid grid-cols-2 gap-4">
                    <div>
                      <label className="text-sm font-medium text-gray-500">Tên bệnh nhân</label>
                      <p className="text-gray-900">
                        {selectedAppointment.patientName || "Không xác định"}
                      </p>
                    </div>
                    <div>
                      <label className="text-sm font-medium text-gray-500">Số điện thoại</label>
                      <p className="text-gray-900">{selectedAppointment.phone || "Không có"}</p>
                    </div>
                    {selectedAppointment.age && (
                      <div>
                        <label className="text-sm font-medium text-gray-500">Tuổi</label>
                        <p className="text-gray-900">{selectedAppointment.age}</p>
                      </div>
                    )}
                    {selectedAppointment.gender && (
                      <div>
                        <label className="text-sm font-medium text-gray-500">Giới tính</label>
                        <p className="text-gray-900">
                          {selectedAppointment.gender === "male" ? "Nam" : "Nữ"}
                        </p>
                      </div>
                    )}
                  </div>

                  {/* Doctor Notes */}
                  {selectedAppointment.doctorNotes && (
                    <div>
                      <label className="mb-2 block text-sm font-medium text-gray-500">
                        Ghi chú của bác sĩ
                      </label>
                      <p className="rounded-lg border-l-4 border-blue-400 bg-blue-50 p-3 text-gray-900">
                        {selectedAppointment.doctorNotes}
                      </p>
                    </div>
                  )}

                  {/* Doctor Meeting Notes - Hiển thị ở cuối */}
                  {selectedAppointment.doctorMeetingNotes && (
                    <div>
                      <label className="text-sm font-medium text-gray-500 block mb-2">Ghi chú của bác sĩ</label>
                      <p className="text-gray-900 bg-purple-50 p-3 rounded-lg border-l-4 border-purple-400">
                        {selectedAppointment.doctorMeetingNotes}
                      </p>
                    </div>
                  )}
                </>
              )}

<<<<<<< HEAD
              {/* Notes - Only show original notes */}
              {selectedAppointment.notes &&
                (() => {
                  const { originalNotes } = parseNotes(selectedAppointment.notes);

                  // Chỉ hiển thị ghi chú gốc (nếu có), lý do hủy đã hiển thị ở trên
                  return originalNotes ? (
                    <div>
                      <label className="mb-2 block text-sm font-medium text-gray-500">
                        Ghi chú
                      </label>
                      <p className="rounded-lg bg-gray-50 p-3 text-gray-900">{originalNotes}</p>
                    </div>
                  ) : null;
                })()}

=======
>>>>>>> 86da5e2c
              {/* Actions */}
              <div className="flex justify-between border-t border-gray-200 pt-4">
                <button
                  onClick={() => setShowDetailModal(false)}
                  className="rounded-lg border border-gray-300 px-4 py-2 transition-colors hover:bg-gray-50"
                >
                  Đóng
                </button>

                <div className="flex gap-2">
                  {/* Hiển thị button hủy cho tất cả appointment có thể hủy */}
                  {canCancel(selectedAppointment) && (
                    <button
                      onClick={() => handleCancelAppointment(selectedAppointment)}
                      disabled={cancelLoading}
                      className="rounded-lg bg-red-600 px-4 py-2 text-white transition-colors hover:bg-red-700 disabled:cursor-not-allowed disabled:opacity-50"
                    >
                      {cancelLoading ? "Đang xử lý..." : "Hủy lịch hẹn"}
                    </button>
                  )}
                </div>
              </div>
            </div>
          )}
        </Modal>

        {/* Cancel Modal */}
        <Modal
          title="Hủy lịch hẹn"
          open={showCancelModal}
          onCancel={() => {
            setShowCancelModal(false);
            setRequestRefund(false);
            refundForm.resetFields();
          }}
          footer={null}
          width={600}
        >
          <div className="space-y-4">
            {/* ✅ FIX: Hiển thị thông tin phù hợp với từng trường hợp */}
            {selectedAppointment && canCancelWithRefund(selectedAppointment) ? (
              <div className="mb-4 rounded-lg border border-green-200 bg-green-50 p-4">
                <p className="mb-2 font-medium text-green-800">Hủy lịch hẹn và hoàn tiền</p>
                <p className="text-sm text-green-600">
                  Khi hủy lịch hẹn, tiền sẽ được hoàn lại vào tài khoản ngân hàng của bạn trong 3-5
                  ngày làm việc.
                </p>
              </div>
            ) : (
              <div className="mb-4 rounded-lg border border-orange-200 bg-orange-50 p-4">
                <p className="mb-2 font-medium text-orange-800">Hủy lịch hẹn (không hoàn tiền)</p>
                <p className="text-sm text-orange-600">
                  Do hủy muộn (dưới 24 giờ), tiền sẽ không được hoàn lại nhưng vẫn cần thông tin tài
                  khoản để xử lý.
                </p>
              </div>
            )}

            {/* Refund form - Show when payment exists */}
            {requestRefund && (
              <div>
                <h4 className="mb-3 font-medium">Thông tin tài khoản nhận hoàn tiền</h4>
                <Form
                  form={refundForm}
                  layout="vertical"
                  onFinish={handleRefundFormSubmit}
                >
                  <div className="grid grid-cols-2 gap-4">
                    <Form.Item
                      label="Số tài khoản"
                      name="accountNumber"
                      rules={[{ required: true, message: "Vui lòng nhập số tài khoản" }]}
                    >
                      <Input placeholder="Nhập số tài khoản" />
                    </Form.Item>

                    <Form.Item
                      label="Tên chủ tài khoản"
                      name="accountHolderName"
                      rules={[
                        { required: true, message: "Vui lòng nhập tên chủ tài khoản" },
                        { min: 2, message: "Tên phải có ít nhất 2 ký tự" },
                      ]}
                    >
                      <Input placeholder="Nhập họ và tên người thụ hưởng" />
                    </Form.Item>
                  </div>

                  <Form.Item
                    label="Ngân hàng"
                    name="bankName"
                    rules={[{ required: true, message: "Vui lòng chọn ngân hàng" }]}
                  >
                    <Select placeholder="Chọn ngân hàng">
                      <Option value="VietinBank">
                        VietinBank - Ngân hàng TMCP Công thương Việt Nam
                      </Option>
                      <Option value="Vietcombank">
                        Vietcombank - Ngân hàng TMCP Ngoại Thương Việt Nam
                      </Option>
                      <Option value="BIDV">
                        BIDV - Ngân hàng TMCP Đầu tư và Phát triển Việt Nam
                      </Option>
                      <Option value="Agribank">
                        Agribank - Ngân hàng Nông nghiệp và Phát triển Nông thôn Việt Nam
                      </Option>
                      <Option value="OCB">OCB - Ngân hàng TMCP Phương Đông</Option>
                      <Option value="MBBank">MBBank - Ngân hàng TMCP Quân đội</Option>
                      <Option value="Techcombank">
                        Techcombank - Ngân hàng TMCP Kỹ thương Việt Nam
                      </Option>
                      <Option value="ACB">ACB - Ngân hàng TMCP Á Châu</Option>
                      <Option value="VPBank">VPBank - Ngân hàng TMCP Việt Nam Thịnh Vượng</Option>
                      <Option value="TPBank">TPBank - Ngân hàng TMCP Tiên Phong</Option>
                      <Option value="Sacombank">
                        Sacombank - Ngân hàng TMCP Sài Gòn Thương Tín
                      </Option>
                      <Option value="HDBank">
                        HDBank - Ngân hàng TMCP Phát triển Thành phố Hồ Chí Minh
                      </Option>
                      <Option value="VietCapitalBank">
                        VietCapitalBank - Ngân hàng TMCP Bản Việt
                      </Option>
                      <Option value="SCB">SCB - Ngân hàng TMCP Sài Gòn</Option>
                      <Option value="VIB">VIB - Ngân hàng TMCP Quốc tế Việt Nam</Option>
                      <Option value="SHB">SHB - Ngân hàng TMCP Sài Gòn - Hà Nội</Option>
                      <Option value="Eximbank">
                        Eximbank - Ngân hàng TMCP Xuất Nhập khẩu Việt Nam
                      </Option>
                      <Option value="MSB">MSB - Ngân hàng TMCP Hàng Hải</Option>
                      <Option value="CAKE">
                        CAKE - TMCP Việt Nam Thịnh Vượng - Ngân hàng số CAKE by VPBank
                      </Option>
                      <Option value="Ubank">
                        Ubank - TMCP Việt Nam Thịnh Vượng - Ngân hàng số Ubank by VPBank
                      </Option>
                      <Option value="Timo">
                        Timo - Ngân hàng số Timo by Ban Viet Bank (Timo by Ban Viet Bank)
                      </Option>
                      <Option value="SaigonBank">
                        SaigonBank - Ngân hàng TMCP Sài Gòn Công Thương
                      </Option>
                      <Option value="BacABank">BacABank - Ngân hàng TMCP Bắc Á</Option>
                      <Option value="PVcomBank">
                        PVcomBank - Ngân hàng TMCP Đại Chúng Việt Nam
                      </Option>
                      <Option value="Oceanbank">
                        Oceanbank - Ngân hàng Thương mại TNHH MTV Đại Dương
                      </Option>
                      <Option value="NCB">NCB - Ngân hàng TMCP Quốc Dân</Option>
                      <Option value="ShinhanBank">
                        ShinhanBank - Ngân hàng TNHH MTV Shinhan Việt Nam
                      </Option>
                      <Option value="ABBANK">ABBANK - Ngân hàng TMCP An Bình</Option>
                      <Option value="VietABank">VietABank - Ngân hàng TMCP Việt Á</Option>
                      <Option value="NamABank">NamABank - Ngân hàng TMCP Nam Á</Option>
                      <Option value="PGBank">PGBank - Ngân hàng TMCP Xăng dầu Petrolimex</Option>
                      <Option value="VietBank">
                        VietBank - Ngân hàng TMCP Việt Nam Thương Tín
                      </Option>
                      <Option value="BaoVietBank">BaoVietBank - Ngân hàng TMCP Bảo Việt</Option>
                      <Option value="SeABank">SeABank - Ngân hàng TMCP Đông Nam Á</Option>
                      <Option value="COOPBANK">COOPBANK - Ngân hàng Hợp tác xã Việt Nam</Option>
                      <Option value="LienVietPostBank">
                        LienVietPostBank - Ngân hàng TMCP Bưu Điện Liên Việt
                      </Option>
                      <Option value="KienLongBank">KienLongBank - Ngân hàng TMCP Kiên Long</Option>
                      <Option value="KBank">KBank - Ngân hàng Đại chúng TNHH Kasikornbank</Option>
                      <Option value="Woori">Woori - Ngân hàng TNHH MTV Woori Việt Nam</Option>
                      <Option value="CIMB">CIMB - Ngân hàng TNHH MTV CIMB Việt Nam</Option>
                    </Select>
                  </Form.Item>

                  <Form.Item
                    label="Lý do hủy (tùy chọn)"
                    name="reason"
                  >
                    <Input.TextArea
                      placeholder="Ví dụ: Có việc đột xuất, thay đổi kế hoạch..."
                      rows={2}
                      maxLength={200}
                    />
                  </Form.Item>

                  <div className="flex justify-between">
                    <button
                      type="button"
                      onClick={() => {
                        setShowCancelModal(false);
                        setRequestRefund(false);
                        refundForm.resetFields();
                      }}
                      className="rounded-lg border border-gray-300 px-4 py-2 transition-colors hover:bg-gray-50"
                    >
                      Hủy bỏ
                    </button>

                    <button
                      type="submit"
                      disabled={cancelLoading}
                      className="rounded-lg bg-red-600 px-4 py-2 text-white transition-colors hover:bg-red-700 disabled:opacity-50"
                    >
                      {cancelLoading ? "Đang xử lý..." : "Xác nhận hủy và hoàn tiền"}
                    </button>
                  </div>
                </Form>
              </div>
            )}
          </div>
        </Modal>
      </div>
    </div>
  );
};

export default BookingHistoryOptimized;<|MERGE_RESOLUTION|>--- conflicted
+++ resolved
@@ -217,37 +217,7 @@
           }
 
           return {
-<<<<<<< HEAD
-            id: apt._id,
-            type: (apt.type as "appointment" | "consultation") || "appointment",
-            serviceId: apt.serviceId || "",
-            serviceName: apt.serviceName || "Dịch vụ không xác định",
-            packageName: apt.packageName,
-            doctorName: apt.doctorName || "Chưa chỉ định bác sĩ",
-            doctorAvatar:
-              apt.doctorAvatar || "https://images.unsplash.com/photo-1559839734-2b71ea197ec2?w=150",
-            patientName: apt.patientName || apt.fullName,
-            appointmentDate: apt.appointmentDate
-              ? new Date(apt.appointmentDate).toISOString().split("T")[0]
-              : "",
-            appointmentTime: apt.appointmentTime || apt.appointmentSlot || "",
-            appointmentSlot: apt.appointmentSlot,
-            typeLocation: apt.typeLocation || "clinic",
-            status: apt.status,
-            price: apt.price || 0,
-            createdAt: new Date(apt.createdAt).toISOString(),
-            description: apt.description || apt.question,
-            notes: apt.notes,
-            address: apt.address,
-            canCancel: apt.canCancel || false,
-            canReschedule: apt.canReschedule || false,
-            rating: apt.rating,
-            feedback: apt.feedback,
-            phone: apt.phone,
-            age: apt.age,
-            gender: apt.gender,
-            question: apt.question,
-=======
+
           id: apt._id,
             type: (apt.type as 'appointment' | 'consultation') || 'appointment',
           serviceId: apt.serviceId || '',
@@ -276,16 +246,12 @@
           age: apt.age,
           gender: apt.gender,
           question: apt.question,
->>>>>>> 86da5e2c
             doctorNotes: apt.doctorNotes,
             doctorMeetingNotes: apt.doctorMeetingNotes, // Ghi chú của bác sĩ từ Meeting
             paymentStatus: paymentStatus,
             refund: apt.refund, // Include refund info từ raw data
-<<<<<<< HEAD
-=======
             // ✅ ADD: Package expiry info
             packageExpiryInfo: apt.packageExpiryInfo
->>>>>>> 86da5e2c
           };
         });
 
@@ -478,11 +444,6 @@
   // Handle cancel appointment - show cancel modal first
   const handleCancelAppointment = async (appointment: Appointment) => {
     setSelectedAppointment(appointment);
-<<<<<<< HEAD
-
-    // ✅ FIX: Chỉ show form khi đã thanh toán VÀ đủ điều kiện hoàn tiền
-    if (appointment.paymentStatus === "paid" && canCancelWithRefund(appointment)) {
-=======
     
     // ✅ IMPROVED: Kiểm tra chính xác xem có phải appointment với gói hết hạn không
     const hasPackage = appointment.packageName && appointment.packageId;
@@ -543,7 +504,6 @@
       // Appointment sử dụng gói đã mua → Hủy thẳng vì đã có hoàn lượt sử dụng
       handleDirectCancel(appointment);
     } else if (appointment.paymentStatus === 'paid' && canCancelWithRefund(appointment)) {
->>>>>>> 86da5e2c
       // Đã thanh toán + đủ điều kiện hoàn tiền → Show form
       setRequestRefund(true);
       setShowCancelModal(true);
@@ -559,11 +519,6 @@
   const handleDirectCancel = async (appointment: Appointment) => {
     try {
       setCancelLoading(true);
-<<<<<<< HEAD
-
-      if (appointment.type === "consultation") {
-        await consultationApi.cancelConsultationByUser(appointment.id, "Hủy bởi người dùng");
-=======
       let response: any;
       
       if (appointment.type === 'consultation') {
@@ -571,7 +526,6 @@
           appointment.id, 
           'Hủy bởi người dùng'
         );
->>>>>>> 86da5e2c
       } else {
         // ✅ FIX: Dùng deleteAppointment (đã bỏ validation 10 phút ở backend)
         response = await appointmentApi.deleteAppointment(appointment.id);
@@ -615,19 +569,6 @@
 
     try {
       setCancelLoading(true);
-<<<<<<< HEAD
-      if (selectedAppointment.type === "consultation") {
-        await consultationApi.cancelConsultationByUser(
-          selectedAppointment.id,
-          `Hủy bởi người dùng. ${refundInfo?.reason || ""}`,
-        );
-      } else {
-        if (requestRefund && refundInfo) {
-          await appointmentApi.cancelAppointmentWithRefund(
-            selectedAppointment.id,
-            refundInfo.reason || "Hủy bởi người dùng",
-            refundInfo,
-=======
       let response: any;
       
       if (selectedAppointment.type === 'consultation') {
@@ -641,19 +582,11 @@
             selectedAppointment.id, 
             refundInfo.reason || 'Hủy bởi người dùng',
             refundInfo
->>>>>>> 86da5e2c
           );
         } else {
           response = await appointmentApi.deleteAppointment(selectedAppointment.id);
         }
       }
-<<<<<<< HEAD
-
-      const successMessage = requestRefund
-        ? "Hủy lịch hẹn thành công! Tiền sẽ được hoàn lại trong 3-5 ngày làm việc."
-        : "Hủy lịch hẹn thành công!";
-
-=======
       
       // ✅ NEW: Kiểm tra package expiry warning
       if (response?.data?.packageRefund?.packageExpired) {
@@ -675,7 +608,6 @@
         ? 'Hủy lịch hẹn thành công! Tiền sẽ được hoàn lại trong 3-5 ngày làm việc.'
         : 'Hủy lịch hẹn thành công!';
       
->>>>>>> 86da5e2c
       message.success(successMessage);
 
       // Refresh appointments list instead of updating local state
@@ -1464,25 +1396,8 @@
                 </>
               )}
 
-<<<<<<< HEAD
-              {/* Notes - Only show original notes */}
-              {selectedAppointment.notes &&
-                (() => {
-                  const { originalNotes } = parseNotes(selectedAppointment.notes);
-
-                  // Chỉ hiển thị ghi chú gốc (nếu có), lý do hủy đã hiển thị ở trên
-                  return originalNotes ? (
-                    <div>
-                      <label className="mb-2 block text-sm font-medium text-gray-500">
-                        Ghi chú
-                      </label>
-                      <p className="rounded-lg bg-gray-50 p-3 text-gray-900">{originalNotes}</p>
-                    </div>
-                  ) : null;
-                })()}
-
-=======
->>>>>>> 86da5e2c
+
+
               {/* Actions */}
               <div className="flex justify-between border-t border-gray-200 pt-4">
                 <button
