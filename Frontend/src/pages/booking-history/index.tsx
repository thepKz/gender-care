--- conflicted
+++ resolved
@@ -1606,16 +1606,7 @@
                           </>
                         )}
 
-<<<<<<< HEAD
-                        {appointment.status === "completed" && !appointment.rating && (
-                          <button
-                            onClick={() => handleFeedback(appointment)}
-                            className="flex items-center gap-1 rounded-lg bg-yellow-100 px-3 py-1.5 text-xs text-yellow-700 transition-colors hover:bg-yellow-200"
-                          >
-                            <Star size={12} />
-                            <span>Đánh giá</span>
-                          </button>
-=======
+
 
                         
                         {appointment.status === 'completed' && appointment.rating && (
@@ -1624,7 +1615,7 @@
                             <span>{appointment.rating}/5</span>
                             <span className="text-green-600">Đã đánh giá</span>
                           </div>
->>>>>>> 5bdccb42
+
                         )}
                       </div>
                     </div>
@@ -1824,17 +1815,7 @@
                             </>
                           )}
 
-<<<<<<< HEAD
-                          {appointment.status === "completed" && !appointment.rating && (
-                            <ModernButton
-                              variant="primary"
-                              className="text-sm"
-                              icon={<Star size={14} />}
-                              onClick={() => handleFeedback(appointment)}
-                            >
-                              Đánh giá
-                            </ModernButton>
-=======
+
 
                           
                           {appointment.status === 'completed' && appointment.rating && (
@@ -1843,7 +1824,7 @@
                               <span className="text-sm font-medium">{appointment.rating}/5</span>
                               <span className="text-sm text-green-600">Đã đánh giá</span>
                             </div>
->>>>>>> 5bdccb42
+
                           )}
                         </div>
                       </div>
