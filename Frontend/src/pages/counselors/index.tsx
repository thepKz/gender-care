import { motion } from "framer-motion";
import {
    Profile2User,
    SearchNormal1,
    Award,
    Star1,
} from "iconsax-react";
// Custom components
import { ModernCounselorCard } from "../../components/ui/counselors/ModernCounselorCard";

import { useEffect, useState } from "react";
import { useNavigate } from "react-router-dom";
import { doctorApi, type Doctor } from "../../api/endpoints/doctorApi";
import PrimaryButton from "../../components/ui/primitives/PrimaryButton";

// MagicUI Components
import { BlurFade } from "../../components/ui/blur-fade";
import { WarpBackground } from "../../components/ui/warp-background";
import { BoxReveal } from "../../components/ui/box-reveal";

const Counselors = () => {
  const navigate = useNavigate();
  const [loading, setLoading] = useState(true);
  const [searchTerm, setSearchTerm] = useState("");
  const [selectedSpecialization, setSelectedSpecialization] = useState<string>("all");
  const [doctors, setDoctors] = useState<Doctor[]>([]);
  const [loadingDoctors, setLoadingDoctors] = useState(true);

  // Lấy danh sách bác sĩ từ API
  const fetchDoctors = async () => {
    try {
      setLoadingDoctors(true);
      const doctorsList = await doctorApi.getAllDoctors();
      
      // Remove potential duplicates based on _id
      const uniqueDoctors = doctorsList.filter((doctor, index, array) => 
        array.findIndex(d => d._id === doctor._id) === index
      );
      
      setDoctors(uniqueDoctors);
    } catch (error) {
      console.error('Lỗi khi lấy danh sách bác sĩ:', error);
      console.error('Không thể tải danh sách bác sĩ');
    } finally {
      setLoadingDoctors(false);
    }
  };

  // Tạo danh sách specializations từ doctors data
  const specializations = [
    { value: "all", label: "Tất cả chuyên khoa" },
    ...Array.from(new Set(doctors.map(d => d.specialization).filter(Boolean))).map(spec => ({
      value: spec!,
      label: spec!
    }))
  ];

  // Filter and sort doctors
  const filteredDoctors = doctors
    .filter(doctor => {
      // Check if userId exists before accessing fullName
      if (!doctor.userId) return false;
      
      const matchesSearch = doctor.userId?.fullName?.toLowerCase().includes(searchTerm.toLowerCase()) ||
                           (doctor.specialization && doctor.specialization.toLowerCase().includes(searchTerm.toLowerCase()));
      const matchesSpecialization = selectedSpecialization === "all" || 
                                   doctor.specialization === selectedSpecialization;
      return matchesSearch && matchesSpecialization;
    })
    .sort((a, b) => (b.rating || 0) - (a.rating || 0));

  useEffect(() => {
    window.scrollTo(0, 0);
    fetchDoctors();
    setTimeout(() => setLoading(false), 1000);
  }, []);

  // Loading spinner với MagicUI style
  if (loading) {
    return (
      <div className="min-h-screen flex items-center justify-center bg-[#0C3C54] relative overflow-hidden">
        {/* Animated background particles */}
        <div className="absolute inset-0">
          {[...Array(50)].map((_, i) => (
            <motion.div
              key={i}
              className="absolute w-1 h-1 rounded-full bg-white/20"
              animate={{
                x: [Math.random() * window.innerWidth, Math.random() * window.innerWidth],
                y: [Math.random() * window.innerHeight, Math.random() * window.innerHeight],
                opacity: [0.2, 0.8, 0.2],
              }}
              transition={{
                duration: Math.random() * 20 + 10,
                repeat: Infinity,
                repeatType: "reverse",
              }}
            />
          ))}
        </div>
        
        <motion.div
          animate={{ rotate: 360 }}
          transition={{ duration: 2, repeat: Infinity, ease: "linear" }}
          className="relative z-10"
        >
          <div className="w-16 h-16 border-4 border-white border-t-transparent rounded-full" />
        </motion.div>
      </div>
    );
  }

  return (
    <div className="min-h-screen bg-white">
      {/* Hero Section with FlickeringGrid effect */}
      <div className="relative pt-20 pb-20 overflow-hidden bg-[#0C3C54]">
        {/* Animated grid background */}
        <div className="absolute inset-0">
          <div className="absolute inset-0 opacity-30">
            {[...Array(100)].map((_, i) => (
              <motion.div
                key={i}
                className="absolute w-px h-px bg-[#2A7F9E]"
                style={{
                  left: `${(i % 10) * 10}%`,
                  top: `${Math.floor(i / 10) * 10}%`,
                }}
                animate={{
                  opacity: [0.1, 0.8, 0.1],
                  scale: [1, 1.5, 1],
                }}
                transition={{
                  duration: Math.random() * 3 + 2,
                  repeat: Infinity,
                  delay: Math.random() * 2,
                }}
              />
            ))}
          </div>
        </div>
        
        <div className="relative z-10 container mx-auto px-4 text-center">
          <BlurFade delay={0.2} inView>
            <motion.div
              initial={{ scale: 0 }}
              animate={{ scale: 1 }}
              transition={{ duration: 0.5, delay: 0.3 }}
              className="inline-flex items-center justify-center w-24 h-24 bg-white/10 rounded-full mb-8 backdrop-blur-sm border border-white/20"
            >
              <Profile2User size={48} className="text-white" variant="Bold" />
            </motion.div>
          </BlurFade>
          
          <BlurFade delay={0.4} inView>
            <motion.h1 
              className="text-4xl md:text-5xl lg:text-6xl font-bold text-white mb-6"
              initial={{ opacity: 0, y: 20 }}
              animate={{ opacity: 1, y: 0 }}
              transition={{ duration: 0.8, delay: 0.4 }}
            >
              Đội ngũ bác sĩ chuyên nghiệp
            </motion.h1>
          </BlurFade>
          
          <BlurFade delay={0.6} inView>
            <motion.div
              initial={{ opacity: 0, y: 20 }}
              animate={{ opacity: 1, y: 0 }}
              transition={{ duration: 0.8, delay: 0.6 }}
              className="text-xl md:text-2xl text-white/90 max-w-3xl mx-auto mb-8 text-enhanced"
            >
              Kết nối với các chuyên gia hàng đầu về sức khỏe giới tính và sinh sản
            </motion.div>
          </BlurFade>
          
          <BlurFade delay={0.8} inView>
            <div className="flex flex-wrap justify-center gap-4">
              <motion.div whileHover={{ scale: 1.05 }} whileTap={{ scale: 0.95 }}>
                <PrimaryButton
                  className="!bg-white !text-[#0C3C54] !font-bold !px-8 !py-6 !text-lg !shadow-2xl hover:!bg-gray-50"
                  onClick={() => document.getElementById('doctors')?.scrollIntoView({ behavior: 'smooth' })}
                >
                  Tìm bác sĩ
                </PrimaryButton>
              </motion.div>
              <motion.div whileHover={{ scale: 1.05 }} whileTap={{ scale: 0.95 }}>
                <PrimaryButton
                  variant="outline"
                  className="!border-white !text-white !font-bold !px-8 !py-6 !text-lg hover:!bg-white hover:!text-[#0C3C54]"
                  onClick={() => navigate('/booking')}
                >
                  Đặt lịch ngay
                </PrimaryButton>
              </motion.div>
            </div>
          </BlurFade>
        </div>
      </div>

      {/* Statistics Section */}
      <div className="py-16 bg-gray-50 relative">
        <div className="container mx-auto px-4">
          <BlurFade delay={0.2} inView>
            <div className="text-center mb-12">
              <motion.h2 
                className="text-3xl md:text-4xl font-bold text-gray-800 mb-4"
                initial={{ opacity: 0, y: 20 }}
                animate={{ opacity: 1, y: 0 }}
                transition={{ duration: 0.8, delay: 0.2 }}
              >
                Tại sao chọn chúng tôi?
              </motion.h2>
              <motion.div
                initial={{ opacity: 0, y: 20 }}
                animate={{ opacity: 1, y: 0 }}
                transition={{ duration: 0.8, delay: 0.3 }}
                className="text-lg text-gray-600 max-w-2xl mx-auto text-enhanced"
              >
                Đội ngũ bác sĩ giàu kinh nghiệm, được đào tạo bài bản với chuyên môn cao
              </motion.div>
            </div>
          </BlurFade>

          <div className="grid grid-cols-1 md:grid-cols-3 gap-8">
            {[
              {
                icon: <Profile2User size={32} variant="Bold" />,
                title: `${doctors.length}+ Bác sĩ`,
                description: "Chuyên gia hàng đầu",
                color: "#0C3C54"
              },
              {
                icon: <Award size={32} variant="Bold" />,
                title: "10+ Năm",
                description: "Kinh nghiệm trung bình",
                color: "#2A7F9E"
              },
              {
                icon: <Star1 size={32} variant="Bold" />,
                title: "4.8/5",
                description: "Đánh giá từ bệnh nhân",
                color: "#4CAF50"
              }
            ].map((stat, index) => (
              <BlurFade key={index} delay={0.2 + index * 0.1} inView>
                <WarpBackground className="h-full group cursor-pointer">
                  <div className="p-8 text-center">
                    <motion.div
                      whileHover={{ scale: 1.1, rotate: 5 }}
                      className="inline-flex items-center justify-center w-16 h-16 rounded-full mb-6"
                      style={{ backgroundColor: `${stat.color}20` }}
                    >
                      <div style={{ color: stat.color }}>
                        {stat.icon}
                      </div>
                    </motion.div>
                    
                    <BoxReveal align="center">
                      <h4 className="text-2xl font-bold mb-2" style={{ color: stat.color }}>
                        {stat.title}
                      </h4>
                    </BoxReveal>
                    
                    <motion.div
                      initial={{ opacity: 0, y: 20 }}
                      animate={{ opacity: 1, y: 0 }}
                      transition={{ duration: 0.8, delay: 0.3 }}
                      className="text-gray-600 text-enhanced"
                    >
                      {stat.description}
                    </motion.div>
                  </div>
                </WarpBackground>
              </BlurFade>
            ))}
          </div>
        </div>
      </div>

      {/* Search Section with WarpBackground */}
      <div className="py-12 bg-white">
        <div className="container mx-auto px-4 max-w-4xl">
          <BlurFade delay={0.2} inView>
            <WarpBackground className="group">
              <div className="p-8">
                <div className="text-center mb-6">
                  <BoxReveal align="center">
                    <h3 className="text-2xl font-bold text-gray-800 mb-2">
                      Tìm bác sĩ phù hợp
                    </h3>
                  </BoxReveal>
                  <motion.div
                    initial={{ opacity: 0, y: 20 }}
                    animate={{ opacity: 1, y: 0 }}
                    transition={{ duration: 0.8, delay: 0.3 }}
                    className="text-gray-600 text-enhanced"
                  >
                    Sử dụng bộ lọc để tìm chuyên gia phù hợp với nhu cầu của bạn
                  </motion.div>
                </div>
                
                <div className="flex flex-col sm:flex-row gap-4 items-center">
                  <div className="relative flex-1 w-full">
                    <span className="absolute left-3 top-1/2 -translate-y-1/2 text-gray-400">
                      <SearchNormal1 size={20} />
                    </span>
                    <input
                      type="text"
                      placeholder="Tìm kiếm bác sĩ..."
                      className="w-full border border-gray-300 rounded-lg py-3 pl-10 pr-4 focus:outline-none focus:border-[#0C3C54] focus:ring-2 focus:ring-[#0C3C54]/20 transition-all duration-300"
                      value={searchTerm}
                      onChange={(e) => setSearchTerm(e.target.value)}
                    />
                  </div>
                  <select
                    className="border border-gray-300 rounded-lg py-3 px-4 focus:outline-none focus:border-[#0C3C54] focus:ring-2 focus:ring-[#0C3C54]/20 w-full sm:w-60 transition-all duration-300"
                    value={selectedSpecialization}
                    onChange={(e) => setSelectedSpecialization(e.target.value)}
                  >
                    {specializations.map(spec => (
                      <option key={spec.value} value={spec.value}>{spec.label}</option>
                    ))}
                  </select>
                </div>
                
                <motion.div
                  initial={{ opacity: 0, y: 20 }}
                  animate={{ opacity: 1, y: 0 }}
                  transition={{ duration: 0.8, delay: 0.4 }}
                  className="text-center text-gray-600 mt-6 text-enhanced"
                >
                  Tìm thấy <span className="font-semibold text-[#0C3C54]">{filteredDoctors.length}</span> bác sĩ phù hợp
                </motion.div>
              </div>
            </WarpBackground>
          </BlurFade>
        </div>
      </div>

      {/* Doctors Grid with enhanced animations */}
      <div id="doctors" className="py-20 bg-gray-50">
        <div className="container mx-auto px-4">
          <BlurFade delay={0.2} inView>
            <div className="text-center mb-16">
              <motion.h2 
                className="text-3xl md:text-4xl font-bold text-gray-800 mb-4"
                initial={{ opacity: 0, y: 20 }}
                animate={{ opacity: 1, y: 0 }}
                transition={{ duration: 0.8, delay: 0.2 }}
              >
                Danh sách bác sĩ
              </motion.h2>
              <motion.div
                initial={{ opacity: 0, y: 20 }}
                animate={{ opacity: 1, y: 0 }}
                transition={{ duration: 0.8, delay: 0.3 }}
                className="text-lg text-gray-600 max-w-2xl mx-auto text-enhanced"
              >
                Chọn bác sĩ phù hợp và đặt lịch tư vấn ngay hôm nay
              </motion.div>
            </div>
          </BlurFade>

          <motion.div 
            layout
            className="grid grid-cols-1 sm:grid-cols-2 lg:grid-cols-3 xl:grid-cols-4 gap-8"
          >
            {loadingDoctors ? (
              [...Array(8)].map((_, index) => (
                <BlurFade key={index} delay={index * 0.1} inView>
                  <WarpBackground className="h-[400px] animate-pulse">
                    <div className="p-6">
                      <div className="w-full h-48 bg-gray-200 rounded-lg mb-4"></div>
                      <div className="h-4 bg-gray-200 rounded mb-2"></div>
                      <div className="h-3 bg-gray-200 rounded mb-4"></div>
                      <div className="h-3 bg-gray-200 rounded"></div>
                    </div>
                  </WarpBackground>
                </BlurFade>
              ))
            ) : (
              filteredDoctors.map((doctor, index) => (
                <BlurFade key={doctor._id} delay={index * 0.05} inView>
                  <motion.div
                    layout
                    whileHover={{ y: -10 }}
                    transition={{ duration: 0.3 }}
                    className="h-full"
                  >
                    <ModernCounselorCard
                      doctor={doctor}
                      index={index}
<<<<<<< HEAD
                      onBook={() => navigate(`/booking/consultation/${doctor._id}`)}
                      onView={() => {
                        window.scrollTo({ top: 0, behavior: 'smooth' });
                        setTimeout(() => {
                          navigate(`/doctors/${doctor._id}`);
                        }, 300);
                      }}
=======
>>>>>>> 5bdccb42
                    />
                  </motion.div>
                </BlurFade>
              ))
            )}
          </motion.div>

          {/* Load More Button */}
          {filteredDoctors.length > 0 && (
            <BlurFade delay={0.5} inView>
              <div className="text-center mt-16">
                <motion.div whileHover={{ scale: 1.05 }} whileTap={{ scale: 0.95 }}>
                  <PrimaryButton
                    className="!bg-[#0C3C54] !text-white !font-bold !px-8 !py-6 !text-lg hover:!bg-[#2A7F9E] !shadow-2xl"
                  >
                    Xem thêm bác sĩ
                  </PrimaryButton>
                </motion.div>
              </div>
            </BlurFade>
          )}

          {/* No Results with enhanced styling */}
          {filteredDoctors.length === 0 && !loadingDoctors && (
            <BlurFade delay={0.3} inView>
              <WarpBackground className="mx-auto max-w-md">
                <div className="text-center py-16 px-8">
                  <motion.div
                    initial={{ scale: 0 }}
                    animate={{ scale: 1 }}
                    transition={{ duration: 0.5 }}
                    className="text-gray-400 mb-6 flex justify-center"
                  >
                    <Profile2User size={64} />
                  </motion.div>
                  <BoxReveal align="center">
                    <h3 className="text-xl font-semibold text-gray-600 mb-2">
                      Không tìm thấy bác sĩ phù hợp
                    </h3>
                  </BoxReveal>
                  <motion.div
                    initial={{ opacity: 0, y: 20 }}
                    animate={{ opacity: 1, y: 0 }}
                    transition={{ duration: 0.8, delay: 0.3 }}
                    className="text-gray-500 mb-6 text-enhanced"
                  >
                    Hãy thử thay đổi từ khóa tìm kiếm hoặc bộ lọc chuyên khoa
                  </motion.div>
                  <motion.div whileHover={{ scale: 1.05 }} whileTap={{ scale: 0.95 }}>
                    <PrimaryButton
                      className="!bg-[#0C3C54] !text-white !font-semibold !px-8 !py-3"
                      onClick={() => {
                        setSearchTerm("");
                        setSelectedSpecialization("all");
                      }}
                    >
                      Xóa bộ lọc
                    </PrimaryButton>
                  </motion.div>
                </div>
              </WarpBackground>
            </BlurFade>
          )}
        </div>
      </div>
    </div>
  );
};

export default Counselors; <|MERGE_RESOLUTION|>--- conflicted
+++ resolved
@@ -390,7 +390,7 @@
                     <ModernCounselorCard
                       doctor={doctor}
                       index={index}
-<<<<<<< HEAD
+
                       onBook={() => navigate(`/booking/consultation/${doctor._id}`)}
                       onView={() => {
                         window.scrollTo({ top: 0, behavior: 'smooth' });
@@ -398,8 +398,6 @@
                           navigate(`/doctors/${doctor._id}`);
                         }, 300);
                       }}
-=======
->>>>>>> 5bdccb42
                     />
                   </motion.div>
                 </BlurFade>
