import React from 'react';
import { useAuth } from '../../../hooks/useAuth';
import OperationalTemplate from '../../../components/dashboard/templates/OperationalTemplate';

const OperationalDashboard: React.FC = () => {
  const { user } = useAuth();

  const role: 'doctor' | 'staff' = user && user.role === 'doctor' ? 'doctor' : 'staff';

  return (
    <OperationalTemplate
      userRole={role}
      userName={user?.fullName || 'Người dùng'}
    />
  );
};

export default OperationalDashboard;

// Operational Dashboard Pages - Doctor Role
export { default as AppointmentManagement } from './AppointmentManagement';
export { default as MedicalRecordsManagement } from './MedicalRecordsManagement';
export { default as ConsultationManagement } from './ConsultationManagement';
<<<<<<< HEAD
export { default as TestResultsEntry } from './TestResultsEntryStaff';     
=======
export { default as MeetingHistoryManagement } from './MeetingHistoryManagement';     
>>>>>>> 0d4f9b49
<|MERGE_RESOLUTION|>--- conflicted
+++ resolved
@@ -21,8 +21,4 @@
 export { default as AppointmentManagement } from './AppointmentManagement';
 export { default as MedicalRecordsManagement } from './MedicalRecordsManagement';
 export { default as ConsultationManagement } from './ConsultationManagement';
-<<<<<<< HEAD
-export { default as TestResultsEntry } from './TestResultsEntryStaff';     
-=======
-export { default as MeetingHistoryManagement } from './MeetingHistoryManagement';     
->>>>>>> 0d4f9b49
+export { default as MeetingHistoryManagement } from './MeetingHistoryManagement';     