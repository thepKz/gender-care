--- conflicted
+++ resolved
@@ -225,7 +225,6 @@
     try {
       setLoading(true);
       
-<<<<<<< HEAD
       console.log('📋 [API] Loading real appointments from database...');
       
       // ✅ BUILD SEARCH FILTERS từ current filter states
@@ -256,21 +255,11 @@
         searchFilters.startDate = dateRange[0].toISOString();
         searchFilters.endDate = dateRange[1].toISOString();
       }
-=======
-      // ✅ REAL API LOADING: Load appointments from backend
-      console.log('🔄 [API] Loading appointments with filters:', {
-        userRole,
-        searchText,
-        selectedType,
-        selectedDate
-      });
->>>>>>> e2d957b7
       
       // ✅ SỬ DỤNG REAL API THAY VÌ MOCK DATA
       // Staff có thể xem tất cả appointments để hỗ trợ quản lý
       const filters: AppointmentFilters = {
         page: 1,
-<<<<<<< HEAD
         limit: 50, // Tăng limit để load nhiều appointments hơn
         ...searchFilters // Apply current search filters
       };
@@ -304,19 +293,6 @@
                      'Không có mô tả',
         address: apt.address || (apt.typeLocation === 'clinic' ? 'Tại phòng khám' : 'Không xác định')
       }));
-=======
-        limit: 100, // Get all for client-side filtering
-        status: selectedStatus !== 'all' ? selectedStatus : undefined,
-        appointmentType: selectedType !== 'all' ? selectedType : undefined,
-        // Use date range if available, otherwise fall back to single date
-        startDate: dateRange?.[0] ? dateRange[0].format('YYYY-MM-DD') : (selectedDate !== 'all' ? selectedDate : undefined),
-        endDate: dateRange?.[1] ? dateRange[1].format('YYYY-MM-DD') : (selectedDate !== 'all' ? selectedDate : undefined),
-      };
-      
-      // ✅ Get appointments and consultations from API
-      const appointments = await appointmentManagementService.getAllDoctorAppointments(filters);
-      console.log('✅ [API] Appointments loaded:', appointments.length);
->>>>>>> e2d957b7
       
       setAppointments(transformedAppointments);
       
@@ -329,23 +305,11 @@
     } catch (error) {
       console.error('❌ [API] Error loading appointments:', error);
       
-<<<<<<< HEAD
       // Show user-friendly error message
       const errorMessage = error instanceof Error ? error.message : 'Lỗi không xác định';
       message.error(`Không thể tải danh sách lịch hẹn: ${errorMessage}`);
       
       // Fallback to empty array thay vì crash UI
-=======
-      if (appointments.length === 0) {
-        message.info('Chưa có lịch hẹn nào trong hệ thống');
-      } else {
-        message.success(`Đã tải thành công ${appointments.length} lịch hẹn`);
-      }
-      
-    } catch (error: unknown) {
-      console.error('❌ [ERROR] Failed to load appointments:', error);
-      message.error('Không thể tải danh sách lịch hẹn. Vui lòng thử lại.');
->>>>>>> e2d957b7
       setAppointments([]);
       
     } finally {
@@ -632,23 +596,6 @@
           <div style={{ fontWeight: 500, fontSize: '14px' }}>
             {record.serviceName || 'Dịch vụ không xác định'}
           </div>
-<<<<<<< HEAD
-          {/* ✅ REMOVED: Xóa hoàn toàn tất cả Tags, descriptions và serviceType theo yêu cầu */}
-=======
-          <Space size="small" wrap>
-            <Tag color={getTypeColor(record)}>
-              {getTypeText(record)}
-            </Tag>
-          </Space>
-          {record.description && (
-            <div style={{ fontSize: '12px', color: '#666', marginTop: '4px' }}>
-              {record.description.length > 50 
-                ? `${record.description.substring(0, 50)}...` 
-                : record.description
-              }
-            </div>
-          )}
->>>>>>> e2d957b7
         </div>
       )
     },
@@ -810,8 +757,7 @@
               placeholder="Loại dịch vụ"
             >
               <Option value="all">Tất cả loại</Option>
-<<<<<<< HEAD
-              {/* ✅ REMOVED: Xóa "Khác" từ type filter theo yêu cầu */}
+
               {userRole === 'staff' ? (
                 <>
                   <Option value="consultation">Tư vấn</Option>
@@ -834,11 +780,6 @@
               <Option value="all">Tất cả địa điểm</Option>
               <Option value="online">Trực tuyến</Option>
               {/* ✅ REMOVED: Đã xóa "Phòng khám" và "Khác" theo yêu cầu */}
-=======
-              {/* ✅ CHỈ 2 LOẠI DỊCH VỤ: appointment và consultation (dựa vào backend data) */}
-              <Option value="appointment">Phòng khám</Option>
-              <Option value="consultation">Trực tuyến</Option>
->>>>>>> e2d957b7
             </Select>
             <Select
               value={selectedStatus}
