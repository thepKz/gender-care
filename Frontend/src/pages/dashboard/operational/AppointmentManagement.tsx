import React, { useState, useEffect } from 'react';
import {
  Card,
  Table,
  Button,
  Space,
  Tag,
  Input,
  Select,
  Modal,
  Typography,
  Tooltip,
  DatePicker,
  message,
  Avatar
} from 'antd';
import {
  SearchOutlined,
  EyeOutlined,
  CalendarOutlined,
  UserOutlined,
  ClockCircleOutlined,
  EnvironmentOutlined,
  DeleteOutlined,
  PhoneOutlined,
  ClearOutlined,
  FilterOutlined
} from '@ant-design/icons';
import type { ColumnsType } from 'antd/es/table';
import { UnifiedAppointment, AppointmentFilters } from '../../../types/appointment';
import appointmentManagementService from '../../../api/services/appointmentManagementService';
import { useAuth } from '../../../hooks/useAuth';
import { doctorApi } from '../../../api/endpoints/doctorApi';
import dayjs from 'dayjs';
import timezone from 'dayjs/plugin/timezone';
import utc from 'dayjs/plugin/utc';

// Configure dayjs with timezone support
dayjs.extend(utc);
dayjs.extend(timezone);
import ConsultationTransferButton from '../../../components/ui/buttons/ConsultationTransferButton';
import AppointmentCancelButton from '../../../components/ui/buttons/AppointmentCancelButton';
import TestRecordModal from '../../../components/ui/forms/TestRecordModal';
import AppointmentDetailModal from '../../../components/ui/modals/AppointmentDetailModal';

const { Title, Text } = Typography;
const { Search } = Input;
const { Option } = Select;
const { TextArea } = Input;

// Use UnifiedAppointment interface from API types
type Appointment = UnifiedAppointment;



const AppointmentManagement: React.FC = () => {
  const { user } = useAuth(); // Get current user to determine role
  const userRole = user?.role || 'staff'; // Default to staff if no role found
  
  // 🔍 DEBUG: Log để kiểm tra user role
  console.log('🔍 [DEBUG] User info:', { 
    user: user, 
    role: user?.role, 
    userRole: userRole,
    email: user?.email,
    dataSource: 'REAL_API'
  });
  
  const [appointments, setAppointments] = useState<Appointment[]>([]);
  const [loading, setLoading] = useState(false);
  const [searchText, setSearchText] = useState(''); // Client-side search since API doesn't support search
  const [selectedType, setSelectedType] = useState<string>('all');
<<<<<<< HEAD
  const [selectedLocation, setSelectedLocation] = useState<string>('all');
=======
  const [selectedLocation, setSelectedLocation] = useState<string>('all'); // Filter theo địa điểm
>>>>>>> 9b324660
  const [selectedStatus, setSelectedStatus] = useState<string>('all');
  const [selectedDate, setSelectedDate] = useState<string>('all');
  
  // ✅ NEW: Advanced Filters for Staff
  const [selectedDoctor, setSelectedDoctor] = useState<string>('all');
  const [dateRange, setDateRange] = useState<[dayjs.Dayjs | null, dayjs.Dayjs | null] | null>(null);
  const [doctors, setDoctors] = useState<Array<{_id: string, userId: {fullName: string}}>>([]);
  const [doctorsLoading, setDoctorsLoading] = useState(false);

  // Modal states for AppointmentDetailModal
  const [detailModalVisible, setDetailModalVisible] = useState(false);
  const [selectedAppointmentForDetail, setSelectedAppointmentForDetail] = useState<Appointment | null>(null);

  // Modal states for staff actions
  const [testRecordModalVisible, setTestRecordModalVisible] = useState(false);
  const [selectedAppointmentForRecord, setSelectedAppointmentForRecord] = useState<Appointment | null>(null);

  // ✅ Load doctors list for filter (Staff only)
  const loadDoctors = async () => {
    if (userRole !== 'staff') return; // Only staff needs doctor filter
    
    try {
      setDoctorsLoading(true);
      const doctorsData = await doctorApi.getAllDoctors();
      console.log('👨‍⚕️ [DEBUG] Doctors loaded for filter:', doctorsData.length);
      setDoctors(doctorsData);
    } catch (error) {
      console.error('❌ [ERROR] Failed to load doctors:', error);
      message.error('Không thể tải danh sách bác sĩ');
    } finally {
      setDoctorsLoading(false);
    }
  };

  // Load doctors on component mount
  useEffect(() => {
    if (userRole === 'staff') {
      loadDoctors();
    }
  }, [userRole]);

  // ✅ 72H RULE: Check if appointment can be cancelled (more than 72h before appointment time)
  const canCancelAppointment = (appointment: UnifiedAppointment): boolean => {
    try {
      // Parse appointment date and time with Vietnam timezone
      const appointmentDateTime = dayjs.tz(
        `${appointment.appointmentDate} ${appointment.appointmentTime}`, 
        'YYYY-MM-DD HH:mm',
        'Asia/Ho_Chi_Minh'
      );
      
      const now = dayjs.tz(new Date(), 'Asia/Ho_Chi_Minh');
      const hoursDiff = appointmentDateTime.diff(now, 'hours');
      
      console.log('🕐 [72H CHECK]:', {
        appointmentId: appointment._id,
        appointmentDate: appointment.appointmentDate,
        appointmentTime: appointment.appointmentTime,
        appointmentDateTime: appointmentDateTime.format('YYYY-MM-DD HH:mm'),
        now: now.format('YYYY-MM-DD HH:mm'),
        hoursDiff,
        canCancel: hoursDiff > 72
      });
      
      return hoursDiff > 72;
    } catch (error) {
      console.error('❌ [ERROR] Failed to parse appointment time:', error);
      return false; // If can't parse, don't allow cancel for safety
    }
  };

  // ✅ ENHANCED: Render cancel/transfer actions theo đúng flow chart - CHỈ CHO DOCTOR
  const renderCancelActions = (record: UnifiedAppointment) => {
    // ❌ STAFF ROLE: Không có quyền cancel/transfer appointment
    if (userRole === 'staff') {
      return null;
    }

    console.log('🔍 [DEBUG] renderCancelActions:', {
      id: record._id,
      type: record.type,
      status: record.status,
      patientName: record.patientName,
      appointmentDate: record.appointmentDate,
      appointmentTime: record.appointmentTime
    });

    // ✅ THEO DOCS: Hiển thị nút từ khi status = paid, scheduled, confirmed, consulting  
    const allowedStatuses = ['paid', 'scheduled', 'confirmed', 'consulting', 'pending_payment'];
    if (!allowedStatuses.includes(record.status)) {
      console.log('❌ [DEBUG] Status không cho phép cancel/transfer:', record.status, 'Allowed:', allowedStatuses);
      return null;
    }

    console.log('✅ [DEBUG] Status OK, proceeding with button render for:', record.status);

    if (record.type === 'consultation') {
      // ✅ CONSULTATION FLOW: Always show transfer button for paid/scheduled/consulting
      console.log('🎯 [DEBUG] Rendering ConsultationTransferButton for:', record._id);
      return (
        <ConsultationTransferButton 
          consultation={record} 
          onTransferSuccess={() => loadAppointments()} 
        />
      );
    } else {
      // ✅ APPOINTMENT FLOW: Show cancel button with 72h rule for paid/scheduled/consulting
      console.log('🎯 [DEBUG] Rendering AppointmentCancelButton for:', record._id, 'Type:', record.type);
      
      // ✅ CHECK 72H RULE for appointments only
      const canCancel = canCancelAppointment(record);
      
      if (!canCancel) {
        // ⏰ Không đủ 72h - chỉ hiển thị thông báo
        return (
          <Tooltip title="Chỉ có thể hủy lịch hẹn trước 72 giờ (3 ngày)">
            <Button 
              type="text" 
              size="small"
              disabled
              icon={<ClockCircleOutlined />}
            >
              Quá hạn hủy
            </Button>
          </Tooltip>
        );
      }
      
      return (
        <Space>
        <AppointmentCancelButton 
          appointment={record} 
          onCancelClick={(appointment) => showCancelModal(appointment)} 
        />
          {/* ✅ FALLBACK: Always visible cancel button when within 72h rule */}
          <Button 
            type="text" 
            size="small"
            danger
            icon={<DeleteOutlined />}
            onClick={() => showCancelModal(record)}
          >
            Hủy lịch hẹn
          </Button>
        </Space>
      );
    }
  };

  // Load data based on user role - API for doctors, mock for staff testing
  const loadAppointments = async () => {
    try {
      setLoading(true);
      
      console.log('📋 [API] Loading real appointments from database...');
      
      // ✅ BUILD SEARCH FILTERS từ current filter states
      const searchFilters: Partial<AppointmentFilters> = {};
      
      // Apply status filter
      if (selectedStatus && selectedStatus !== 'all') {
        searchFilters.status = selectedStatus as any;
      }
      
      // Apply type filter  
      if (selectedType && selectedType !== 'all') {
        searchFilters.appointmentType = selectedType as any;
      }
      
      // Apply location filter
      if (selectedLocation && selectedLocation !== 'all') {
        searchFilters.typeLocation = selectedLocation as any;
      }
      
      // Apply doctor filter (Staff only)
      if (selectedDoctor && selectedDoctor !== 'all') {
        searchFilters.doctorId = selectedDoctor;
      }
      
      // Apply date range filter
      if (dateRange && dateRange[0] && dateRange[1]) {
        searchFilters.startDate = dateRange[0].toISOString();
        searchFilters.endDate = dateRange[1].toISOString();
      }
      
      // ✅ SỬ DỤNG REAL API THAY VÌ MOCK DATA
      // Staff có thể xem tất cả appointments để hỗ trợ quản lý
      const filters: AppointmentFilters = {
        page: 1,
        limit: 50, // Tăng limit để load nhiều appointments hơn
        ...searchFilters // Apply current search filters
      };
      
      // Gọi API thông qua service để lấy real data từ database
      const realAppointments = await appointmentManagementService.getStaffAppointments(filters);
      
      console.log('✅ [API] Loaded real appointments from database:', realAppointments.length);
      console.log('🎯 [API] Appointments with status "consulting":', 
        realAppointments.filter(apt => apt.status === 'consulting').length);
      console.log('🔬 [API] Test appointments:', 
        realAppointments.filter(apt => apt.appointmentType === 'test').length);
      console.log('👩‍⚕️ [API] Consultation appointments:', 
        realAppointments.filter(apt => apt.appointmentType === 'consultation').length);
      
      // Transform data để đảm bảo compatibility với UI
      const transformedAppointments = realAppointments.map(apt => ({
        ...apt,
        key: apt._id, // Ensure key exists for Ant Design Table
        // ✅ ENHANCED: Extract doctor info từ API response
        doctorName: apt.doctorName || 'Chưa phân công',
        doctorSpecialization: apt.doctorSpecialization || 'Chưa xác định',
        // Extract patient info
        patientName: apt.patientName || 'Không xác định',
        patientPhone: apt.patientPhone || 'Không có SĐT',
        // ✅ ENHANCED: Service info với proper fallbacks
        serviceName: apt.serviceName || 'Dịch vụ không xác định',
        serviceType: apt.serviceType || 'other',
        // ✅ ENHANCED: Description từ multiple sources
        description: apt.description || 
                     'Không có mô tả',
        address: apt.address || (apt.typeLocation === 'clinic' ? 'Tại phòng khám' : 'Không xác định')
      }));
      
      setAppointments(transformedAppointments);
      
      if (transformedAppointments.length === 0) {
        message.info('Không có lịch hẹn nào trong hệ thống');
      } else {
        message.success(`Đã tải ${transformedAppointments.length} lịch hẹn từ cơ sở dữ liệu`);
      }
      
    } catch (error) {
      console.error('❌ [API] Error loading appointments:', error);
      
      // Show user-friendly error message
      const errorMessage = error instanceof Error ? error.message : 'Lỗi không xác định';
      message.error(`Không thể tải danh sách lịch hẹn: ${errorMessage}`);
      
      // Fallback to empty array thay vì crash UI
      setAppointments([]);
      
    } finally {
      setLoading(false);
    }
  };

  useEffect(() => {
    loadAppointments();
    // eslint-disable-next-line react-hooks/exhaustive-deps
  }, [selectedStatus, selectedType, selectedLocation, selectedDate, selectedDoctor, dateRange]);

  // Reload when search text changes (debounced)
  useEffect(() => {
    const delayedLoad = setTimeout(() => {
      if (searchText !== '') {
        // For search, we still do client-side filtering since API doesn't support search
        // The loadAppointments will still be called when filters change
      }
    }, 300);

    return () => clearTimeout(delayedLoad);
  }, [searchText]);

  // Filter appointments based on search (other filters are applied at API level)
  const filteredAppointments = appointments.filter(appointment => {
    if (searchText === '') return true;
    
    const matchesSearch = appointment.patientName.toLowerCase().includes(searchText.toLowerCase()) ||
                         appointment.serviceName.toLowerCase().includes(searchText.toLowerCase()) ||
                         appointment.patientPhone.includes(searchText);
    
    return matchesSearch;
  });

  const getStatusColor = (status: Appointment['status'] | 'pending' | 'paid' | 'confirmed') => {
    const colors: Record<string, string> = {
      pending_payment: 'gold',
      pending: 'orange',
      scheduled: 'purple',
      confirmed: 'blue',
      consulting: 'lime',
      completed: 'green',
      cancelled: 'red',
      // Legacy support
      paid: 'cyan'
    };
    return colors[status] || 'default';
  };

  const getStatusText = (status: Appointment['status'] | 'pending' | 'paid' | 'confirmed') => {
    const texts: Record<string, string> = {
      pending_payment: 'Chờ thanh toán',
      pending: 'Chờ xác nhận',
      scheduled: 'Đã lên lịch',
      confirmed: 'Đã xác nhận',
      consulting: 'Đang tư vấn',
      completed: 'Hoàn thành',
      cancelled: 'Đã hủy',
      // Legacy support
      paid: 'Đã thanh toán'
    };
    return texts[status] || status;
  };

  // ✅ Determine service type based on service name and backend data
  const getServiceType = (record: Appointment): 'appointment' | 'consultation' => {
    // Check service name first for more accurate detection
    const serviceName = record.serviceName?.toLowerCase() || '';
    
    // If service name contains consultation/advisory keywords -> consultation 
    if (serviceName.includes('tư vấn') || 
        serviceName.includes('tu van') ||
        serviceName.includes('consultation') ||
        serviceName.includes('online') ||
        serviceName.includes('trực tuyến')) {
      return 'consultation';
    }
    
    // If service name contains physical exam keywords -> appointment
    if (serviceName.includes('khám') || 
        serviceName.includes('xét nghiệm') ||
        serviceName.includes('test') ||
        serviceName.includes('siêu âm') ||
        serviceName.includes('chẩn đoán')) {
      return 'appointment';
    }
    
    // Fallback to backend fields
    if (record.type === 'consultation') return 'consultation';
    if (record.appointmentType === 'consultation') return 'consultation';
    
    // Default to appointment for medical services
    return 'appointment';
  };

  const getTypeColor = (record: Appointment) => {
    const serviceType = getServiceType(record);
    const colors = {
      appointment: 'volcano',    // Phòng khám - màu đỏ cam
      consultation: 'geekblue'   // Trực tuyến - màu xanh dương
    };
    return colors[serviceType];
  };

  const getTypeText = (record: Appointment) => {
    const serviceType = getServiceType(record);
    const texts = {
      appointment: 'Phòng khám',   // Appointment = Phòng khám
      consultation: 'Trực tuyến'   // Consultation = Trực tuyến
    };
    return texts[serviceType];
  };

  const [cancelModalVisible, setCancelModalVisible] = useState(false);
  const [cancelAppointmentData, setCancelAppointmentData] = useState<{
    id: string;
    type: 'appointment' | 'consultation';
    patientName: string;
  } | null>(null);
  const [cancelReason, setCancelReason] = useState('');

  const showCancelModal = (appointment: Appointment) => {
    setCancelAppointmentData({
      id: appointment._id,
      type: appointment.type,
      patientName: appointment.patientName
    });
    setCancelReason('');
    setCancelModalVisible(true);
  };

  const handleCancelByDoctor = async () => {
    if (!cancelAppointmentData || !cancelReason.trim()) {
      message.error('Vui lòng nhập lý do hủy lịch hẹn');
      return;
    }

    try {
      // ✅ Call proper backend API based on appointment type
      let success = false;
      
      if (cancelAppointmentData.type === 'appointment') {
        // ✅ APPOINTMENT: Call cancel-by-doctor API (72h rule applied in backend)
        success = await appointmentManagementService.cancelAppointmentByDoctor(
          cancelAppointmentData.id,
          cancelReason.trim()
        );
        
        if (success) {
          message.success('Hủy lịch hẹn thành công');
        }
      } else if (cancelAppointmentData.type === 'consultation') {
        // ✅ CONSULTATION: This should use transfer logic, not direct cancel
        // But keep this for legacy support or direct cancel cases
        success = await appointmentManagementService.cancelConsultationByDoctor(
        cancelAppointmentData.id,
        cancelReason.trim()
      );
        
        if (success) {
          message.success('Hủy lịch tư vấn thành công');
        }
      }

      if (success) {
        // Update local state
        setAppointments(prev => 
          prev.map(apt => 
            apt._id === cancelAppointmentData.id ? { ...apt, status: 'cancelled' } : apt
          )
        );
        setCancelModalVisible(false);
        setCancelAppointmentData(null);
        setCancelReason('');
      } else {
        message.error('Không thể hủy lịch hẹn');
      }
    } catch (error: unknown) {
      console.error('❌ [ERROR] Failed to cancel appointment by doctor:', error);
      const errorMessage = error instanceof Error && 'response' in error 
        ? (error as { response?: { data?: { message?: string } } }).response?.data?.message || 'Có lỗi xảy ra khi hủy lịch hẹn'
        : 'Có lỗi xảy ra khi hủy lịch hẹn';
      message.error(errorMessage);
    }
  };

  const showAppointmentDetails = async (appointment: Appointment) => {
    try {
      // 🔍 DEBUG: Log toàn bộ thông tin appointment để kiểm tra
      console.log('🔍 [DEBUG] Showing appointment details:', {
        id: appointment._id,
        type: appointment.type,
        patientName: appointment.patientName,
        serviceName: appointment.serviceName,
        appointmentDate: appointment.appointmentDate,
        appointmentTime: appointment.appointmentTime,
        status: appointment.status,
        fullObject: appointment
      });
      
      // ✅ SIMPLIFIED LOGIC: Theo user yêu cầu - không cần gọi API detail nữa
      // Data đã đầy đủ từ list, chỉ cần hiển thị modal
      console.log('✅ [SIMPLIFIED] Using existing data from list');
      setSelectedAppointmentForDetail(appointment);
      setDetailModalVisible(true);
      
    } catch (error: unknown) {
      console.error('❌ [ERROR] Failed to show appointment details:', error);
      
      // 🔄 FALLBACK: Nếu có lỗi, vẫn hiển thị modal với data có sẵn
      setSelectedAppointmentForDetail(appointment);
      setDetailModalVisible(true);
    }
  };

  const handleStartConsulting = async (appointment: Appointment) => {
    try {
      console.log('🏥 [STATUS] Starting consultation for:', appointment.patientName);
      
      const success = await appointmentManagementService.updateAppointmentStatus(
        appointment._id, 
        'consulting', // ✅ FIXED: Type-safe consulting status
        appointment.type
      );

      if (success) {
        message.success(`Đã chuyển sang trạng thái "Đang tư vấn" cho ${appointment.patientName}`);
        loadAppointments(); // Refresh list
      } else {
        message.error('Không thể cập nhật trạng thái');
      }
    } catch (error) {
      console.error('❌ [ERROR] Failed to start consulting:', error);
      message.error('Có lỗi xảy ra khi cập nhật trạng thái');
    }
  };

  const columns: ColumnsType<Appointment> = [
    {
      title: 'Bệnh nhân',
      key: 'patient',
      width: 200,
      sorter: false, // ✅ DISABLE: Xóa sort arrows
      render: (_, record) => (
        <Space>
          <Avatar icon={<UserOutlined />} size="small" />
          <div>
            <div style={{ fontWeight: 500, fontSize: '14px', marginBottom: '2px' }}>
              {record.patientName}
            </div>
            <div style={{ fontSize: '12px', color: '#666' }}>
              <PhoneOutlined style={{ marginRight: '4px' }} />
              {record.patientPhone}
            </div>
          </div>
        </Space>
      )
    },
    // ✅ ENHANCED: Doctor column với proper data display - Only for Staff
    ...(userRole === 'staff' ? [{
      title: 'Bác sĩ',
      key: 'doctor',
      width: 150,
      sorter: false, // ✅ DISABLE: Xóa sort arrows
      render: (_, record: Appointment) => (
        <div>
          <div style={{ fontWeight: 500, fontSize: '14px', marginBottom: '2px' }}>
            {record.doctorName || 'Chưa phân công'}
          </div>
          <div style={{ fontSize: '12px', color: '#666' }}>
            {record.doctorSpecialization || 'Chưa xác định'}
          </div>
        </div>
      )
    }] : []),
    {
      title: 'Dịch vụ',
      key: 'service',
      width: 280,
      sorter: false, // ✅ DISABLE: Xóa sort arrows theo yêu cầu
      render: (_, record) => (
        <div>
          <div style={{ fontWeight: 500, fontSize: '14px' }}>
            {record.serviceName || 'Dịch vụ không xác định'}
          </div>
        </div>
      )
    },
    {
      title: 'Lịch hẹn',
      key: 'schedule',
      width: 180,
      sorter: false, // ✅ DISABLE: Xóa sort arrows
      render: (_, record) => (
        <div>
          <div style={{ display: 'flex', alignItems: 'center', gap: '4px', marginBottom: '4px' }}>
            <CalendarOutlined style={{ color: '#1890ff', fontSize: '12px' }} />
            <Text style={{ fontSize: '13px', fontWeight: 500 }}>
              {(() => {
                const date = new Date(record.appointmentDate);
                const day = date.getDate().toString().padStart(2, '0');
                const month = (date.getMonth() + 1).toString().padStart(2, '0');
                const year = date.getFullYear();
                return `${day}/${month}/${year}`;
              })()}
            </Text>
          </div>
          <div style={{ display: 'flex', alignItems: 'center', gap: '4px', marginBottom: '4px' }}>
            <ClockCircleOutlined style={{ color: '#52c41a', fontSize: '12px' }} />
            <Text style={{ fontSize: '13px' }}>{record.appointmentTime}</Text>
          </div>
          {record.address && (
            <div style={{ fontSize: '11px', color: '#666', marginTop: '2px' }}>
              <EnvironmentOutlined style={{ marginRight: '2px' }} />
              {record.address.length > 30 
                ? `${record.address.substring(0, 30)}...` 
                : record.address
              }
            </div>
          )}
        </div>
      )
    },
    {
      title: 'Trạng thái',
      dataIndex: 'status',
      key: 'status',
      width: 120,
      sorter: false, // ✅ DISABLE: Xóa sort arrows
      render: (status: Appointment['status'] | 'pending' | 'paid' | 'confirmed') => (
        <Tag color={getStatusColor(status)}>
          {getStatusText(status)}
        </Tag>
      )
    },
    {
      title: 'Thao tác',
      key: 'actions',
      fixed: 'right',
      width: userRole === 'staff' ? 200 : 250, // Increased width for new button
      sorter: false, // ✅ DISABLE: Xóa sort arrows
      render: (_, record) => (
        <Space>
          {/* ✅ ENHANCED: Gọi API thực để lấy chi tiết đầy đủ từ backend */}
          <Tooltip title="Xem chi tiết">
            <Button 
              type="primary" 
              icon={<EyeOutlined />} 
              size="small"
              onClick={() => showAppointmentDetails(record)}
              style={{
                backgroundColor: '#1890ff',
                borderColor: '#1890ff'
              }}
              loading={loading}
            >
              {userRole === 'staff' ? 'Chi tiết' : ''}
            </Button>
          </Tooltip>
          
          {/* ✅ NEW: Nút bắt đầu tư vấn cho status confirmed */}
          {record.status === 'confirmed' && (
            <Tooltip title="Bắt đầu tư vấn">
              <Button
                type="default"
                size="small"
                onClick={() => handleStartConsulting(record)}
                style={{
                  backgroundColor: '#52c41a',
                  borderColor: '#52c41a',
                  color: 'white'
                }}
              >
                Bắt đầu tư vấn
              </Button>
            </Tooltip>
          )}
          
          {/* ✅ ENHANCED: Dynamic cancel/transfer actions theo type - CHỈ CHO DOCTOR */}
          {renderCancelActions(record)}
        </Space>
      )
    }
  ];

  return (
    <div>
      <div style={{ marginBottom: '24px' }}>
        <div style={{ display: 'flex', justifyContent: 'space-between', alignItems: 'center', flexWrap: 'wrap', gap: '16px' }}>
          <div>
        <Title level={2} style={{ margin: 0 }}>
          {userRole === 'staff' ? 'Quản lý lịch hẹn' : 'Quản lý lịch hẹn'}
        </Title>
        <p style={{ color: '#6b7280', margin: '8px 0 0 0' }}>
          {userRole === 'staff' 
            ? 'Xem lịch hẹn của tất cả bác sĩ trong trung tâm theo tuần' 
            : 'Quản lý lịch hẹn khám bệnh và tư vấn trực tuyến của bác sĩ'
          }
        </p>
          </div>
        </div>
      </div>

      <Card>
        {/* Filters */}
        <div style={{ 
          display: 'flex', 
          justifyContent: 'space-between', 
          alignItems: 'center',
          marginBottom: '16px',
          flexWrap: 'wrap',
          gap: '12px'
        }}>
          <Space wrap>
            <Search
              placeholder="Tìm kiếm bệnh nhân, dịch vụ..."
              value={searchText}
              onChange={(e) => setSearchText(e.target.value)}
              style={{ width: 250 }}
            />
            
            {/* ✅ NEW: Doctor Filter - Only for Staff */}
            {userRole === 'staff' && (
              <Select
                value={selectedDoctor}
                onChange={setSelectedDoctor}
                style={{ width: 180 }}
                loading={doctorsLoading}
                placeholder="Chọn bác sĩ..."
              >
                <Option value="all">Tất cả bác sĩ</Option>
                {doctors.map(doctor => (
                  <Option key={doctor._id} value={doctor._id}>
                    {doctor.userId?.fullName || 'Không có tên'}
                  </Option>
                ))}
              </Select>
            )}
            
            <Select
              value={selectedType}
              onChange={setSelectedType}
              style={{ width: 150 }}
              placeholder="Loại dịch vụ"
            >
              <Option value="all">Tất cả loại</Option>

              {userRole === 'staff' ? (
                <>
                  <Option value="consultation">Tư vấn</Option>
                  <Option value="test">Xét nghiệm</Option>
                  <Option value="online-consultation">Tư vấn online</Option>
                </>
              ) : (
                <>
                  <Option value="consultation">Tư vấn</Option>
                  <Option value="test">Xét nghiệm</Option>
                  <Option value="online-consultation">Tư vấn online</Option>
                </>
              )}
            </Select>
            <Select
              value={selectedLocation}
              onChange={setSelectedLocation}
              style={{ width: 130 }}
            >
              <Option value="all">Tất cả địa điểm</Option>
              <Option value="online">Trực tuyến</Option>
              {/* ✅ REMOVED: Đã xóa "Phòng khám" và "Khác" theo yêu cầu */}
            </Select>
            <Select
              value={selectedStatus}
              onChange={setSelectedStatus}
              style={{ width: 170 }}
              placeholder="Trạng thái"
            >
              <Option value="all">Tất cả trạng thái</Option>
              <Option value="pending_payment">Chờ thanh toán</Option>
              <Option value="pending">Chờ xác nhận</Option>
              <Option value="scheduled">Đã lên lịch</Option>
              <Option value="confirmed">Đã xác nhận</Option>
              <Option value="consulting">Đang tư vấn</Option>
              <Option value="completed">Hoàn thành</Option>
              <Option value="cancelled">Đã hủy</Option>
            </Select>
            
            {/* ✅ Date filtering - Range picker for staff, single date for doctor */}
            {userRole === 'staff' ? (
              <DatePicker.RangePicker
                placeholder={['Từ ngày', 'Đến ngày']}
                value={dateRange}
                onChange={setDateRange}
                style={{ width: 260 }}
                format="DD/MM/YYYY"
              />
            ) : (
              <DatePicker
                placeholder="Chọn ngày"
                onChange={(date) => setSelectedDate(date ? date.format('YYYY-MM-DD') : 'all')}
                style={{ width: 150 }}
                format="DD/MM/YYYY"
              />
            )}
          </Space>
          
          {/* ✅ Clear Filters Button - Cho cả Staff và Doctor */}
            <Space>
              <Button
                icon={<ClearOutlined />}
                onClick={() => {
                if (userRole === 'staff') {
                  setSelectedDoctor('all');
                  setDateRange(null);
                }
                  setSelectedType('all');
                  setSelectedLocation('all');
                  setSelectedStatus('all');
                  setSelectedDate('all');
                  setSearchText('');
                }}
                style={{ borderRadius: '6px' }}
              >
                Xóa bộ lọc
              </Button>
              <Button
                type="primary"
                icon={<FilterOutlined />}
                style={{ borderRadius: '6px' }}
              >
              Hiển thị ({filteredAppointments.length})
              </Button>
            </Space>
        </div>

        {/* Table */}
        <Table
          columns={columns}
          dataSource={filteredAppointments}
          loading={loading}
          pagination={{
            total: filteredAppointments.length,
            pageSize: 10,
            showSizeChanger: true,
            showQuickJumper: true,
            showTotal: (total, range) => 
              `${range[0]}-${range[1]} của ${total} lịch hẹn`
          }}
          scroll={{ x: 1200 }}
        />

        {/* ✅ ENHANCED: Modal hủy lịch hẹn bởi bác sĩ với UI đẹp hơn */}
        <Modal
          title={
            <div style={{ 
              display: 'flex', 
              alignItems: 'center', 
              gap: '12px',
              padding: '8px 0'
            }}>
              <div style={{
                width: '40px',
                height: '40px',
                borderRadius: '50%',
                backgroundColor: '#fff2f0',
                display: 'flex',
                alignItems: 'center',
                justifyContent: 'center'
              }}>
                <DeleteOutlined style={{ color: '#ff4d4f', fontSize: '18px' }} />
              </div>
              <div>
                <div style={{ fontSize: '18px', fontWeight: 600, color: '#1f2937' }}>
                  Hủy lịch hẹn
                </div>
                <div style={{ fontSize: '14px', color: '#6b7280', marginTop: '2px' }}>
                  Thao tác này không thể hoàn tác
                </div>
              </div>
            </div>
          }
          open={cancelModalVisible}
          onOk={handleCancelByDoctor}
          onCancel={() => {
            setCancelModalVisible(false);
            setCancelAppointmentData(null);
            setCancelReason('');
          }}
          okText="Xác nhận hủy"
          cancelText="Đóng"
          okButtonProps={{ 
            danger: true,
            size: 'large',
            style: { 
              minWidth: '120px',
              borderRadius: '8px',
              fontWeight: 500
            }
          }}
          cancelButtonProps={{
            size: 'large',
            style: {
              minWidth: '120px',
              borderRadius: '8px'
            }
          }}
          width={600}
          centered
          maskClosable={false}
          destroyOnClose
        >
          {cancelAppointmentData && (
            <div style={{ padding: '24px 0 8px 0' }}>
              {/* Patient Info Card */}
              <div style={{ 
                marginBottom: '24px',
                padding: '20px',
                backgroundColor: '#f8fafc',
                borderRadius: '12px',
                border: '1px solid #e2e8f0'
              }}>
                <div style={{ 
                  display: 'flex', 
                  alignItems: 'center', 
                  gap: '12px',
                  marginBottom: '8px'
                }}>
                  <UserOutlined style={{ 
                    color: '#3b82f6', 
                    fontSize: '16px',
                    padding: '8px',
                    backgroundColor: '#dbeafe',
                    borderRadius: '50%'
                  }} />
            <div>
                    <div style={{ fontSize: '16px', fontWeight: 600, color: '#1f2937' }}>
                      {cancelAppointmentData.patientName}
                    </div>
                    <div style={{ fontSize: '14px', color: '#6b7280' }}>
                      {cancelAppointmentData.type === 'consultation' ? 'Tư vấn trực tuyến' : 'Lịch hẹn khám bệnh'}
                    </div>
                  </div>
                </div>
                <div style={{ fontSize: '14px', color: '#374151', lineHeight: '1.5' }}>
                  Bạn có chắc chắn muốn hủy {cancelAppointmentData.type === 'consultation' ? 'tư vấn' : 'lịch hẹn'} này?
                  {cancelAppointmentData.type === 'consultation' && 
                    ' Hệ thống sẽ tự động tìm bác sĩ khác thay thế.'
                  }
                </div>
              </div>
              
              {/* Reason Input */}
              <div style={{ marginBottom: '20px' }}>
                <div style={{ 
                  marginBottom: '12px',
                  fontSize: '15px',
                  fontWeight: 500,
                  color: '#374151'
                }}>
                  Lý do hủy {cancelAppointmentData.type === 'consultation' ? 'tư vấn' : 'lịch hẹn'}: 
                  <span style={{ color: '#ef4444', marginLeft: '4px' }}>*</span>
              </div>
              
              <TextArea
                  placeholder={`Vui lòng nhập lý do hủy ${cancelAppointmentData.type === 'consultation' ? 'tư vấn' : 'lịch hẹn'} (bắt buộc)...`}
                value={cancelReason}
                onChange={(e) => setCancelReason(e.target.value)}
                rows={4}
                maxLength={500}
                showCount
                  style={{ 
                    borderRadius: '8px',
                    fontSize: '14px',
                    lineHeight: '1.5'
                  }}
                />
              </div>
              
              {/* Info Notice */}
              <div style={{ 
                padding: '16px', 
                backgroundColor: '#fffbeb', 
                borderRadius: '8px',
                border: '1px solid #fed7aa',
                display: 'flex',
                gap: '12px'
              }}>
                <div style={{
                  width: '20px',
                  height: '20px',
                  borderRadius: '50%',
                  backgroundColor: '#f59e0b',
                  color: 'white',
                  display: 'flex',
                  alignItems: 'center',
                  justifyContent: 'center',
                  fontSize: '12px',
                  fontWeight: 'bold',
                  flexShrink: 0,
                  marginTop: '2px'
                }}>
                  !
                </div>
                <div>
                  <div style={{ 
                    fontWeight: 500, 
                    marginBottom: '4px', 
                    color: '#92400e',
                    fontSize: '14px'
                  }}>
                    Lưu ý quan trọng:
                  </div>
                  <div style={{ 
                    fontSize: '13px', 
                    color: '#92400e',
                    lineHeight: '1.5'
                  }}>
                    {cancelAppointmentData.type === 'consultation' 
                      ? 'Lý do hủy sẽ được gửi cho bệnh nhân. Hệ thống sẽ tự động tìm bác sĩ khác có sẵn trong slot để thay thế.'
                      : 'Lý do hủy sẽ được gửi cho bệnh nhân để họ hiểu tình hình. Slot này sẽ được đánh dấu là Absent.'
                    }
                  </div>
                </div>
              </div>
            </div>
          )}
        </Modal>
      </Card>

      {/* ✅ NEW: AppointmentDetailModal thay thế Modal.info() */}
      <AppointmentDetailModal
        visible={detailModalVisible}
        appointment={selectedAppointmentForDetail}
        userRole={userRole}
        onCancel={() => {
          setDetailModalVisible(false);
          setSelectedAppointmentForDetail(null);
        }}
        onCreateTestRecord={(appointment) => {
          setSelectedAppointmentForRecord(appointment);
          setTestRecordModalVisible(true);
          setDetailModalVisible(false);
        }}
        onCreateMedicalRecord={(appointment) => {
          // Medical record modal được handle bên trong AppointmentDetailModal rồi
          console.log('Medical record creation handled inside AppointmentDetailModal for:', appointment.patientName);
        }}
        onViewTestRecord={(appointment) => {
          // TODO: Open ViewTestRecordModal
          console.log('View test record for:', appointment.patientName);
          message.info(`Xem kết quả xét nghiệm cho ${appointment.patientName}`);
        }}
        onViewMedicalRecord={(appointment) => {
          // TODO: Open ViewMedicalRecordModal  
          console.log('View medical record for:', appointment.patientName);
                      message.info(`Xem bệnh án cho ${appointment.patientName}`);
        }}
      />

      {/* ✅ EXISTING: TestRecordModal cho staff tạo hồ sơ xét nghiệm */}
      <TestRecordModal
        visible={testRecordModalVisible}
        appointment={selectedAppointmentForRecord}
        onCancel={() => {
          setTestRecordModalVisible(false);
          setSelectedAppointmentForRecord(null);
        }}
        onSuccess={() => {
          setTestRecordModalVisible(false);
          setSelectedAppointmentForRecord(null);
          loadAppointments(); // Refresh list
        }}
      />
    </div>
  );
};

export default AppointmentManagement;<|MERGE_RESOLUTION|>--- conflicted
+++ resolved
@@ -70,11 +70,7 @@
   const [loading, setLoading] = useState(false);
   const [searchText, setSearchText] = useState(''); // Client-side search since API doesn't support search
   const [selectedType, setSelectedType] = useState<string>('all');
-<<<<<<< HEAD
-  const [selectedLocation, setSelectedLocation] = useState<string>('all');
-=======
   const [selectedLocation, setSelectedLocation] = useState<string>('all'); // Filter theo địa điểm
->>>>>>> 9b324660
   const [selectedStatus, setSelectedStatus] = useState<string>('all');
   const [selectedDate, setSelectedDate] = useState<string>('all');
   
