import React, { useState, useEffect } from 'react';
import {
  Card,
  Table,
  Button,
  Space,
  Tag,
  Input,
  Select,
  Modal,
  Typography,
  Tooltip,
  DatePicker,
  message,
  Avatar,
  Descriptions,
  Row,
  Col
} from 'antd';
import {
  SearchOutlined,
  EyeOutlined,
  CalendarOutlined,
  UserOutlined,
  ClockCircleOutlined,
  EnvironmentOutlined,
  DeleteOutlined,
  DollarOutlined,
  PhoneOutlined
} from '@ant-design/icons';
import type { ColumnsType } from 'antd/es/table';
import { UnifiedAppointment, AppointmentFilters } from '../../../types/appointment';
import appointmentManagementService from '../../../api/services/appointmentManagementService';
import ConsultationTransferButton from '../../../components/ui/buttons/ConsultationTransferButton';
import AppointmentCancelButton from '../../../components/ui/buttons/AppointmentCancelButton';

const { Title, Text } = Typography;
const { Search } = Input;
const { Option } = Select;
const { TextArea } = Input;

// Use UnifiedAppointment interface from API types
type Appointment = UnifiedAppointment;

interface DetailData {
  profileId?: { gender?: 'male' | 'female' | 'other'; year?: number | string };
  serviceId?: { price?: number };
  packageId?: { price?: number };
  doctorNotes?: string;
}

const AppointmentManagement: React.FC = () => {
  const [appointments, setAppointments] = useState<Appointment[]>([]);
  const [loading, setLoading] = useState(false);
  const [searchText, setSearchText] = useState(''); // Client-side search since API doesn't support search
  const [selectedType, setSelectedType] = useState<string>('all');
  const [selectedLocation, setSelectedLocation] = useState<string>('all');
  const [selectedStatus, setSelectedStatus] = useState<string>('all');
  const [selectedDate, setSelectedDate] = useState<string>('all');

  // ✅ ENHANCED: Render cancel/transfer actions theo đúng flow chart
  const renderCancelActions = (record: UnifiedAppointment) => {
    console.log('🔍 [DEBUG] renderCancelActions:', {
      id: record._id,
      type: record.type,
      status: record.status,
      patientName: record.patientName,
      appointmentDate: record.appointmentDate,
      appointmentTime: record.appointmentTime
    });

    // ✅ THEO DOCS: Hiển thị nút từ khi status = paid, scheduled, consulting  
    // ✅ EXPANDED: Include all possible status values để debug issue
    const allowedStatuses = ['paid', 'scheduled', 'consulting', 'confirmed', 'pending_payment'];
    if (!allowedStatuses.includes(record.status)) {
      console.log('❌ [DEBUG] Status không cho phép cancel/transfer:', record.status, 'Allowed:', allowedStatuses);
      return null;
    }

    console.log('✅ [DEBUG] Status OK, proceeding with button render for:', record.status);

    if (record.type === 'consultation') {
      // ✅ CONSULTATION FLOW: Always show transfer button for paid/scheduled/consulting
      console.log('🎯 [DEBUG] Rendering ConsultationTransferButton for:', record._id);
      return (
        <ConsultationTransferButton 
          consultation={record} 
          onTransferSuccess={() => loadAppointments()} 
        />
      );
    } else {
      // ✅ APPOINTMENT FLOW: Show cancel button with 72h rule for paid/scheduled/consulting
      console.log('🎯 [DEBUG] Rendering AppointmentCancelButton for:', record._id, 'Type:', record.type);
      
      // ✅ FINAL: Show both original + fallback cancel button
      return (
        <Space>
        <AppointmentCancelButton 
          appointment={record} 
          onCancelClick={(appointment) => showCancelModal(appointment)} 
        />
          {/* ✅ FALLBACK: Always visible cancel button */}
          <Button 
            type="text" 
            size="small"
            danger
            icon={<DeleteOutlined />}
            onClick={() => showCancelModal(record)}
          >
            Hủy lịch hẹn
          </Button>
        </Space>
      );
    }
  };

  // Load real data from API
  const loadAppointments = async () => {
    try {
      setLoading(true);
      console.log('🔄 [DEBUG] Loading doctor appointments with filters:', {
        searchText,
        selectedType,
        selectedLocation,
        selectedStatus,
        selectedDate
      });
      
      // Prepare filters for API call
      const filters: AppointmentFilters = {
        page: 1,
        limit: 100, // Get all for client-side filtering
        status: selectedStatus !== 'all' ? selectedStatus : undefined,
        appointmentType: selectedType !== 'all' ? selectedType : undefined,
        startDate: selectedDate !== 'all' ? selectedDate : undefined,
        endDate: selectedDate !== 'all' ? selectedDate : undefined
      };
      
      // Call API to get both appointments and consultations
      const appointments = await appointmentManagementService.getAllDoctorAppointments(filters);
      
      console.log('✅ [DEBUG] Loaded appointments:', appointments.length);
      console.log('✅ [DEBUG] Appointments data:', appointments);
      
      // Debug: check types
      const appointmentTypes = appointments.map(apt => apt.type);
      const consultationCount = appointments.filter(apt => apt.type === 'consultation').length;
      const appointmentCount = appointments.filter(apt => apt.type === 'appointment').length;
      
      console.log('✅ [DEBUG] Type breakdown:', {
        consultations: consultationCount,
        appointments: appointmentCount,
        types: appointmentTypes
      });
      
      setAppointments(appointments);
      
      if (appointments.length === 0) {
        message.info('Chưa có cuộc hẹn nào. Hệ thống sẽ hiển thị khi có dữ liệu mới.');
      }
      
    } catch (error: unknown) {
      console.error('❌ [ERROR] Failed to load appointments:', error);
      message.error('Không thể tải danh sách cuộc hẹn. Vui lòng thử lại sau.');
      setAppointments([]);
    } finally {
      setLoading(false);
    }
  };

  useEffect(() => {
    loadAppointments();
    // eslint-disable-next-line react-hooks/exhaustive-deps
  }, [selectedStatus, selectedType, selectedLocation, selectedDate]);

  // Reload when search text changes (debounced)
  useEffect(() => {
    const delayedLoad = setTimeout(() => {
      if (searchText !== '') {
        // For search, we still do client-side filtering since API doesn't support search
        // The loadAppointments will still be called when filters change
      }
    }, 300);

    return () => clearTimeout(delayedLoad);
  }, [searchText]);

  // Filter appointments based on search (other filters are applied at API level)
  const filteredAppointments = appointments.filter(appointment => {
    if (searchText === '') return true;
    
    const matchesSearch = appointment.patientName.toLowerCase().includes(searchText.toLowerCase()) ||
                         appointment.serviceName.toLowerCase().includes(searchText.toLowerCase()) ||
                         appointment.patientPhone.includes(searchText);
    
    return matchesSearch;
  });

  const getStatusColor = (status: Appointment['status'] | 'pending' | 'paid' | 'confirmed') => {
    const colors = {
      pending_payment: 'gold',    // ✅ KEEP
      scheduled: 'purple',        // ✅ KEEP
      consulting: 'lime',         // ✅ KEEP  
      completed: 'green',         // ✅ KEEP
      cancelled: 'red',          // ✅ KEEP
      // ✅ LEGACY: Support during transition
      pending: 'orange',         // Map to pending_payment
      paid: 'cyan',              // Map to scheduled
      confirmed: 'purple'        // Map to scheduled
    };
    return colors[status] || 'default';
  };

  const getStatusText = (status: Appointment['status'] | 'pending' | 'paid' | 'confirmed') => {
    const texts = {
      pending_payment: 'Chờ thanh toán',  // ✅ KEEP
      scheduled: 'Đã lên lịch',          // ✅ KEEP
      consulting: 'Đang tư vấn',         // ✅ KEEP
      completed: 'Hoàn thành',           // ✅ KEEP
      cancelled: 'Đã hủy',              // ✅ KEEP
      // ✅ LEGACY: Support during transition
      pending: 'Chờ xác nhận',          // Map to pending_payment
      paid: 'Đã thanh toán',            // Map to scheduled
      confirmed: 'Đã xác nhận'          // Map to scheduled
    };
    return texts[status] || status;
  };

  const getTypeColor = (type: Appointment['appointmentType']) => {
    const colors = {
      consultation: 'blue',
      test: 'green',
      'online-consultation': 'cyan',
      other: 'purple'
    };
    return colors[type] || 'purple';
  };

  const getTypeText = (type: Appointment['appointmentType']) => {
    const texts = {
      consultation: 'Tư vấn',
      test: 'Xét nghiệm',
      'online-consultation': 'Tư vấn online',
      other: 'Khác'
    };
    return texts[type] || 'Khác';
  };

  const getLocationColor = (location: Appointment['typeLocation']) => {
    const colors = {
      clinic: 'volcano',
      home: 'cyan',
      Online: 'geekblue'
    };
    return colors[location];
  };

  const getLocationText = (location: Appointment['typeLocation']) => {
    const texts = {
      clinic: 'Phòng khám',
      Online: 'Trực tuyến'
    };
    return texts[location];
  };

  const [cancelModalVisible, setCancelModalVisible] = useState(false);
  const [cancelAppointmentData, setCancelAppointmentData] = useState<{
    id: string;
    type: 'appointment' | 'consultation';
    patientName: string;
  } | null>(null);
  const [cancelReason, setCancelReason] = useState('');

  const showCancelModal = (appointment: Appointment) => {
    setCancelAppointmentData({
      id: appointment._id,
      type: appointment.type,
      patientName: appointment.patientName
    });
    setCancelReason('');
    setCancelModalVisible(true);
  };

  const handleCancelByDoctor = async () => {
    if (!cancelAppointmentData || !cancelReason.trim()) {
      message.error('Vui lòng nhập lý do hủy lịch hẹn');
      return;
    }

    try {
      // ✅ Call proper backend API based on appointment type
      let success = false;
      
      if (cancelAppointmentData.type === 'appointment') {
        // ✅ APPOINTMENT: Call cancel-by-doctor API (72h rule applied in backend)
        success = await appointmentManagementService.cancelAppointmentByDoctor(
          cancelAppointmentData.id,
          cancelReason.trim()
        );
        
        if (success) {
          message.success('Hủy lịch hẹn thành công. Slot đã được đánh dấu Absent.');
        }
      } else if (cancelAppointmentData.type === 'consultation') {
        // ✅ CONSULTATION: This should use transfer logic, not direct cancel
        // But keep this for legacy support or direct cancel cases
        success = await appointmentManagementService.cancelConsultationByDoctor(
        cancelAppointmentData.id,
        cancelReason.trim()
      );
        
        if (success) {
          message.success('Hủy tư vấn thành công. Hệ thống sẽ tự động tìm bác sĩ thay thế.');
        }
      }

      if (success) {
        // Update local state
        setAppointments(prev => 
          prev.map(apt => 
            apt._id === cancelAppointmentData.id ? { ...apt, status: 'cancelled' } : apt
          )
        );
        setCancelModalVisible(false);
        setCancelAppointmentData(null);
        setCancelReason('');
      } else {
        message.error('Hủy lịch hẹn thất bại');
      }
    } catch (error: unknown) {
      console.error('❌ [ERROR] Failed to cancel appointment by doctor:', error);
      const errorMessage = error instanceof Error && 'response' in error 
        ? (error as { response?: { data?: { message?: string } } }).response?.data?.message || 'Hủy lịch hẹn thất bại'
        : 'Hủy lịch hẹn thất bại';
      message.error(errorMessage);
    }
  };

  const showAppointmentDetails = async (appointment: Appointment) => {
    try {
      // Fetch detailed data from API
      const detailData = await appointmentManagementService.getAppointmentDetail(appointment._id, appointment.type);
      
      if (!detailData) {
        message.error('Không thể tải chi tiết cuộc hẹn');
        return;
      }

      // Render detailed modal based on appointment type
      Modal.info({
        title: (
          <div style={{ display: 'flex', alignItems: 'center', gap: '8px' }}>
            <CalendarOutlined style={{ color: '#1890ff' }} />
            <span>Chi tiết {appointment.type === 'consultation' ? 'tư vấn trực tuyến' : 'lịch hẹn'}</span>
          </div>
        ),
        width: 900,
        content: (
          <div style={{ marginTop: '16px' }}>
            {/* Thông tin bệnh nhân */}
            <Card 
              title={
                <div style={{ display: 'flex', alignItems: 'center', gap: '8px' }}>
                  <UserOutlined style={{ color: '#722ed1' }} />
                  <span>Thông tin bệnh nhân</span>
                </div>
              }
              size="small" 
              style={{ marginBottom: '16px' }}
            >
              <Row gutter={16}>
                <Col span={6}>
                  <div style={{ textAlign: 'center' }}>
                    <Avatar icon={<UserOutlined />} size={64} style={{ marginBottom: '8px' }} />
                    <div style={{ fontWeight: 500 }}>{appointment.patientName}</div>
                  </div>
                </Col>
                <Col span={18}>
                  <Descriptions column={2} size="small">
                    <Descriptions.Item label="Số điện thoại">
                      <PhoneOutlined style={{ marginRight: '4px', color: '#52c41a' }} />
                      {appointment.patientPhone}
                    </Descriptions.Item>
                    <Descriptions.Item label="Trạng thái">
                      <Tag color={getStatusColor(appointment.status)}>
                        {getStatusText(appointment.status)}
                      </Tag>
                    </Descriptions.Item>
                    {appointment.type === 'appointment' && (detailData as DetailData).profileId?.gender && (
                      <Descriptions.Item label="Giới tính">
                        {(detailData as DetailData).profileId.gender === 'male' ? 'Nam' : 
                         (detailData as DetailData).profileId.gender === 'female' ? 'Nữ' : 'Khác'}
                      </Descriptions.Item>
                    )}
                    {appointment.type === 'appointment' && (detailData as DetailData).profileId?.year && (
                      <Descriptions.Item label="Năm sinh">
                        {(() => {
                          const year = (detailData as DetailData).profileId?.year;
                          if (year && typeof year === 'string' && year.includes('T')) {
                            // Nếu là ISO date string, extract năm
                            return new Date(year).getFullYear();
                          }
                          return year; // Nếu đã là number hoặc string năm
                        })()}
                      </Descriptions.Item>
                    )}
                  </Descriptions>
                </Col>
              </Row>
            </Card>

            {/* Thông tin dịch vụ & lịch hẹn */}
            <Card 
              title={
                <div style={{ display: 'flex', alignItems: 'center', gap: '8px' }}>
                  <CalendarOutlined style={{ color: '#1890ff' }} />
                  <span>Thông tin dịch vụ & Lịch hẹn</span>
                </div>
              }
              size="small" 
              style={{ marginBottom: '16px' }}
            >
              <Descriptions column={2} size="small">
                <Descriptions.Item label="Dịch vụ">
                  <div>
                    <div style={{ fontWeight: 500, marginBottom: '4px' }}>
                      {appointment.serviceName}
                    </div>
                    <Space>
                      <Tag color={getTypeColor(appointment.appointmentType)}>
                        {getTypeText(appointment.appointmentType)}
                      </Tag>
                    </Space>
                  </div>
                </Descriptions.Item>
                <Descriptions.Item label="Loại lịch hẹn">
                  <Tag color={getLocationColor(appointment.typeLocation)}>
                    <EnvironmentOutlined style={{ marginRight: '4px' }} />
                    {getLocationText(appointment.typeLocation)}
                  </Tag>
                </Descriptions.Item>
                <Descriptions.Item label="Ngày hẹn">
                  <CalendarOutlined style={{ marginRight: '4px', color: '#1890ff' }} />
                  {(() => {
                    const date = new Date(appointment.appointmentDate);
                    const day = date.getDate().toString().padStart(2, '0');
                    const month = (date.getMonth() + 1).toString().padStart(2, '0');
                    const year = date.getFullYear();
                    return `${day}/${month}/${year}`;
                  })()}
                </Descriptions.Item>
                <Descriptions.Item label="Giờ hẹn">
                  <ClockCircleOutlined style={{ marginRight: '4px', color: '#52c41a' }} />
                  {appointment.appointmentTime}
                </Descriptions.Item>
                {appointment.address && (
                  <Descriptions.Item label="Địa chỉ cụ thể" span={2}>
                    <EnvironmentOutlined style={{ marginRight: '4px' }} />
                    {appointment.address}
                  </Descriptions.Item>
                )}
                {appointment.type === 'appointment' && (detailData as DetailData).serviceId?.price && (
                  <Descriptions.Item label="Giá dịch vụ">
                    <DollarOutlined style={{ marginRight: '4px', color: '#52c41a' }} />
                    {(detailData as DetailData).serviceId.price.toLocaleString('vi-VN')} VNĐ
                  </Descriptions.Item>
                )}
                {appointment.type === 'appointment' && (detailData as DetailData).packageId?.price && (
                  <Descriptions.Item label="Giá gói">
                    <DollarOutlined style={{ marginRight: '4px', color: '#52c41a' }} />
                    {(detailData as DetailData).packageId.price.toLocaleString('vi-VN')} VNĐ
                  </Descriptions.Item>
                )}
              </Descriptions>
            </Card>

            {/* Thông tin chi tiết */}
            {(appointment.description || appointment.notes || 
              (appointment.type === 'consultation' && (detailData as DetailData).doctorNotes)) && (
              <Card 
                title={
                  <div style={{ display: 'flex', alignItems: 'center', gap: '8px' }}>
                    <EnvironmentOutlined style={{ color: '#52c41a' }} />
                    <span>Thông tin chi tiết</span>
                  </div>
                }
                size="small"
              >
                {appointment.description && (
                  <div style={{ marginBottom: '12px' }}>
                    <Text strong>
                      {appointment.type === 'consultation' ? 'Câu hỏi: ' : 'Mô tả: '}
                    </Text>
                    <Text>{appointment.description}</Text>
                  </div>
                )}
                
                {appointment.notes && (
                  <div style={{ 
                    padding: '12px', 
                    backgroundColor: '#f6ffed', 
                    borderRadius: '8px',
                    border: '1px solid #b7eb8f',
                    marginBottom: '12px'
                  }}>
                    <div style={{ fontWeight: 500, marginBottom: '4px', color: '#52c41a' }}>
                      Ghi chú:
                    </div>
                    <Text>{appointment.notes}</Text>
                  </div>
                )}

                {appointment.type === 'consultation' && (detailData as DetailData).doctorNotes && (
                  <div style={{ 
                    padding: '12px', 
                    backgroundColor: '#e6f7ff', 
                    borderRadius: '8px',
                    border: '1px solid #91d5ff'
                  }}>
                    <div style={{ fontWeight: 500, marginBottom: '4px', color: '#1890ff' }}>
                      Ghi chú của bác sĩ:
                    </div>
                    <Text>{(detailData as DetailData).doctorNotes}</Text>
                  </div>
                )}
              </Card>
            )}
          </div>
        ),
      });
    } catch (error) {
      console.error('❌ [ERROR] Failed to show appointment details:', error);
      message.error('Không thể tải chi tiết cuộc hẹn');
    }
  };

  const columns: ColumnsType<Appointment> = [
    {
      title: 'Bệnh nhân',
      key: 'patient',
      width: 200,
      render: (_, record) => (
        <Space>
          <Avatar icon={<UserOutlined />} size="small" />
          <div>
            <div style={{ fontWeight: 500, fontSize: '14px', marginBottom: '2px' }}>
              {record.patientName}
            </div>
            <div style={{ fontSize: '12px', color: '#666' }}>
              <PhoneOutlined style={{ marginRight: '4px' }} />
              {record.patientPhone}
            </div>
          </div>
        </Space>
      )
    },
    {
      title: 'Dịch vụ',
      key: 'service',
      width: 280,
      render: (_, record) => (
        <div>
          <div style={{ fontWeight: 500, fontSize: '14px', marginBottom: '4px' }}>
            {record.serviceName}
          </div>
          <Space size="small" wrap>
            <Tag color={getTypeColor(record.appointmentType)}>
              {getTypeText(record.appointmentType)}
            </Tag>
            <Tag color={getLocationColor(record.typeLocation)}>
              {getLocationText(record.typeLocation)}
            </Tag>
          </Space>
          {record.description && (
            <div style={{ fontSize: '12px', color: '#666', marginTop: '4px' }}>
              {record.description.length > 50 
                ? `${record.description.substring(0, 50)}...` 
                : record.description
              }
            </div>
          )}
        </div>
      )
    },
    {
      title: 'Lịch hẹn',
      key: 'schedule',
      width: 180,
      render: (_, record) => (
        <div>
          <div style={{ display: 'flex', alignItems: 'center', gap: '4px', marginBottom: '4px' }}>
            <CalendarOutlined style={{ color: '#1890ff', fontSize: '12px' }} />
            <Text style={{ fontSize: '13px', fontWeight: 500 }}>
              {(() => {
                const date = new Date(record.appointmentDate);
                const day = date.getDate().toString().padStart(2, '0');
                const month = (date.getMonth() + 1).toString().padStart(2, '0');
                const year = date.getFullYear();
                return `${day}/${month}/${year}`;
              })()}
            </Text>
          </div>
          <div style={{ display: 'flex', alignItems: 'center', gap: '4px', marginBottom: '4px' }}>
            <ClockCircleOutlined style={{ color: '#52c41a', fontSize: '12px' }} />
            <Text style={{ fontSize: '13px' }}>{record.appointmentTime}</Text>
          </div>
          {record.address && (
            <div style={{ fontSize: '11px', color: '#666', marginTop: '2px' }}>
              <EnvironmentOutlined style={{ marginRight: '2px' }} />
              {record.address.length > 30 
                ? `${record.address.substring(0, 30)}...` 
                : record.address
              }
            </div>
          )}
        </div>
      ),
      sorter: (a, b) => {
        // Handle both Date objects and string dates
        const dateA = new Date(a.appointmentDate);
        const dateB = new Date(b.appointmentDate);
        
        // Create full datetime for comparison
        const datetimeA = new Date(dateA.toDateString() + ' ' + a.appointmentTime);
        const datetimeB = new Date(dateB.toDateString() + ' ' + b.appointmentTime);
        
        return datetimeA.getTime() - datetimeB.getTime();
      }
    },
    {
      title: 'Trạng thái',
      dataIndex: 'status',
      key: 'status',
      width: 120,
      render: (status: Appointment['status'] | 'pending' | 'paid' | 'confirmed') => (
        <Tag color={getStatusColor(status)}>
          {getStatusText(status)}
        </Tag>
      )
    },
    {
      title: 'Thao tác',
      key: 'actions',
      fixed: 'right',
      width: 160,
      render: (_, record) => (
        <Space>
          <Tooltip title="Xem chi tiết">
            <Button 
              type="text" 
              icon={<EyeOutlined />} 
              size="small"
              onClick={() => showAppointmentDetails(record)}
            />
          </Tooltip>
          
          {/* ✅ ENHANCED: Dynamic cancel/transfer actions theo type */}
          {renderCancelActions(record)}
        </Space>
      )
    }
  ];

  return (
    <div>
      <div style={{ marginBottom: '24px' }}>
        <Title level={2} style={{ margin: 0 }}>
          Quản lý lịch hẹn
        </Title>
        <p style={{ color: '#6b7280', margin: '8px 0 0 0' }}>
          Quản lý lịch hẹn khám bệnh và tư vấn trực tuyến của bác sĩ
        </p>
      </div>

      <Card>
        {/* Filters */}
        <div style={{ 
          display: 'flex', 
          justifyContent: 'space-between', 
          alignItems: 'center',
          marginBottom: '16px',
          flexWrap: 'wrap',
          gap: '12px'
        }}>
          <Space wrap>
            <Search
              placeholder="Tìm kiếm bệnh nhân, dịch vụ..."
              prefix={<SearchOutlined />}
              value={searchText}
              onChange={(e) => setSearchText(e.target.value)}
              style={{ width: 250 }}
            />
            <Select
              value={selectedType}
              onChange={setSelectedType}
              style={{ width: 130 }}
            >
              <Option value="all">Tất cả loại</Option>
              <Option value="consultation">Tư vấn</Option>
              <Option value="test">Xét nghiệm</Option>
              <Option value="online-consultation">Tư vấn online</Option>
              <Option value="other">Khác</Option>
            </Select>
            <Select
              value={selectedLocation}
              onChange={setSelectedLocation}
              style={{ width: 130 }}
            >
              <Option value="all">Tất cả địa điểm</Option>
              <Option value="clinic">Phòng khám</Option>
              <Option value="Online">Trực tuyến</Option>
            </Select>
            <Select
              value={selectedStatus}
              onChange={setSelectedStatus}
              style={{ width: 150 }}
            >
              <Option value="all">Tất cả trạng thái</Option>
              {/* ✅ SIMPLIFIED STATUS OPTIONS */}
              <Option value="pending_payment">Chờ thanh toán</Option>
              <Option value="scheduled">Đã lên lịch</Option>
              <Option value="consulting">Đang tư vấn</Option>
              <Option value="completed">Hoàn thành</Option>
              <Option value="cancelled">Đã hủy</Option>
            </Select>
            <DatePicker
              placeholder="Chọn ngày"
              onChange={(date) => setSelectedDate(date ? date.format('YYYY-MM-DD') : 'all')}
              style={{ width: 130 }}
            />
          </Space>
        </div>

        {/* Table */}
        <Table
          columns={columns}
          dataSource={filteredAppointments}
          loading={loading}
          pagination={{
            total: filteredAppointments.length,
            pageSize: 10,
            showSizeChanger: true,
            showQuickJumper: true,
            showTotal: (total, range) => 
              `${range[0]}-${range[1]} của ${total} lịch hẹn`
          }}
          scroll={{ x: 1200 }}
        />

        {/* ✅ ENHANCED: Modal hủy lịch hẹn bởi bác sĩ với UI đẹp hơn */}
        <Modal
          title={
            <div style={{ 
              display: 'flex', 
              alignItems: 'center', 
              gap: '12px',
              padding: '8px 0'
            }}>
              <div style={{
                width: '40px',
                height: '40px',
                borderRadius: '50%',
                backgroundColor: '#fff2f0',
                display: 'flex',
                alignItems: 'center',
                justifyContent: 'center'
              }}>
                <DeleteOutlined style={{ color: '#ff4d4f', fontSize: '18px' }} />
              </div>
              <div>
                <div style={{ fontSize: '18px', fontWeight: 600, color: '#1f2937' }}>
                  Hủy lịch hẹn
                </div>
                <div style={{ fontSize: '14px', color: '#6b7280', marginTop: '2px' }}>
                  Thao tác này không thể hoàn tác
                </div>
              </div>
            </div>
          }
          open={cancelModalVisible}
          onOk={handleCancelByDoctor}
          onCancel={() => {
            setCancelModalVisible(false);
            setCancelAppointmentData(null);
            setCancelReason('');
          }}
          okText="Xác nhận hủy"
          cancelText="Đóng"
          okButtonProps={{ 
            danger: true,
            size: 'large',
            style: { 
              minWidth: '120px',
              borderRadius: '8px',
              fontWeight: 500
            }
          }}
          cancelButtonProps={{
            size: 'large',
            style: {
              minWidth: '120px',
              borderRadius: '8px'
            }
          }}
          width={600}
          centered
          maskClosable={false}
          destroyOnClose
        >
<<<<<<< HEAD
          {cancelAppointmentData && (
            <div style={{ padding: '24px 0 8px 0' }}>
              {/* Patient Info Card */}
              <div style={{ 
                marginBottom: '24px',
                padding: '20px',
                backgroundColor: '#f8fafc',
                borderRadius: '12px',
                border: '1px solid #e2e8f0'
              }}>
                <div style={{ 
                  display: 'flex', 
                  alignItems: 'center', 
                  gap: '12px',
                  marginBottom: '8px'
                }}>
                  <UserOutlined style={{ 
                    color: '#3b82f6', 
                    fontSize: '16px',
                    padding: '8px',
                    backgroundColor: '#dbeafe',
                    borderRadius: '50%'
                  }} />
            <div>
                    <div style={{ fontSize: '16px', fontWeight: 600, color: '#1f2937' }}>
                      {cancelAppointmentData.patientName}
                    </div>
                    <div style={{ fontSize: '14px', color: '#6b7280' }}>
                      {cancelAppointmentData.type === 'consultation' ? 'Tư vấn trực tuyến' : 'Lịch hẹn khám bệnh'}
                    </div>
                  </div>
                </div>
                <div style={{ fontSize: '14px', color: '#374151', lineHeight: '1.5' }}>
                  Bạn có chắc chắn muốn hủy {cancelAppointmentData.type === 'consultation' ? 'tư vấn' : 'lịch hẹn'} này?
                  {cancelAppointmentData.type === 'consultation' && 
                    ' Hệ thống sẽ tự động tìm bác sĩ khác thay thế.'
                  }
                </div>
              </div>
              
              {/* Reason Input */}
              <div style={{ marginBottom: '20px' }}>
                <div style={{ 
                  marginBottom: '12px',
                  fontSize: '15px',
                  fontWeight: 500,
                  color: '#374151'
                }}>
                  Lý do hủy {cancelAppointmentData.type === 'consultation' ? 'tư vấn' : 'lịch hẹn'}: 
                  <span style={{ color: '#ef4444', marginLeft: '4px' }}>*</span>
              </div>
              
              <TextArea
                  placeholder={`Vui lòng nhập lý do hủy ${cancelAppointmentData.type === 'consultation' ? 'tư vấn' : 'lịch hẹn'} (bắt buộc)...`}
                value={cancelReason}
                onChange={(e) => setCancelReason(e.target.value)}
                rows={4}
                maxLength={500}
                showCount
                  style={{ 
                    borderRadius: '8px',
                    fontSize: '14px',
                    lineHeight: '1.5'
                  }}
                />
              </div>
              
              {/* Info Notice */}
              <div style={{ 
                padding: '16px', 
                backgroundColor: '#fffbeb', 
                borderRadius: '8px',
                border: '1px solid #fed7aa',
                display: 'flex',
                gap: '12px'
              }}>
                <div style={{
                  width: '20px',
                  height: '20px',
                  borderRadius: '50%',
                  backgroundColor: '#f59e0b',
                  color: 'white',
                  display: 'flex',
                  alignItems: 'center',
                  justifyContent: 'center',
                  fontSize: '12px',
                  fontWeight: 'bold',
                  flexShrink: 0,
                  marginTop: '2px'
                }}>
                  !
                </div>
                <div>
                  <div style={{ 
                    fontWeight: 500, 
                    marginBottom: '4px', 
                    color: '#92400e',
                    fontSize: '14px'
                  }}>
                    Lưu ý quan trọng:
                  </div>
                  <div style={{ 
                    fontSize: '13px', 
                    color: '#92400e',
                    lineHeight: '1.5'
                  }}>
                    {cancelAppointmentData.type === 'consultation' 
                      ? 'Lý do hủy sẽ được gửi cho bệnh nhân. Hệ thống sẽ tự động tìm bác sĩ khác có sẵn trong slot để thay thế.'
                      : 'Lý do hủy sẽ được gửi cho bệnh nhân để họ hiểu tình hình. Slot này sẽ được đánh dấu là Absent.'
                    }
                  </div>
                </div>
              </div>
            </div>
          )}
        </Modal>
      </Card>
=======
          <div style={{ display: 'flex', gap: '16px' }}>
            <Form.Item
              name="patientName"
              label="Tên bệnh nhân"
              rules={[{ required: true, message: 'Vui lòng nhập tên bệnh nhân!' }]}
              style={{ flex: 1 }}
            >
              <Input placeholder="Nhập tên bệnh nhân" />
            </Form.Item>
            
            <Form.Item
              name="patientPhone"
              label="Số điện thoại"
              rules={[{ required: true, message: 'Vui lòng nhập số điện thoại!' }]}
              style={{ flex: 1 }}
            >
              <Input placeholder="Nhập số điện thoại" />
            </Form.Item>
          </div>
          
          <Form.Item
            name="serviceName"
            label="Dịch vụ"
            rules={[{ required: true, message: 'Vui lòng nhập tên dịch vụ!' }]}
          >
            <Input placeholder="Nhập tên dịch vụ" />
          </Form.Item>
          
          <div style={{ display: 'flex', gap: '16px' }}>
            <Form.Item
              name="appointmentType"
              label="Loại dịch vụ"
              rules={[{ required: true, message: 'Vui lòng chọn loại dịch vụ!' }]}
              style={{ flex: 1 }}
            >
              <Select placeholder="Chọn loại dịch vụ">
                <Option value="consultation">Tư vấn</Option>
                <Option value="test">Xét nghiệm</Option>
                <Option value="other">Khác</Option>
              </Select>
            </Form.Item>
            
            <Form.Item
              name="typeLocation"
              label="Địa điểm"
              rules={[{ required: true, message: 'Vui lòng chọn địa điểm!' }]}
              style={{ flex: 1 }}
            >
              <Select placeholder="Chọn địa điểm">
                <Option value="clinic">Phòng khám</Option>
                <Option value="Online">Trực tuyến</Option>
              </Select>
            </Form.Item>
          </div>
          
          <div style={{ display: 'flex', gap: '16px' }}>
            <Form.Item
              name="appointmentDate"
              label="Ngày hẹn"
              rules={[{ required: true, message: 'Vui lòng chọn ngày!' }]}
              style={{ flex: 1 }}
            >
              <DatePicker style={{ width: '100%' }} />
            </Form.Item>
            
            <Form.Item
              name="appointmentTime"
              label="Giờ hẹn"
              rules={[{ required: true, message: 'Vui lòng chọn giờ!' }]}
              style={{ flex: 1 }}
            >
              <TimePicker format="HH:mm" style={{ width: '100%' }} />
            </Form.Item>
          </div>
          
          <Form.Item
            name="doctorName"
            label="Bác sĩ phụ trách"
          >
            <Input placeholder="Nhập tên bác sĩ (tùy chọn)" />
          </Form.Item>
          
          <Form.Item
            name="address"
            label="Địa chỉ cụ thể"
          >
            <Input placeholder="Nhập địa chỉ (nếu cần)" />
          </Form.Item>
          
          <Form.Item
            name="description"
            label="Mô tả"
            rules={[{ required: true, message: 'Vui lòng nhập mô tả!' }]}
          >
            <TextArea rows={2} placeholder="Nhập mô tả lịch hẹn" />
          </Form.Item>
          
          <Form.Item
            name="notes"
            label="Ghi chú"
          >
            <TextArea rows={2} placeholder="Nhập ghi chú (tùy chọn)" />
          </Form.Item>
          
          <Form.Item
            name="status"
            label="Trạng thái"
            rules={[{ required: true, message: 'Vui lòng chọn trạng thái!' }]}
          >
            <Select>
              <Option value="pending">Chờ xác nhận</Option>
              <Option value="confirmed">Đã xác nhận</Option>
              <Option value="completed">Hoàn thành</Option>
              <Option value="cancelled">Đã hủy</Option>
            </Select>
          </Form.Item>
        </Form>
      </Modal>
>>>>>>> 20753969
    </div>
  );
};

export default AppointmentManagement;<|MERGE_RESOLUTION|>--- conflicted
+++ resolved
@@ -807,7 +807,6 @@
           maskClosable={false}
           destroyOnClose
         >
-<<<<<<< HEAD
           {cancelAppointmentData && (
             <div style={{ padding: '24px 0 8px 0' }}>
               {/* Patient Info Card */}
@@ -925,126 +924,6 @@
           )}
         </Modal>
       </Card>
-=======
-          <div style={{ display: 'flex', gap: '16px' }}>
-            <Form.Item
-              name="patientName"
-              label="Tên bệnh nhân"
-              rules={[{ required: true, message: 'Vui lòng nhập tên bệnh nhân!' }]}
-              style={{ flex: 1 }}
-            >
-              <Input placeholder="Nhập tên bệnh nhân" />
-            </Form.Item>
-            
-            <Form.Item
-              name="patientPhone"
-              label="Số điện thoại"
-              rules={[{ required: true, message: 'Vui lòng nhập số điện thoại!' }]}
-              style={{ flex: 1 }}
-            >
-              <Input placeholder="Nhập số điện thoại" />
-            </Form.Item>
-          </div>
-          
-          <Form.Item
-            name="serviceName"
-            label="Dịch vụ"
-            rules={[{ required: true, message: 'Vui lòng nhập tên dịch vụ!' }]}
-          >
-            <Input placeholder="Nhập tên dịch vụ" />
-          </Form.Item>
-          
-          <div style={{ display: 'flex', gap: '16px' }}>
-            <Form.Item
-              name="appointmentType"
-              label="Loại dịch vụ"
-              rules={[{ required: true, message: 'Vui lòng chọn loại dịch vụ!' }]}
-              style={{ flex: 1 }}
-            >
-              <Select placeholder="Chọn loại dịch vụ">
-                <Option value="consultation">Tư vấn</Option>
-                <Option value="test">Xét nghiệm</Option>
-                <Option value="other">Khác</Option>
-              </Select>
-            </Form.Item>
-            
-            <Form.Item
-              name="typeLocation"
-              label="Địa điểm"
-              rules={[{ required: true, message: 'Vui lòng chọn địa điểm!' }]}
-              style={{ flex: 1 }}
-            >
-              <Select placeholder="Chọn địa điểm">
-                <Option value="clinic">Phòng khám</Option>
-                <Option value="Online">Trực tuyến</Option>
-              </Select>
-            </Form.Item>
-          </div>
-          
-          <div style={{ display: 'flex', gap: '16px' }}>
-            <Form.Item
-              name="appointmentDate"
-              label="Ngày hẹn"
-              rules={[{ required: true, message: 'Vui lòng chọn ngày!' }]}
-              style={{ flex: 1 }}
-            >
-              <DatePicker style={{ width: '100%' }} />
-            </Form.Item>
-            
-            <Form.Item
-              name="appointmentTime"
-              label="Giờ hẹn"
-              rules={[{ required: true, message: 'Vui lòng chọn giờ!' }]}
-              style={{ flex: 1 }}
-            >
-              <TimePicker format="HH:mm" style={{ width: '100%' }} />
-            </Form.Item>
-          </div>
-          
-          <Form.Item
-            name="doctorName"
-            label="Bác sĩ phụ trách"
-          >
-            <Input placeholder="Nhập tên bác sĩ (tùy chọn)" />
-          </Form.Item>
-          
-          <Form.Item
-            name="address"
-            label="Địa chỉ cụ thể"
-          >
-            <Input placeholder="Nhập địa chỉ (nếu cần)" />
-          </Form.Item>
-          
-          <Form.Item
-            name="description"
-            label="Mô tả"
-            rules={[{ required: true, message: 'Vui lòng nhập mô tả!' }]}
-          >
-            <TextArea rows={2} placeholder="Nhập mô tả lịch hẹn" />
-          </Form.Item>
-          
-          <Form.Item
-            name="notes"
-            label="Ghi chú"
-          >
-            <TextArea rows={2} placeholder="Nhập ghi chú (tùy chọn)" />
-          </Form.Item>
-          
-          <Form.Item
-            name="status"
-            label="Trạng thái"
-            rules={[{ required: true, message: 'Vui lòng chọn trạng thái!' }]}
-          >
-            <Select>
-              <Option value="pending">Chờ xác nhận</Option>
-              <Option value="confirmed">Đã xác nhận</Option>
-              <Option value="completed">Hoàn thành</Option>
-              <Option value="cancelled">Đã hủy</Option>
-            </Select>
-          </Form.Item>
-        </Form>
-      </Modal>
->>>>>>> 20753969
     </div>
   );
 };
