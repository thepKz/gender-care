<<<<<<< HEAD
import React, { useEffect, useState } from 'react';
import { Card, Row, Col, Spin, Typography, DatePicker, Select, Button, Table, message, Tag, Progress, Statistic, Space, Divider } from 'antd';
import { DownloadOutlined, RiseOutlined, FallOutlined, CalendarOutlined, DollarOutlined, ClockCircleOutlined, CheckCircleOutlined } from '@ant-design/icons';
import { 
  ResponsiveContainer, BarChart, Bar, XAxis, YAxis, CartesianGrid, Tooltip, LineChart, Line, 
  PieChart, Pie, Cell, Legend, AreaChart, Area, ComposedChart
} from 'recharts';
import { fetchManagementReports, ReportsResponse, fetchDetailedReport, exportDetailedReport, ReportFilters, DetailedAppointment } from '../../../api/endpoints/reports';
import { doctorApi, Doctor } from '../../../api/endpoints/doctorApi';
import '../../../styles/dashboard.css';
=======
import { FC, useEffect, useState } from 'react';
import { Card, Row, Col, Spin, Typography } from 'antd';
import { ResponsiveContainer, BarChart, Bar, XAxis, YAxis, CartesianGrid, Tooltip, LineChart, Line, PieChart, Pie, Cell, Legend } from 'recharts';
import { fetchManagementReports, ReportsResponse } from '../../../api/endpoints/reports';
>>>>>>> 3f2afad5

const { Title, Text } = Typography;
const { RangePicker } = DatePicker;

// Professional color palettes
const COLORS = ['#1890ff', '#52c41a', '#faad14', '#f5222d', '#722ed1', '#13c2c2', '#eb2f96', '#fa541c'];
const GRADIENT_COLORS = ['#667eea', '#764ba2', '#f093fb', '#f5576c', '#4facfe', '#00f2fe'];
const STATUS_COLORS = {
  'pending': '#faad14',
  'confirmed': '#52c41a', 
  'completed': '#1890ff',
  'cancelled': '#f5222d',
  'missed': '#8c8c8c'
};

// Enhanced chart configurations
const CHART_CONFIG = {
  margin: { top: 20, right: 30, left: 20, bottom: 5 },
  fontSize: 12,
  strokeWidth: 2,
  gridOpacity: 0.1
};
const APPOINTMENT_STATUS_OPTIONS = [
    { value: 'pending', label: 'Chờ xác nhận', color: 'gold' },
    { value: 'confirmed', label: 'Đã xác nhận', color: 'green' },
    { value: 'completed', label: 'Đã hoàn thành', color: 'blue' },
    { value: 'cancelled', label: 'Đã hủy', color: 'red' },
    { value: 'missed', label: 'Đã lỡ hẹn', color: 'grey' },
];

<<<<<<< HEAD
const ReportsPage: React.FC = () => {
  // State for overview charts
  const [overviewData, setOverviewData] = useState<ReportsResponse | null>(null);
  const [loadingOverview, setLoadingOverview] = useState(false);
=======
const ReportsPage: FC = () => {
  const [data, setData] = useState<ReportsResponse | null>(null);
  const [loading, setLoading] = useState(false);
>>>>>>> 3f2afad5

  // State for detailed report
  const [filters, setFilters] = useState<Omit<ReportFilters, 'reportType'>>({});
  const [detailedData, setDetailedData] = useState<DetailedAppointment[]>([]);
  const [loadingDetailed, setLoadingDetailed] = useState(false);
  const [doctors, setDoctors] = useState<Doctor[]>([]);

  // Fetch initial overview data and doctors list
  useEffect(() => {
    (async () => {
      setLoadingOverview(true);
      try {
        const [reportsResp, doctorsResp] = await Promise.all([
          fetchManagementReports(),
          doctorApi.getAllDoctors()
        ]);
        setOverviewData(reportsResp);
        setDoctors(doctorsResp || []);
      } catch (err) {
        console.error('Failed to fetch initial page data', err);
        message.error('Không thể tải dữ liệu tổng quan.');
      } finally {
        setLoadingOverview(false);
      }
    })();
  }, []);
  
  // Handler for applying filters
  const handleFilter = async () => {
    setLoadingDetailed(true);
    try {
        const finalFilters: ReportFilters = {
            ...filters,
            reportType: 'APPOINTMENT_DETAIL'
        }
      const resp = await fetchDetailedReport(finalFilters);
      setDetailedData(resp);
      if(resp.length === 0) {
        message.info('Không tìm thấy dữ liệu nào phù hợp với điều kiện lọc.');
      }
    } catch (err) {
      console.error('Failed to fetch detailed report', err);
      message.error('Lỗi khi tải báo cáo chi tiết.');
    } finally {
      setLoadingDetailed(false);
    }
  };
  
  // Handler for exporting to Excel
  const handleExport = async () => {
    if (detailedData.length === 0) {
      message.warn('Không có dữ liệu để xuất. Vui lòng áp dụng bộ lọc trước.');
      return;
    }
    setLoadingDetailed(true); // Show loading on the table
    try {
        const finalFilters: ReportFilters = {
            ...filters,
            reportType: 'APPOINTMENT_DETAIL'
        }
      await exportDetailedReport(finalFilters);
      message.success('Xuất file Excel thành công!');
    } catch (err) {
      console.error('Failed to export report', err);
      message.error('Lỗi khi xuất file Excel.');
    } finally {
      setLoadingDetailed(false);
    }
  };

  const columns = [
    { title: 'Bệnh nhân', dataIndex: 'patientName', key: 'patientName' },
    { title: 'Bác sĩ', dataIndex: 'doctorName', key: 'doctorName' },
    { title: 'Ngày hẹn', dataIndex: 'appointmentDate', key: 'appointmentDate' },
    { title: 'Giờ hẹn', dataIndex: 'appointmentTime', key: 'appointmentTime' },
    { 
        title: 'Trạng thái', 
        dataIndex: 'status', 
        key: 'status',
        render: (status: string) => {
            const statusInfo = APPOINTMENT_STATUS_OPTIONS.find(s => s.value === status);
            return <Tag color={statusInfo?.color}>{statusInfo?.label || status}</Tag>;
        }
    },
    { 
      title: 'Tổng tiền', 
      dataIndex: 'totalAmount', 
      key: 'totalAmount', 
      render: (val: number | null | undefined) => {
        // Handle null/undefined values safely
        const amount = val ?? 0;
        return amount.toLocaleString('vi-VN') + ' VND';
      } 
    },
  ];

  if (loadingOverview) {
    return <div style={{ textAlign: 'center', padding: '40px' }}><Spin size="large" /></div>;
  }
  
  // Prepare data for charts with safety checks
  const revenueData = overviewData?.revenueByMonth?.map(item => ({
    ...item,
    total: typeof item.total === 'number' ? item.total : 0
  })) || [];
  
  const appointments7d = overviewData?.appointmentsLast7Days?.map((p) => ({ 
    ...p, 
    dateLabel: p.date.slice(5),
    count: typeof p.count === 'number' ? p.count : 0
  })) || [];
  
  const roleDistribution = overviewData ? Object.entries(overviewData.userRoleDistribution).map(([role, count]) => ({ 
    name: role, 
    value: typeof count === 'number' ? count : 0 
  })) : [];
  
  const statusCounts = overviewData ? Object.entries(overviewData.appointmentStatusCounts).map(([status, count]) => ({ 
    name: status, 
    value: typeof count === 'number' ? count : 0 
  })) : [];

  // Calculate additional metrics for enhanced analytics
  const totalRevenue = revenueData.reduce((sum, item) => sum + item.total, 0);
  const totalAppointments = appointments7d.reduce((sum, item) => sum + item.count, 0);
  const avgRevenuePerMonth = totalRevenue / 12;
  const avgAppointmentsPerDay = totalAppointments / 7;
  
  // Calculate growth trends
  const revenueGrowth = revenueData.length >= 2 ? 
    ((revenueData[revenueData.length - 1]?.total - revenueData[revenueData.length - 2]?.total) / revenueData[revenueData.length - 2]?.total * 100) : 0;
  
  const appointmentGrowth = appointments7d.length >= 2 ?
    ((appointments7d[appointments7d.length - 1]?.count - appointments7d[appointments7d.length - 2]?.count) / appointments7d[appointments7d.length - 2]?.count * 100) : 0;

  // Prepare enhanced data for advanced charts
  const revenueWithGrowth = revenueData.map((item, index) => ({
    ...item,
    growth: index > 0 ? ((item.total - revenueData[index - 1].total) / revenueData[index - 1].total * 100) : 0,
    cumulative: revenueData.slice(0, index + 1).reduce((sum, r) => sum + r.total, 0)
  }));

  const appointmentTrends = appointments7d.map((item, index) => ({
    ...item,
    moving_avg: index >= 2 ? 
      appointments7d.slice(Math.max(0, index - 2), index + 1).reduce((sum, a) => sum + a.count, 0) / 3 : item.count,
    trend: index > 0 ? (item.count > appointments7d[index - 1].count ? 'up' : 'down') : 'stable'
  }));

  // Performance metrics
  const completionRate = statusCounts.length > 0 ? 
    ((statusCounts.find(s => s.name === 'completed')?.value || 0) / statusCounts.reduce((sum, s) => sum + s.value, 0) * 100) : 0;

  const cancellationRate = statusCounts.length > 0 ?
    ((statusCounts.find(s => s.name === 'cancelled')?.value || 0) / statusCounts.reduce((sum, s) => sum + s.value, 0) * 100) : 0;

  return (
    <div className="analytics-dashboard">
      <div className="dashboard-header">
        <Title level={2} className="dashboard-title">
          📊 Analytics Dashboard - Hệ thống Y tế
        </Title>
        <Text className="dashboard-subtitle">Báo cáo tổng quan và phân tích chi tiết hiệu suất hệ thống</Text>
      </div>
      
      {/* KPI Cards Section */}
      <Row gutter={[16, 16]} style={{ marginBottom: '32px' }}>
        <Col xs={24} sm={12} lg={6}>
          <Card className="kpi-card fade-in-up">
            <Statistic
              title="Tổng Doanh Thu (12 tháng)"
              value={totalRevenue}
              precision={0}
              valueStyle={{ color: '#3f8600' }}
              prefix={<DollarOutlined />}
              suffix="VND"
              formatter={(value) => `${Number(value).toLocaleString('vi-VN')}`}
            />
            <div className="kpi-trend">
              {revenueGrowth >= 0 ? (
                <RiseOutlined style={{ color: '#3f8600' }} />
              ) : (
                <FallOutlined style={{ color: '#cf1322' }} />
              )}
              <Text type="secondary">
                {revenueGrowth.toFixed(1)}% so với tháng trước
              </Text>
            </div>
          </Card>
        </Col>
        
                 <Col xs={24} sm={12} lg={6}>
           <Card className="kpi-card fade-in-up">
             <Statistic
               title="Lịch Hẹn (7 ngày)"
               value={totalAppointments}
               valueStyle={{ color: '#1890ff' }}
               prefix={<CalendarOutlined />}
               suffix="cuộc hẹn"
             />
                           <div className="kpi-trend">
                {appointmentGrowth >= 0 ? (
                  <RiseOutlined style={{ color: '#3f8600' }} />
                ) : (
                  <FallOutlined style={{ color: '#cf1322' }} />
                )}
                <Text type="secondary">
                  {appointmentGrowth.toFixed(1)}% so với ngày trước
                </Text>
              </div>
           </Card>
         </Col>
         
         <Col xs={24} sm={12} lg={6}>
           <Card className="kpi-card fade-in-up">
             <Statistic
               title="Tỷ Lệ Hoàn Thành"
               value={completionRate}
               precision={1}
               valueStyle={{ color: '#722ed1' }}
               prefix={<CheckCircleOutlined />}
               suffix="%"
             />
             <div className="kpi-trend">
               <Progress percent={completionRate} strokeColor="#722ed1" size="small" className="enhanced-progress" />
             </div>
           </Card>
         </Col>
         
         <Col xs={24} sm={12} lg={6}>
           <Card className="kpi-card fade-in-up">
             <Statistic
               title="Trung Bình/Ngày"
               value={avgAppointmentsPerDay}
               precision={1}
               valueStyle={{ color: '#fa8c16' }}
               prefix={<ClockCircleOutlined />}
               suffix="cuộc hẹn"
             />
             <div className="kpi-trend">
               <Text type="secondary">Hủy: {cancellationRate.toFixed(1)}%</Text>
             </div>
           </Card>
         </Col>
      </Row>

      {/* Main Analytics Section */}
      <Row gutter={[24, 24]} style={{ marginBottom: '32px' }}>
        {/* Revenue Trend with Growth */}
                 <Col xs={24} lg={16}>
           <Card className="chart-card fade-in-up" title="📈 Phân Tích Doanh Thu & Tăng Trưởng" 
                 extra={<Text type="secondary">12 tháng gần nhất</Text>}>
             <ResponsiveContainer width="100%" height={400}>
              <ComposedChart data={revenueWithGrowth} margin={CHART_CONFIG.margin}>
                <CartesianGrid strokeDasharray="3 3" stroke="#f0f0f0" />
                <XAxis dataKey="month" fontSize={CHART_CONFIG.fontSize} />
                <YAxis yAxisId="left" orientation="left" fontSize={CHART_CONFIG.fontSize} />
                <YAxis yAxisId="right" orientation="right" fontSize={CHART_CONFIG.fontSize} />
                <Tooltip 
                  formatter={(value: any, name: string) => {
                    if (name === 'Doanh thu') {
                      return [`${Number(value).toLocaleString('vi-VN')} VND`, name];
                    }
                    return [`${Number(value).toFixed(1)}%`, name];
                  }}
                />
                <Legend />
                <defs>
                  <linearGradient id="revenueGradient" x1="0" y1="0" x2="0" y2="1">
                    <stop offset="5%" stopColor="#1890ff" stopOpacity={0.8}/>
                    <stop offset="95%" stopColor="#1890ff" stopOpacity={0.1}/>
                  </linearGradient>
                </defs>
                <Area yAxisId="left" type="monotone" dataKey="total" stroke="#1890ff" 
                      fill="url(#revenueGradient)" name="Doanh thu" />
                <Bar yAxisId="right" dataKey="growth" fill="#52c41a" name="Tăng trưởng (%)" />
              </ComposedChart>
            </ResponsiveContainer>
          </Card>
        </Col>

        {/* Performance Metrics */}
                 <Col xs={24} lg={8}>
           <Card className="performance-card fade-in-up" title="🎯 Chỉ Số Hiệu Suất" style={{ height: '471px' }}>
             <div className="performance-content">
                             <div className="performance-item">
                 <Text strong>Tỷ lệ hoàn thành</Text>
                 <Progress 
                   className="enhanced-progress"
                   percent={completionRate} 
                   strokeColor={{ '0%': '#108ee9', '100%': '#87d068' }}
                   format={() => `${completionRate.toFixed(1)}%`}
                 />
               </div>
               
               <div className="performance-item">
                 <Text strong>Tỷ lệ hủy bỏ</Text>
                 <Progress 
                   className="enhanced-progress"
                   percent={cancellationRate} 
                   strokeColor="#ff4d4f"
                   format={() => `${cancellationRate.toFixed(1)}%`}
                 />
               </div>
               
               <div className="performance-item">
                 <Text strong>Hiệu suất tổng thể</Text>
                 <Progress 
                   className="enhanced-progress"
                   percent={100 - cancellationRate} 
                   strokeColor="#722ed1"
                   format={() => `${(100 - cancellationRate).toFixed(1)}%`}
                 />
               </div>
               
               <Divider />
               
               <div className="performance-stats">
                 <div className="stat-row">
                   <span className="stat-label">Doanh thu TB/tháng:</span>
                   <span className="stat-value">{avgRevenuePerMonth.toLocaleString('vi-VN')} VND</span>
                 </div>
                 <div className="stat-row">
                   <span className="stat-label">Lịch hẹn TB/ngày:</span>
                   <span className="stat-value">{avgAppointmentsPerDay.toFixed(1)}</span>
                 </div>
                 <div className="stat-row">
                   <span className="stat-label">Tổng người dùng:</span>
                   <span className="stat-value">{roleDistribution.reduce((sum, role) => sum + role.value, 0)}</span>
                 </div>
               </div>
            </div>
          </Card>
        </Col>
      </Row>

      {/* Advanced Analytics Row */}
      <Row gutter={[24, 24]} style={{ marginBottom: '32px' }}>
        {/* Appointment Trends with Moving Average */}
                 <Col xs={24} lg={12}>
           <Card className="chart-card fade-in-up" title="📅 Xu Hướng Lịch Hẹn" extra={<Text type="secondary">Với đường trung bình động</Text>}>
             <ResponsiveContainer width="100%" height={300}>
              <ComposedChart data={appointmentTrends} margin={CHART_CONFIG.margin}>
                <CartesianGrid strokeDasharray="3 3" stroke="#f0f0f0" />
                <XAxis dataKey="dateLabel" fontSize={CHART_CONFIG.fontSize} />
                <YAxis fontSize={CHART_CONFIG.fontSize} />
                <Tooltip />
                <Legend />
                <Bar dataKey="count" fill="#1890ff" name="Lịch hẹn thực tế" />
                <Line type="monotone" dataKey="moving_avg" stroke="#ff7300" 
                      strokeWidth={3} name="Trung bình động (3 ngày)" />
              </ComposedChart>
            </ResponsiveContainer>
          </Card>
        </Col>

        {/* Status Distribution with Enhanced Styling */}
                 <Col xs={24} lg={12}>
           <Card className="chart-card fade-in-up" title="📊 Phân Bố Trạng Thái Lịch Hẹn">
             <ResponsiveContainer width="100%" height={300}>
              <PieChart>
                <Pie 
                  dataKey="value" 
                  data={statusCounts} 
                  cx="50%" 
                  cy="50%" 
                  outerRadius={100}
                  innerRadius={40}
                  paddingAngle={5}
                  label={({name, percent}) => `${name}: ${(percent * 100).toFixed(0)}%`}
                >
                  {statusCounts.map((entry, index) => (
                    <Cell key={`cell-${index}`} fill={STATUS_COLORS[entry.name as keyof typeof STATUS_COLORS] || COLORS[index % COLORS.length]} />
                  ))}
                </Pie>
                <Tooltip 
                  formatter={(value: any) => [`${value} cuộc hẹn`, 'Số lượng']}
                />
                <Legend />
              </PieChart>
            </ResponsiveContainer>
          </Card>
        </Col>
      </Row>

      {/* User Analytics & Revenue Distribution */}
      <Row gutter={[24, 24]} style={{ marginBottom: '32px' }}>
        {/* User Role Distribution */}
                 <Col xs={24} lg={8}>
           <Card className="chart-card fade-in-up" title="👥 Phân Bố Người Dùng">
             <ResponsiveContainer width="100%" height={280}>
              <PieChart>
                <Pie
                  dataKey="value" 
                  data={roleDistribution} 
                  cx="50%" 
                  cy="50%" 
                  outerRadius={80}
                  innerRadius={30}
                  paddingAngle={3}
                  label={({name, percent}) => `${name}: ${(percent * 100).toFixed(0)}%`}
                >
                  {roleDistribution.map((entry, index) => (
                    <Cell key={`cell-${index}`} fill={COLORS[index % COLORS.length]} />
                  ))}
                </Pie>
                <Tooltip 
                  formatter={(value: any) => [`${value} người dùng`, 'Số lượng']}
                />
                <Legend />
              </PieChart>
            </ResponsiveContainer>
          </Card>
        </Col>

        {/* Revenue Cumulative */}
                 <Col xs={24} lg={16}>
           <Card className="chart-card fade-in-up" title="💰 Doanh Thu Tích Lũy" extra={<Text type="secondary">Xu hướng tăng trưởng tích lũy</Text>}>
             <ResponsiveContainer width="100%" height={250}>
              <AreaChart data={revenueWithGrowth} margin={CHART_CONFIG.margin}>
                <CartesianGrid strokeDasharray="3 3" stroke="#f0f0f0" />
                <XAxis dataKey="month" fontSize={CHART_CONFIG.fontSize} />
                <YAxis fontSize={CHART_CONFIG.fontSize} />
                <Tooltip 
                  formatter={(value: any) => [`${Number(value).toLocaleString('vi-VN')} VND`, 'Doanh thu tích lũy']}
                />
                <defs>
                  <linearGradient id="cumulativeGradient" x1="0" y1="0" x2="0" y2="1">
                    <stop offset="5%" stopColor="#722ed1" stopOpacity={0.8}/>
                    <stop offset="95%" stopColor="#722ed1" stopOpacity={0.1}/>
                  </linearGradient>
                </defs>
                <Area type="monotone" dataKey="cumulative" stroke="#722ed1" 
                      fill="url(#cumulativeGradient)" strokeWidth={3} />
              </AreaChart>
            </ResponsiveContainer>
          </Card>
        </Col>
      </Row>

      {/* Detailed Report Section */}
             <Card className="chart-card fade-in-up" title="📋 Báo Cáo Chi Tiết Cuộc Hẹn" 
             extra={<Space>
               <Text type="secondary">Lọc và xuất dữ liệu chi tiết</Text>
               <Button 
                 size="small" 
                 type="dashed" 
                 onClick={async () => {
                   try {
                     const response = await fetch('/api/reports/seed-sample-data', {
                       method: 'POST',
                       headers: {
                         'Authorization': `Bearer ${localStorage.getItem('authToken')}`,
                         'Content-Type': 'application/json'
                       }
                     });
                     if (response.ok) {
                       message.success('Tạo dữ liệu mẫu thành công! Vui lòng refresh trang.');
                       window.location.reload();
                     } else {
                       message.error('Chỉ Admin mới có thể tạo dữ liệu mẫu.');
                     }
                   } catch (error) {
                     message.error('Lỗi khi tạo dữ liệu mẫu.');
                   }
                 }}
               >
                 Tạo Dữ Liệu Mẫu
               </Button>
             </Space>}
             style={{ marginBottom: '24px' }}>
         <div className="filter-section">
         <Row gutter={[16, 16]} align="bottom" className="filter-controls">
                     <Col className="filter-item">
             <Text strong>Khoảng ngày</Text>
             <RangePicker 
               onChange={(dates, dateStrings) => setFilters(prev => ({...prev, dateFrom: dateStrings[0], dateTo: dateStrings[1]}))} 
               style={{ width: 200 }}
             />
           </Col>
           <Col className="filter-item">
             <Text strong>Trạng thái</Text>
             <Select
               mode="multiple"
               allowClear
               style={{ width: 250 }}
               placeholder="Chọn trạng thái"
               onChange={(value) => setFilters(prev => ({...prev, appointmentStatus: value}))}
               options={APPOINTMENT_STATUS_OPTIONS}
             />
           </Col>
           <Col className="filter-item">
             <Text strong>Bác sĩ</Text>
             <Select
               allowClear
               style={{ width: 250 }}
               placeholder="Chọn bác sĩ"
               onChange={(value) => setFilters(prev => ({...prev, doctorId: value}))}
               options={doctors.map(d => ({ label: d.userId.fullName, value: d._id }))}
               showSearch
               filterOption={(input, option) =>
                 (option?.label ?? '').toLowerCase().includes(input.toLowerCase())
               }
             />
           </Col>
           <Col>
             <Button className="enhanced-button" type="primary" size="large" onClick={handleFilter} loading={loadingDetailed}>
               Áp dụng Bộ Lọc
             </Button>
           </Col>
           <Col>
             <Button 
               className="enhanced-button"
               icon={<DownloadOutlined />} 
               size="large"
               onClick={handleExport} 
               disabled={detailedData.length === 0}
               type="default"
             >
               Xuất Excel
             </Button>
           </Col>
                 </Row>
         </div>

         <div className="enhanced-table">
         <Table
           dataSource={detailedData}
           columns={columns}
           loading={loadingDetailed}
           rowKey="id"
           scroll={{ x: 'max-content' }}
           pagination={{
             pageSize: 20,
             showSizeChanger: true,
             showQuickJumper: true,
             showTotal: (total, range) => `${range[0]}-${range[1]} của ${total} bản ghi`,
           }}
           size="middle"
         />
         </div>
      </Card>
    </div>
  );
};

export default ReportsPage;<|MERGE_RESOLUTION|>--- conflicted
+++ resolved
@@ -1,4 +1,4 @@
-<<<<<<< HEAD
+
 import React, { useEffect, useState } from 'react';
 import { Card, Row, Col, Spin, Typography, DatePicker, Select, Button, Table, message, Tag, Progress, Statistic, Space, Divider } from 'antd';
 import { DownloadOutlined, RiseOutlined, FallOutlined, CalendarOutlined, DollarOutlined, ClockCircleOutlined, CheckCircleOutlined } from '@ant-design/icons';
@@ -9,12 +9,6 @@
 import { fetchManagementReports, ReportsResponse, fetchDetailedReport, exportDetailedReport, ReportFilters, DetailedAppointment } from '../../../api/endpoints/reports';
 import { doctorApi, Doctor } from '../../../api/endpoints/doctorApi';
 import '../../../styles/dashboard.css';
-=======
-import { FC, useEffect, useState } from 'react';
-import { Card, Row, Col, Spin, Typography } from 'antd';
-import { ResponsiveContainer, BarChart, Bar, XAxis, YAxis, CartesianGrid, Tooltip, LineChart, Line, PieChart, Pie, Cell, Legend } from 'recharts';
-import { fetchManagementReports, ReportsResponse } from '../../../api/endpoints/reports';
->>>>>>> 3f2afad5
 
 const { Title, Text } = Typography;
 const { RangePicker } = DatePicker;
@@ -45,16 +39,12 @@
     { value: 'missed', label: 'Đã lỡ hẹn', color: 'grey' },
 ];
 
-<<<<<<< HEAD
+
 const ReportsPage: React.FC = () => {
   // State for overview charts
   const [overviewData, setOverviewData] = useState<ReportsResponse | null>(null);
   const [loadingOverview, setLoadingOverview] = useState(false);
-=======
-const ReportsPage: FC = () => {
-  const [data, setData] = useState<ReportsResponse | null>(null);
-  const [loading, setLoading] = useState(false);
->>>>>>> 3f2afad5
+
 
   // State for detailed report
   const [filters, setFilters] = useState<Omit<ReportFilters, 'reportType'>>({});
@@ -105,7 +95,7 @@
   
   // Handler for exporting to Excel
   const handleExport = async () => {
-    if (detailedData.length === 0) {
+    if (!detailedData || detailedData.length === 0) {
       message.warn('Không có dữ liệu để xuất. Vui lòng áp dụng bộ lọc trước.');
       return;
     }
