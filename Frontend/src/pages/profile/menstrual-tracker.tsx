<<<<<<< HEAD
import { ArrowLeftOutlined, CalendarOutlined, ExportOutlined } from '@ant-design/icons';
import { Breadcrumb, Button, DatePicker, message, Select, Spin, Tooltip, Typography } from 'antd';
=======
/* eslint-disable @typescript-eslint/no-explicit-any */
import { ArrowLeftOutlined, CalendarOutlined, ExportOutlined, SaveOutlined } from '@ant-design/icons';
import { Breadcrumb, Button, DatePicker, message, Select, Spin, Tooltip, Typography, notification, Card } from 'antd';
>>>>>>> 751bc5a1
import dayjs from 'dayjs';
import React, { useEffect, useState } from 'react';
import { motion } from 'framer-motion';
import { Link, useNavigate, useParams } from 'react-router-dom';
import userProfileApi from '../../api/endpoints/userProfileApi';
import menstrualCycleApi from '../../api/endpoints/menstrualCycle';
import { useAuth } from '../../hooks/useAuth';
import { UserProfile, MenstrualCycle, CycleDay } from '../../types';

const { Title, Text } = Typography;
const NUM_DAYS = 31;

const MenstrualTrackerPage: React.FC = () => {
  const navigate = useNavigate();
  const { profileId } = useParams<{ profileId: string }>();
  const { isAuthenticated } = useAuth();
  const [loading, setLoading] = useState(true);
  const [profile, setProfile] = useState<UserProfile | null>(null);
  const [error, setError] = useState<string | null>(null);
  const [currentCycle, setCurrentCycle] = useState<MenstrualCycle | null>(null);
  
  // Dữ liệu chu kỳ
  const [month, setMonth] = useState(dayjs());
  const [cycleDays, setCycleDays] = useState<CycleDay[]>([]);
  const [editingCell, setEditingCell] = useState<{ row: 'mucus' | 'feeling'; col: number } | null>(null);

  // Kiểm tra đăng nhập
  useEffect(() => {
    if (!isAuthenticated) {
      navigate('/login');
    }
  }, [isAuthenticated, navigate]);

  // Lấy thông tin hồ sơ và chu kỳ
  useEffect(() => {
    if (profileId) {
      fetchData();
    }
  }, [profileId, month]);

  const fetchData = async () => {
    if (!profileId) {
      message.error('Không tìm thấy ID hồ sơ');
      navigate('/profile/health-profiles');
      return;
    }

    try {
      setLoading(true);
      setError(null);
      
<<<<<<< HEAD
      // Kiểm tra và xử lý nhiều cấu trúc dữ liệu có thể có
      let profileData;
      const responseWithData = response as { data?: { data?: UserProfile } | UserProfile };
      if (responseWithData?.data && typeof responseWithData.data === 'object' && 'data' in responseWithData.data) {
        profileData = responseWithData.data.data;
      } else if (responseWithData?.data) {
        profileData = responseWithData.data;
      } else {
        profileData = response as UserProfile;
      }
=======
      // Lấy thông tin profile
      const profileResponse = await userProfileApi.getProfileById(profileId);
      const profileData = (profileResponse as any)?.data?.data || (profileResponse as any)?.data;
>>>>>>> 751bc5a1
      
      if (!profileData) {
        setError('Không tìm thấy thông tin hồ sơ');
        return;
      }

      if (profileData.gender !== 'female') {
        message.error('Tính năng này chỉ khả dụng cho hồ sơ giới tính nữ');
        navigate(`/profile/view-profile/${profileId}`);
        return;
      }

      setProfile(profileData);

      // Lấy chu kỳ hiện tại
      await fetchCurrentCycle();
      
    } catch (error) {
      console.error('Error fetching data:', error);
      setError('Không thể tải thông tin hồ sơ.');
    } finally {
      setLoading(false);
    }
  };

  const fetchCurrentCycle = async () => {
    try {
      const response = await menstrualCycleApi.getCycles({ limit: 1 });
      const responseData = (response as any)?.data;
      const cyclesData = responseData?.data?.cycles || responseData?.data?.data || responseData?.data || [];
      
      if (cyclesData.length > 0) {
        const cycle = cyclesData.find((c: MenstrualCycle) => !c.isCompleted) || cyclesData[0];
        setCurrentCycle(cycle);
        
        // Lấy dữ liệu ngày trong chu kỳ
        if (cycle) {
          await fetchCycleDays(cycle._id);
        }
      } else {
        // Tạo chu kỳ mới nếu chưa có
        await createNewCycle();
      }
    } catch (error) {
      console.error('Error fetching cycles:', error);
      await createNewCycle();
    }
  };

  const createNewCycle = async () => {
    try {
      const response = await menstrualCycleApi.createCycle({
        startDate: dayjs().format('YYYY-MM-DD')
      });
      
      const responseData = (response as any)?.data;
      if (responseData?.success || responseData?._id) {
        setCurrentCycle(responseData?.data || responseData);
        notification.success({
          message: 'Đã tạo chu kỳ mới',
          description: 'Bắt đầu theo dõi chu kỳ kinh nguyệt'
        });
      }
    } catch (error) {
      console.error('Error creating new cycle:', error);
    }
  };

<<<<<<< HEAD
  // Xuất dữ liệu ra Excel
  const exportToExcel = () => {
    // TODO: Install xlsx package first: npm install xlsx @types/xlsx
    message.info('Tính năng xuất Excel sẽ được cập nhật sau!');
=======
  const fetchCycleDays = async (cycleId: string) => {
    try {
      const response = await menstrualCycleApi.getCycleDays(cycleId);
      const responseData = (response as any)?.data;
      if (responseData?.success || Array.isArray(responseData?.data)) {
        setCycleDays(responseData?.data || responseData || []);
      }
    } catch (error) {
      console.error('Error fetching cycle days:', error);
      setCycleDays([]);
    }
>>>>>>> 751bc5a1
  };

  // Lấy dữ liệu ngày theo index (1-31)
  const getDayData = (dayIndex: number) => {
    const targetDate = month.date(dayIndex + 1);
    return cycleDays.find(day => dayjs(day.date).isSame(targetDate, 'day'));
  };

  // Xử lý khi chọn giá trị cho một ô
  const handleSelect = async (row: 'mucus' | 'feeling', dayIdx: number, value: string) => {
    if (!currentCycle) {
      message.error('Chưa có chu kỳ để ghi nhận dữ liệu');
      return;
    }

    const targetDate = month.date(dayIdx + 1);
    const existingDay = getDayData(dayIdx);

    try {
      // Validate nếu có đủ cả mucus và feeling
      const newMucus = row === 'mucus' ? value : existingDay?.mucusObservation;
      const newFeeling = row === 'feeling' ? value : existingDay?.feeling;

      if (newMucus && newFeeling) {
        const validationResponse = await menstrualCycleApi.validateDayInput({
          mucusObservation: newMucus,
          feeling: newFeeling
        });

        const validationData = (validationResponse as any)?.data;
        if (validationData?.success && !validationData.data?.isValid) {
          notification.warning({
            message: 'Cảnh báo validation',
            description: validationData.data?.warning || 'Sự kết hợp này không phù hợp theo phương pháp Billings'
          });
        }

        // Auto-generate nếu là ngày đỉnh
        if (validationData?.data?.isPeakDay) {
          try {
            await menstrualCycleApi.generatePostPeakDays({
              cycleId: currentCycle._id,
              peakDate: targetDate.format('YYYY-MM-DD')
            });
            
            notification.success({
              message: 'Đã tự động tạo ngày sau đỉnh',
              description: 'Hệ thống đã tự động tạo 3 ngày sau ngày X'
            });
          } catch (error) {
            console.error('Error generating post-peak days:', error);
          }
        }
      }

      // Lưu dữ liệu
      const cycleData = {
        cycleId: currentCycle._id,
        date: targetDate.format('YYYY-MM-DD'),
        mucusObservation: newMucus,
        feeling: newFeeling,
        notes: existingDay?.notes || ''
      };

      const response = await menstrualCycleApi.createOrUpdateCycleDay(cycleData);
      const responseData = (response as any)?.data;
      
      if (responseData?.success || responseData?._id) {
        // Refresh data
        await fetchCycleDays(currentCycle._id);
        message.success('Đã lưu dữ liệu thành công');
      }
      
    } catch (error) {
      console.error('Error saving cycle day:', error);
      message.error('Không thể lưu dữ liệu');
    }

    setEditingCell(null);
  };

  // Render cell
  const renderCell = (row: 'mucus' | 'feeling', dayIdx: number) => {
    const dayData = getDayData(dayIdx);
    const value = row === 'mucus' ? dayData?.mucusObservation : dayData?.feeling;
    
    const isEditing = editingCell && editingCell.row === row && editingCell.col === dayIdx;
    
    if (isEditing) {
      const options = row === 'mucus' ? menstrualCycleApi.MUCUS_OPTIONS : menstrualCycleApi.FEELING_OPTIONS;
      
      return (
        <Select
          autoFocus
          value={value || undefined}
          onChange={v => handleSelect(row, dayIdx, v)}
          onBlur={() => setEditingCell(null)}
          options={options.map(opt => ({ value: opt.value, label: opt.label }))}
          style={{ width: 120 }}
          placeholder="Chọn"
          size="small"
          open
        />
      );
    }

    if (value) {
      const options = row === 'mucus' ? menstrualCycleApi.MUCUS_OPTIONS : menstrualCycleApi.FEELING_OPTIONS;
      const option = options.find(opt => opt.value === value);
      
      return (
        <Tooltip title={option?.label}>
          <div 
            className="cursor-pointer font-medium"
            onClick={() => setEditingCell({ row, col: dayIdx })}
            style={{ 
              color: value === 'trong và âm hộ căng' ? '#ff6b35' : '#333',
              backgroundColor: dayData?.isPeakDay ? '#fff3cd' : 'transparent',
              padding: '4px 8px',
              borderRadius: '4px'
            }}
          >
            {option?.label || value}
            {dayData?.isPeakDay && ' ⭐'}
          </div>
        </Tooltip>
      );
    }

    return (
      <div
        className="cursor-pointer text-gray-400 text-center hover:bg-gray-50"
        onClick={() => setEditingCell({ row, col: dayIdx })}
        style={{ minHeight: 32, padding: '4px' }}
      >
        Chọn
      </div>
    );
  };

  if (loading) {
    return (
      <div className="container mx-auto px-4 py-8 max-w-4xl flex justify-center items-center min-h-[60vh]">
        <div className="text-center">
          <Spin size="large" />
          <div className="mt-2 text-gray-600">Đang tải thông tin...</div>
        </div>
      </div>
    );
  }

  if (error || !profile) {
    return (
      <div className="container mx-auto px-4 py-8 max-w-4xl">
        <div className="text-center">
          <Title level={4} className="text-red-500">{error || 'Không tìm thấy thông tin hồ sơ'}</Title>
          <Button 
            type="primary"
            onClick={() => navigate('/profile/health-profiles')}
            className="mt-4"
          >
            Quay lại danh sách hồ sơ
          </Button>
        </div>
      </div>
    );
  }

  return (
    <div className="container mx-auto px-4 py-8 max-w-6xl">
      <motion.div
        initial={{ opacity: 0, y: -20 }}
        animate={{ opacity: 1, y: 0 }}
        transition={{ duration: 0.5 }}
      >
        <Breadcrumb 
          className="mb-6"
          items={[
            { title: <Link to="/profile">Tài khoản</Link> },
            { title: <Link to="/profile/health-profiles">Hồ sơ sức khỏe</Link> },
            { title: <Link to={`/profile/view-profile/${profileId}`}>Chi tiết hồ sơ</Link> },
            { title: "Quản lý chu kỳ kinh nguyệt" }
          ]}
        />

        <div className="flex items-center justify-between mb-6">
          <div>
            <Title level={2} className="!text-[#0C3C54] !m-0 flex items-center">
              <CalendarOutlined className="mr-2" /> 
              Quản lý chu kỳ kinh nguyệt - Phương pháp Billings
            </Title>
            <Text className="text-gray-500 mt-2 block">
              {profile.fullName} - Chu kỳ {currentCycle?.cycleNumber || 'mới'}
            </Text>
          </div>
          <div className="flex gap-3">
            <Button 
              icon={<ArrowLeftOutlined />} 
              onClick={() => navigate(`/profile/view-profile/${profileId}`)}
            >
              Quay lại
            </Button>
            <Button 
              icon={<SaveOutlined />}
              onClick={() => navigate('/cycle')}
              className="bg-[#0C3C54] text-white hover:bg-[#1a5570]"
            >
              Xem calendar
            </Button>
          </div>
        </div>

        {/* Info Cards */}
        <div className="grid grid-cols-1 md:grid-cols-3 gap-4 mb-6">
          <Card className="text-center">
            <div className="text-2xl font-bold text-blue-600">{currentCycle?.cycleNumber || 0}</div>
            <div className="text-gray-600">Chu kỳ hiện tại</div>
          </Card>
          <Card className="text-center">
            <div className="text-2xl font-bold text-green-600">{cycleDays.length}</div>
            <div className="text-gray-600">Ngày đã ghi nhận</div>
          </Card>
          <Card className="text-center">
            <div className="text-2xl font-bold text-orange-600">
              {cycleDays.filter(d => d.isPeakDay).length}
            </div>
            <div className="text-gray-600">Ngày đỉnh (X)</div>
          </Card>
        </div>

        <div className="mb-4 flex justify-between items-center">
          <DatePicker.MonthPicker
            value={month}
            onChange={(date) => date && setMonth(date)}
            format="MM/YYYY"
            placeholder="Chọn tháng"
          />
        </div>

        <div className="bg-white rounded-xl shadow-md p-4 md:p-6 mb-6">
          <div className="overflow-x-auto">
            <table className="min-w-max border border-gray-300 bg-white">
              <thead>
                <tr>
                  <th className="border px-2 py-1 bg-gray-100 text-center w-32">Trường/Ngày</th>
                  {Array.from({ length: NUM_DAYS }, (_, i) => (
                    <th key={i} className="border px-2 py-1 text-center min-w-[80px]">{i + 1}</th>
                  ))}
                </tr>
              </thead>
              <tbody>
                <tr>
                  <td className="border px-2 py-1 font-semibold bg-gray-50">Quan sát chất nhờn</td>
                  {Array.from({ length: NUM_DAYS }, (_, idx) => (
                    <td key={idx} className="border px-1 py-1">
                      {renderCell('mucus', idx)}
                    </td>
                  ))}
                </tr>
                <tr>
                  <td className="border px-2 py-1 font-semibold bg-gray-50">Cảm giác</td>
                  {Array.from({ length: NUM_DAYS }, (_, idx) => (
                    <td key={idx} className="border px-1 py-1">
                      {renderCell('feeling', idx)}
                    </td>
                  ))}
                </tr>
              </tbody>
            </table>
          </div>
        </div>

        {/* Legend */}
        <div className="bg-white rounded-xl shadow-md p-4 md:p-6">
          <h3 className="text-lg font-semibold mb-3">Chú thích phương pháp Billings:</h3>
          <div className="grid grid-cols-1 md:grid-cols-2 gap-4">
            <div>
              <h4 className="font-medium mb-2">Quan sát chất nhờn:</h4>
              <div className="space-y-1 text-sm">
                {menstrualCycleApi.MUCUS_OPTIONS.map(option => (
                  <div key={option.value} className="flex items-center gap-2">
                    <span className="w-4 h-4 bg-gray-200 rounded"></span>
                    <span>{option.label}</span>
                    {option.value === 'trong và âm hộ căng' && <span className="text-orange-600 font-bold">⭐ Ngày X</span>}
                  </div>
                ))}
              </div>
            </div>
            <div>
              <h4 className="font-medium mb-2">Cảm giác:</h4>
              <div className="space-y-1 text-sm">
                {menstrualCycleApi.FEELING_OPTIONS.map(option => (
                  <div key={option.value} className="flex items-center gap-2">
                    <span className="w-4 h-4 bg-gray-300 rounded"></span>
                    <span>{option.label}</span>
                  </div>
                ))}
              </div>
            </div>
          </div>
          
          <div className="mt-4 p-3 bg-amber-50 border border-amber-200 rounded-lg">
            <div className="text-sm text-amber-800">
              <strong>Quy tắc validation:</strong> Hệ thống sẽ cảnh báo nếu kết hợp quan sát + cảm giác không phù hợp theo phương pháp Billings.
              Ngày X được tự động phát hiện khi chọn "Trong và âm hộ căng" + "Trơn".
            </div>
          </div>
        </div>
      </motion.div>
    </div>
  );
};

export default MenstrualTrackerPage; <|MERGE_RESOLUTION|>--- conflicted
+++ resolved
@@ -1,11 +1,6 @@
-<<<<<<< HEAD
-import { ArrowLeftOutlined, CalendarOutlined, ExportOutlined } from '@ant-design/icons';
-import { Breadcrumb, Button, DatePicker, message, Select, Spin, Tooltip, Typography } from 'antd';
-=======
-/* eslint-disable @typescript-eslint/no-explicit-any */
 import { ArrowLeftOutlined, CalendarOutlined, ExportOutlined, SaveOutlined } from '@ant-design/icons';
 import { Breadcrumb, Button, DatePicker, message, Select, Spin, Tooltip, Typography, notification, Card } from 'antd';
->>>>>>> 751bc5a1
+
 import dayjs from 'dayjs';
 import React, { useEffect, useState } from 'react';
 import { motion } from 'framer-motion';
@@ -57,7 +52,7 @@
       setLoading(true);
       setError(null);
       
-<<<<<<< HEAD
+
       // Kiểm tra và xử lý nhiều cấu trúc dữ liệu có thể có
       let profileData;
       const responseWithData = response as { data?: { data?: UserProfile } | UserProfile };
@@ -68,11 +63,7 @@
       } else {
         profileData = response as UserProfile;
       }
-=======
-      // Lấy thông tin profile
-      const profileResponse = await userProfileApi.getProfileById(profileId);
-      const profileData = (profileResponse as any)?.data?.data || (profileResponse as any)?.data;
->>>>>>> 751bc5a1
+
       
       if (!profileData) {
         setError('Không tìm thấy thông tin hồ sơ');
@@ -141,12 +132,7 @@
     }
   };
 
-<<<<<<< HEAD
-  // Xuất dữ liệu ra Excel
-  const exportToExcel = () => {
-    // TODO: Install xlsx package first: npm install xlsx @types/xlsx
-    message.info('Tính năng xuất Excel sẽ được cập nhật sau!');
-=======
+
   const fetchCycleDays = async (cycleId: string) => {
     try {
       const response = await menstrualCycleApi.getCycleDays(cycleId);
@@ -158,7 +144,6 @@
       console.error('Error fetching cycle days:', error);
       setCycleDays([]);
     }
->>>>>>> 751bc5a1
   };
 
   // Lấy dữ liệu ngày theo index (1-31)
