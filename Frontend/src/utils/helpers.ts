--- conflicted
+++ resolved
@@ -58,62 +58,22 @@
   if (!token || typeof token !== 'string') {
     return false;
   }
-<<<<<<< HEAD
+
   
   // Loại bỏ khoảng trắng
   const cleanToken = token.trim();
   
   // JWT phải có 3 phần ngăn cách bởi dấu chấm và không được rỗng
-=======
 
-  // Loại bỏ khoảng trắng và ký tự đặc biệt
-  const cleanToken = token.trim();
-
-  // JWT phải có 3 phần ngăn cách bởi dấu chấm
->>>>>>> 751bc5a1
   const parts = cleanToken.split('.');
   if (parts.length !== 3) {
     return false;
   }
-<<<<<<< HEAD
+
   
   // Kiểm tra từng phần không được rỗng
   return parts.every(part => part.length > 0);
-=======
 
-  // Kiểm tra từng phần có thể decode được không
-  try {
-    // Decode header
-    const header = JSON.parse(atob(parts[0]));
-    // Decode payload  
-    const payload = JSON.parse(atob(parts[1]));
-
-    // Verify cơ bản JWT structure
-    if (!header.alg || !payload.exp) {
-      console.warn('[isValidJWTFormat] Missing required JWT fields');
-      return false;
-    }
-
-    // Check token chưa expire
-    const now = Math.floor(Date.now() / 1000);
-    if (payload.exp < now) {
-      console.warn('[isValidJWTFormat] Token đã hết hạn');
-      return false;
-    }
-
-    // Chỉ log token valid khi cần debug (có thể comment out trong production)
-    // console.log('[isValidJWTFormat] Token valid:', { 
-    //   user: payload.email,
-    //   role: payload.role,
-    //   exp: new Date(payload.exp * 1000).toLocaleString()
-    // });
-
-    return true;
-  } catch (error) {
-    console.error('[isValidJWTFormat] Decode error:', error);
-    return false;
-  }
->>>>>>> 751bc5a1
 };
 
 /**
@@ -169,11 +129,6 @@
  * Force logout và cleanup tất cả auth data
  */
 export const forceLogout = (): void => {
-<<<<<<< HEAD
-=======
-  console.log('[forceLogout] Cleaning up auth data...');
-
->>>>>>> 751bc5a1
   // Remove all auth-related data
   const authKeys = ['access_token', 'refresh_token', 'token', 'user_info'];
   authKeys.forEach(key => localStorage.removeItem(key));
@@ -187,22 +142,15 @@
  * Nếu token invalid, sẽ force logout
  */
 export const validateAndFixAuthToken = (): boolean => {
-<<<<<<< HEAD
-=======
-  console.log('[validateAndFixAuthToken] Checking auth token...');
 
->>>>>>> 751bc5a1
   const token = getValidTokenFromStorage('access_token');
 
   if (!token) {
     forceLogout();
     return false;
   }
-<<<<<<< HEAD
-  
-=======
+
 
   console.log('[validateAndFixAuthToken] Token is valid');
->>>>>>> 751bc5a1
   return true;
 }; 