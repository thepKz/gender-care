--- conflicted
+++ resolved
@@ -314,91 +314,6 @@
                             onChange={e => handlePrescriptionChange(idx, 'instructions', e.target.value)}
                           />
                         </div>
-<<<<<<< HEAD
-                      }
-                    >
-                      <Row gutter={16}>
-                        <Col span={12}>
-                          <Space direction="vertical" style={{ width: '100%' }}>
-                            <div>
-                              <Text strong>Tên thuốc:</Text>
-                              <Input
-                                value={medicine.name}
-                                onChange={(e) => updateMedicine(medicine.id, 'name', e.target.value)}
-                                placeholder="Nhập tên thuốc"
-                                style={{ marginTop: '4px' }}
-                              />
-                            </div>
-                            <div>
-                              <Text strong>Loại thuốc:</Text>
-                              <Select
-                                value={medicine.type}
-                                onChange={(value) => updateMedicine(medicine.id, 'type', value)}
-                                style={{ width: '100%', marginTop: '4px' }}
-                              >
-                                {medicineTypes.map(type => (
-                                  <Option key={type.value} value={type.value}>
-                                    <Tag color={type.color}>{type.label}</Tag>
-                                  </Option>
-                                ))}
-                              </Select>
-                            </div>
-                            <div>
-                              <Text strong>Liều dùng:</Text>
-                              <Input
-                                value={medicine.dosage}
-                                onChange={(e) => updateMedicine(medicine.id, 'dosage', e.target.value)}
-                                placeholder="VD: 500mg, 1 viên"
-                                style={{ marginTop: '4px' }}
-                              />
-                            </div>
-                          </Space>
-                        </Col>
-                        <Col span={12}>
-                          <Space direction="vertical" style={{ width: '100%' }}>
-                            <div>
-                              <Text strong>Số lần/ngày:</Text>
-                              <Select
-                                value={medicine.frequency}
-                                onChange={(value) => updateMedicine(medicine.id, 'frequency', value)}
-                                style={{ width: '100%', marginTop: '4px' }}
-                              >
-                                {[1,2,3,4,5].map(num => (
-                                  <Option key={num} value={num}>{num} lần/ngày</Option>
-                                ))}
-                              </Select>
-                            </div>
-                            <div>
-                              <Text strong>Thời gian uống:</Text>
-                              <Input
-                                value={medicine.timingInstructions}
-                                onChange={(e) => updateMedicine(medicine.id, 'timingInstructions', e.target.value)}
-                                placeholder="VD: Sáng và tối"
-                                style={{ marginTop: '4px' }}
-                              />
-                            </div>
-                            <div>
-                              <Text strong>Thời gian điều trị:</Text>
-                              <Input
-                                value={medicine.duration}
-                                onChange={(e) => updateMedicine(medicine.id, 'duration', e.target.value)}
-                                placeholder="VD: 7 ngày, 2 tuần"
-                                style={{ marginTop: '4px' }}
-                              />
-                            </div>
-                          </Space>
-                        </Col>
-                      </Row>
-                      
-                    </Card>
-                  )}
-                />
-              )}
-            </div>
-          </TabPane>
-        </Tabs>
-      </Form>
-=======
                         <div style={{ flex: 2, padding: '0 4px' }}>
                           <Input
                             placeholder="Ghi chú"
@@ -446,7 +361,6 @@
           </Form>
         </div>
       )}
->>>>>>> 0688372e
     </Modal>
   );
 };
