--- conflicted
+++ resolved
@@ -73,11 +73,7 @@
                   flexShrink: 0
                 }}
               >
-<<<<<<< HEAD
                 {!item.avatar && item.user && item.user.charAt(0)}
-=======
-                {!item.avatar && item.user?.charAt(0)}
->>>>>>> 3ee1c683
               </Avatar>
               
               {/* Content */}
@@ -96,11 +92,7 @@
                     }}
                     ellipsis
                   >
-<<<<<<< HEAD
                     {item.user || 'Người dùng'}
-=======
-                    {item.user || 'N/A'}
->>>>>>> 3ee1c683
                   </Text>
                   <Badge status={getBadgeStatus(item.status)} />
                 </div>
