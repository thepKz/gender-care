import React, { useState, useEffect } from 'react';
import {
  Avatar,
  Layout,
  Menu,
  Typography,
  Button,
  Row,
  Col,
  Card,
  List,
  Statistic
} from 'antd';
import {
  DashboardOutlined,
  UserOutlined,
  MedicineBoxOutlined,
  SettingOutlined,
  HistoryOutlined,
  BarChartOutlined,
  SecurityScanOutlined,
  LogoutOutlined,
  AppstoreOutlined,
  CalendarOutlined,
  DollarOutlined,
  TrophyOutlined,
  CheckCircleOutlined,
  FileTextOutlined,
  ExperimentOutlined,
  HomeOutlined
} from '@ant-design/icons';
import EnhancedStatsCard from '../widgets/EnhancedStatsCard';
import TableWidget from '../widgets/TableWidget';
import UserManagement from '../../../pages/dashboard/management/UserManagement';
import DoctorManagement from '../../../pages/dashboard/management/DoctorManagement';
import ServiceManagement from '../../../pages/dashboard/management/ServiceManagement';
import ServicePackageManagement from '../../../pages/dashboard/management/ServicePackageManagement';
import SystemLogManagement from '../../../pages/dashboard/management/SystemLogManagement';
import LoginHistoryManagement from '../../../pages/dashboard/management/LoginHistoryManagement';
<<<<<<< HEAD
import DoctorSchedulePage from '../../../pages/dashboard/management/DoctorSchedulePage';
import MedicineManagement from '../../../pages/dashboard/management/MedicineManagement';
import TestManagement from '../../../pages/dashboard/management/TestManagement';
=======
import TestCategoriesManagement from '../../../pages/dashboard/management/TestCategoriesManagement';
>>>>>>> 8954c72d
import { 
  type DashboardStat,
  type ActivityItem,
  type AppointmentItem
} from '../../../types/dashboard';
import { useNavigate } from 'react-router-dom';
import { useAuth } from '../../../hooks/useAuth';
import { fetchManagementDashboard } from '../../../api/endpoints/dashboard';

const { Title, Text } = Typography;
const { Header, Sider, Content } = Layout;

// Define proper interfaces for API response data
interface ApiActivityItem {
  id: string;
  title?: string;
  user?: string;
  description?: string;
  action?: string;
  time: string | Date;
  status?: string;
  avatar?: string;
  type?: string;
}

interface ApiAppointmentItem {
  id: string;
  patientName: string;
  doctorName: string;
  time: string;
  status: string;
  service?: string;
  notes?: string;
  priority?: string;
  phone?: string;
}

interface ManagementTemplateProps {
  userRole: 'admin' | 'manager';
  userName?: string;
  welcomeMessage?: string;
}

// Xây dựng menu động theo vai trò
const getMenuItems = (role: 'admin' | 'manager') => {
  // Menu cho Admin - chỉ 5 mục như yêu cầu
  if (role === 'admin') {
    return [
      {
        key: 'users',
        icon: <UserOutlined />,
        label: 'Quản lý người dùng',
      },
      {
        key: 'login-history',
        icon: <HistoryOutlined />,
        label: 'Lịch sử đăng nhập',
      },
      {
        key: 'system-logs',
        icon: <SecurityScanOutlined />,
        label: 'System Logs',
      },
      {
        key: 'reports',
        icon: <BarChartOutlined />,
        label: 'Báo cáo',
      },
      {
        key: 'settings',
        icon: <SettingOutlined />,
        label: 'Cài đặt',
      },
    ];
  }

  // Menu cho Manager - đầy đủ chức năng quản lý
  const managerItems = [
    {
      key: 'dashboard',
      icon: <DashboardOutlined />,
      label: 'Tổng quan',
    },
    {
      key: 'users',
      icon: <UserOutlined />,
      label: 'Quản lý người dùng',
    },
    {
      key: 'doctors',
      icon: <MedicineBoxOutlined />,
      label: 'Quản lý bác sĩ',
    },
    {
      key: 'schedule',
      icon: <CalendarOutlined />,
      label: 'Quản lý lịch làm việc',
    },
    {
      key: 'services',
      icon: <SettingOutlined />,
      label: 'Quản lý dịch vụ',
    },
    {
      key: 'service-packages',
      icon: <AppstoreOutlined />,
      label: 'Quản lý gói dịch vụ',
    },
    {
<<<<<<< HEAD
      key: 'medicines',
      icon: <MedicineBoxOutlined />,
      label: 'Quản lý thuốc',
    },
    {
      key: 'test-categories',
      icon: <ExperimentOutlined />,
      label: 'Quản lý loại xét nghiệm',
=======
      key: 'test-categories',
      icon: <FileTextOutlined />,
      label: 'Quản lý danh mục xét nghiệm',
>>>>>>> 8954c72d
    },
    {
      key: 'login-history',
      icon: <HistoryOutlined />,
      label: 'Lịch sử đăng nhập',
    },
    {
      key: 'system-logs',
      icon: <SecurityScanOutlined />,
      label: 'System Logs',
    },
    {
      key: 'reports',
      icon: <BarChartOutlined />,
      label: 'Báo cáo',
    },
  ];

  return managerItems;
};

const ManagementTemplate: React.FC<ManagementTemplateProps> = ({
  userRole,
  userName = 'Admin',
  welcomeMessage
}) => {
  const [selectedKey, setSelectedKey] = useState(userRole === 'admin' ? 'users' : 'dashboard');
  const [collapsed, setCollapsed] = useState(false);
  const navigate = useNavigate();
  const { handleLogout } = useAuth();

  // Customize stats based on role
  const [stats, setStats] = useState<DashboardStat[]>([]);
  const [activities, setActivities] = useState<ActivityItem[]>([]);
  const [todayList, setTodayList] = useState<AppointmentItem[]>([]);

  // Scroll to top when component mounts or page changes
  useEffect(() => {
    window.scrollTo({ top: 0, behavior: 'smooth' });
  }, [selectedKey]);

  useEffect(() => {
    (async () => {
      try {
        const data = await fetchManagementDashboard();
        
        if (data?.stats) {
          const mapped = [
            {
              title: 'Tổng bác sĩ',
              value: data.stats.totalDoctors,
              icon: 'UserOutlined',
              color: '#3b82f6',
              change: '',
              trend: 'up'
            },
            {
              title: 'Tổng dịch vụ',
              value: data.stats.totalServices,
              icon: 'StarOutlined',
              color: '#10b981',
              change: '',
              trend: 'up'
            },
            {
              title: 'Lịch hẹn hôm nay',
              value: data.stats.todayAppointments,
              icon: 'CalendarOutlined',
              color: '#f59e0b',
              change: '',
              trend: 'up'
            },
            {
              title: 'Doanh thu tháng',
              value: data.stats.monthlyRevenue,
              icon: 'DollarOutlined',
              color: '#ef4444',
              change: '',
              trend: 'up'
            }
          ];
          setStats(mapped as DashboardStat[]);
        }
        
        if (data?.recentActivities) {
          const transformedActivities = (data.recentActivities as unknown as ApiActivityItem[]).map((activity) => ({
            id: activity.id,
            user: activity.title || activity.user || 'Unknown User',
            action: activity.description || activity.action || 'Unknown Action',
            time: typeof activity.time === 'string' ? activity.time : new Date(activity.time).toISOString(),
            status: (activity.status as ActivityItem['status']) || 'info',
            avatar: activity.avatar,
            type: (activity.type as ActivityItem['type']) || 'system'
          }));
          setActivities(transformedActivities);
        }
        
        if (data?.todayAppointments) {
          const transformedAppointments = (data.todayAppointments as unknown as ApiAppointmentItem[]).map((appointment) => ({
            id: appointment.id,
            patientName: appointment.patientName,
            doctorName: appointment.doctorName,
            time: appointment.time,
            status: appointment.status as AppointmentItem['status'],
            service: appointment.service || 'Dịch vụ chưa xác định',
            notes: appointment.notes,
            priority: (appointment.priority as AppointmentItem['priority']) || 'medium',
            phone: appointment.phone
          }));
          setTodayList(transformedAppointments);
        }
      } catch {
        // Fallback to demo data when API fails
        const demoStats = [
          {
            title: 'Tổng bác sĩ',
            value: 12,
            icon: 'UserOutlined',
            color: '#3b82f6',
            change: '+2 tuần này',
            trend: 'up'
          },
          {
            title: 'Tổng dịch vụ',
            value: 25,
            icon: 'StarOutlined',
            color: '#10b981',
            change: '+3 dịch vụ mới',
            trend: 'up'
          },
          {
            title: 'Lịch hẹn hôm nay',
            value: 8,
            icon: 'CalendarOutlined',
            color: '#f59e0b',
            change: '6/8 đã hoàn thành',
            trend: 'up'
          },
          {
            title: 'Doanh thu tháng',
            value: 45000000,
            icon: 'DollarOutlined',
            color: '#ef4444',
            change: '+15% so với tháng trước',
            trend: 'up'
          }
        ];
        setStats(demoStats as DashboardStat[]);
        
        const demoActivities = [
          {
            id: '1',
            user: 'Nguyễn Văn A',
            action: 'đã đặt lịch hẹn mới',
            time: new Date().toISOString(),
            status: 'success' as const,
            type: 'appointment' as const
          },
          {
            id: '2',
            user: 'BS. Trần Thị B',
            action: 'đã cập nhật lịch làm việc',
            time: new Date(Date.now() - 1800000).toISOString(),
            status: 'info' as const,
            type: 'user' as const
          }
        ];
        setActivities(demoActivities);
        
        const demoAppointments = [
          {
            id: '1',
            patientName: 'Nguyễn Văn A',
            doctorName: 'BS. Trần Thị B',
            time: '09:00',
            status: 'confirmed' as const,
            service: 'Khám phụ khoa',
            phone: '0901234567'
          },
          {
            id: '2',
            patientName: 'Lê Thị C',
            doctorName: 'BS. Phạm Văn D',
            time: '10:30',
            status: 'pending' as const,
            service: 'Tư vấn dinh dưỡng',
            phone: '0912345678'
          }
        ];
        setTodayList(demoAppointments);
      }
    })();
  }, []);

  const defaultWelcomeMessage = userRole === 'admin'
    ? `Chào mừng trở lại, ${userName}! Bạn có toàn quyền quản lý hệ thống.`
    : `Chào mừng trở lại, ${userName}! Hôm nay có ${todayList.length} lịch hẹn cần theo dõi.`;

  const getIconComponent = (iconName: string) => {
    const icons: Record<string, React.ReactNode> = {
      'UserOutlined': <UserOutlined />,
      'DollarOutlined': <DollarOutlined />,
      'CalendarOutlined': <CalendarOutlined />,
      'TrophyOutlined': <TrophyOutlined />,
      'CheckCircleOutlined': <CheckCircleOutlined />,
      'FileTextOutlined': <FileTextOutlined />,
      'MedicineBoxOutlined': <MedicineBoxOutlined />
    };
    return icons[iconName] || <UserOutlined />;
  };

  const renderDashboard = () => (
    <div style={{ padding: '0' }}>
      {/* Enhanced Welcome Section */}
      <div style={{ 
        marginBottom: '32px',
        background: 'linear-gradient(135deg, #667eea 0%, #764ba2 100%)',
        borderRadius: '16px',
        padding: '24px',
        color: 'white',
        boxShadow: '0 8px 32px rgba(102, 126, 234, 0.2)'
      }}>
        <Row align="middle" justify="space-between">
          <Col flex="auto">
            <Title level={2} style={{ margin: 0, color: 'white' }}>
              {userRole === 'admin' ? 'Bảng điều khiển Admin' : 'Bảng điều khiển Manager'}
            </Title>
            <Text style={{ fontSize: '16px', color: 'rgba(255,255,255,0.9)' }}>
              {welcomeMessage || defaultWelcomeMessage}
            </Text>
            <div style={{ marginTop: '8px' }}>
              <Text style={{ fontSize: '14px', color: 'rgba(255,255,255,0.8)' }}>
                {new Date().toLocaleDateString('vi-VN', { 
                  weekday: 'long', 
                  year: 'numeric', 
                  month: 'long', 
                  day: 'numeric' 
                })}
              </Text>
            </div>
          </Col>
          <Col>
            <div style={{ 
              textAlign: 'center', 
              padding: '16px',
              background: 'rgba(255,255,255,0.1)',
              borderRadius: '12px',
              backdropFilter: 'blur(10px)'
            }}>
              <Title level={4} style={{ margin: 0, color: 'white' }}>
                {todayList.length}
              </Title>
              <Text style={{ color: 'rgba(255,255,255,0.9)', fontSize: '12px' }}>
                Lịch hẹn hôm nay
              </Text>
            </div>
          </Col>
        </Row>
      </div>

      {/* Enhanced Stats Cards */}
      <Row gutter={[24, 24]} style={{ marginBottom: '32px' }}>
        {stats.map((stat, index) => (
          <Col xs={24} sm={12} lg={6} key={index}>
            <EnhancedStatsCard
              title={stat.title}
              value={stat.value}
              suffix={stat.suffix}
              icon={getIconComponent(typeof stat.icon === 'string' ? stat.icon : 'UserOutlined')}
              color={stat.color}
              change={stat.change || ''}
              trend={stat.trend || 'up'}
              onClick={() => {
                // Navigate to specific stat detail page
              }}
            />
          </Col>
        ))}
      </Row>

      {/* Main Content - Simplified Layout */}
      <Row gutter={[24, 24]}>
        {/* Left Column - Today's Schedule & Quick Actions */}
        <Col xs={24} lg={16}>
          <Row gutter={[0, 24]}>
            {/* Today's Appointments */}
            <Col xs={24}>
              <TableWidget 
                data={todayList.slice(0, 8)}
                title="Lịch hẹn hôm nay"
                pagination={false}
              />
            </Col>

            {/* Recent Activities - Compact Version */}
            {activities.length > 0 && (
              <Col xs={24}>
                <Card
                  title="Hoạt động gần đây"
                  size="small"
                  style={{ 
                    borderRadius: '12px',
                    boxShadow: '0 2px 8px rgba(0,0,0,0.1)' 
                  }}
                >
                  <List
                    dataSource={activities.slice(0, 3)}
                    renderItem={(item: ActivityItem) => (
                      <List.Item style={{ padding: '8px 0', borderBottom: '1px solid #f0f0f0' }}>
                        <List.Item.Meta
                          avatar={<Avatar size="small" icon={<UserOutlined />} />}
                          title={<Text style={{ fontSize: '14px' }}>{item.user}</Text>}
                          description={
                            <Text type="secondary" style={{ fontSize: '12px' }}>
                              {item.action}
                            </Text>
                          }
                        />
                        <Text type="secondary" style={{ fontSize: '11px' }}>
                          {item.time ? new Date(item.time).toLocaleTimeString('vi-VN') : ''}
                        </Text>
                      </List.Item>
                    )}
                  />
                  {activities.length > 3 && (
                    <div style={{ textAlign: 'center', marginTop: '8px' }}>
                      <Button type="link" size="small">
                        Xem thêm {activities.length - 3} hoạt động
                      </Button>
                    </div>
                  )}
                </Card>
              </Col>
            )}
          </Row>
        </Col>

        {/* Right Column - Quick Actions & System Info */}
        <Col xs={24} lg={8}>
          <Row gutter={[0, 24]}>
            {/* Quick Actions Card */}
            <Col xs={24}>
              <Card
                title="Thao tác nhanh"
                size="small"
                style={{
                  borderRadius: '12px',
                  boxShadow: '0 2px 8px rgba(0,0,0,0.1)'
                }}
              >
                <Row gutter={[8, 8]}>
                  <Col span={24}>
                    <Button 
                      type="primary" 
                      icon={<UserOutlined />} 
                      size="middle"
                      block
                      onClick={() => setSelectedKey('doctors')}
                    >
                      Quản lý bác sĩ
                    </Button>
                  </Col>
                  <Col span={12}>
                    <Button 
                      type="default" 
                      icon={<MedicineBoxOutlined />} 
                      size="middle"
                      block
                      onClick={() => setSelectedKey('schedule')}
                    >
                      Dịch vụ
                    </Button>
                  </Col>
                  <Col span={12}>
                    <Button 
                      type="default" 
                      icon={<CalendarOutlined />} 
                      size="small"
                      block
                      onClick={() => setSelectedKey('schedule')}
                    >
                      Lịch làm việc
                    </Button>
                  </Col>
                  {userRole === 'admin' && (
                    <>
                      <Col span={12}>
                        <Button 
                          icon={<SettingOutlined />} 
                          size="small"
                          block
                          onClick={() => setSelectedKey('users')}
                        >
                          Người dùng
                        </Button>
                      </Col>
                      <Col span={12}>
                        <Button 
                          icon={<BarChartOutlined />} 
                          size="small"
                          block
                          onClick={() => setSelectedKey('reports')}
                        >
                          Báo cáo
                        </Button>
                      </Col>
                    </>
                  )}
                </Row>
              </Card>
            </Col>

            {/* System Status - Compact */}
            <Col xs={24}>
              <Card
                title="Tình trạng hệ thống"
                size="small"
                style={{
                  borderRadius: '12px',
                  boxShadow: '0 2px 8px rgba(0,0,0,0.1)'
                }}
              >
                <Row gutter={[8, 16]}>
                  <Col span={12}>
                    <Statistic
                      title="Bác sĩ hoạt động"
                      value={stats.find(s => s.title === 'Tổng bác sĩ')?.value || 0}
                      prefix={<UserOutlined style={{ color: '#52c41a' }} />}
                      valueStyle={{ fontSize: '18px', color: '#52c41a' }}
                    />
                  </Col>
                  <Col span={12}>
                    <Statistic
                      title="Dịch vụ"
                      value={stats.find(s => s.title === 'Tổng dịch vụ')?.value || 0}
                      prefix={<MedicineBoxOutlined style={{ color: '#1890ff' }} />}
                      valueStyle={{ fontSize: '18px', color: '#1890ff' }}
                    />
                  </Col>
                  <Col span={24}>
                    <div style={{ 
                      padding: '12px', 
                      background: '#f6ffed', 
                      borderRadius: '8px',
                      border: '1px solid #b7eb8f',
                      textAlign: 'center'
                    }}>
                      <Text style={{ color: '#52c41a', fontWeight: 500 }}>
                        Hệ thống hoạt động bình thường
                      </Text>
                    </div>
                  </Col>
                </Row>
              </Card>
            </Col>
          </Row>
        </Col>
      </Row>



      {/* Optional: Admin-only advanced features */}
      {userRole === 'admin' && (
        <Row gutter={[24, 24]} style={{ marginTop: '24px' }}>
          <Col xs={24}>
            <Card
              title="Quản trị nâng cao"
              size="small"
              style={{
                borderRadius: '12px',
                boxShadow: '0 2px 8px rgba(0,0,0,0.1)'
              }}
            >
              <Row gutter={[16, 16]}>
                <Col span={6}>
                  <Button 
                    icon={<SettingOutlined />} 
                    block
                    onClick={() => setSelectedKey('users')}
                  >
                    Quản lý người dùng
                  </Button>
                </Col>
                <Col span={6}>
                  <Button 
                    icon={<BarChartOutlined />} 
                    block
                    onClick={() => setSelectedKey('reports')}
                  >
                    Báo cáo & Thống kê
                  </Button>
                </Col>
                <Col span={6}>
                  <Button 
                    icon={<SettingOutlined />} 
                    block
                    onClick={() => setSelectedKey('settings')}
                  >
                    Cấu hình hệ thống
                  </Button>
                </Col>
                <Col span={6}>
                  <Button 
                    icon={<FileTextOutlined />} 
                    block
                    onClick={() => setSelectedKey('logs')}
                  >
                    Nhật ký hệ thống
                  </Button>
                </Col>
              </Row>
            </Card>
          </Col>
        </Row>
      )}
    </div>
  );

  const renderContent = () => {
    switch (selectedKey) {
      case 'dashboard':
        return renderDashboard();
      case 'users':
        if (userRole === 'admin') return <UserManagement />;
        return <div style={{ padding: '24px' }}><Title level={3}>403 - Bạn không có quyền truy cập chức năng này</Title></div>;
      case 'doctors':
        return <DoctorManagement />;
      case 'schedule':
        return <DoctorSchedulePage />;
      case 'services':
        return <ServiceManagement />;
      case 'service-packages':
        return <ServicePackageManagement />;
<<<<<<< HEAD
      case 'medicines':
        return <MedicineManagement />;
      case 'test-categories':
        return <TestManagement />;
=======
      case 'test-categories':
        return <TestCategoriesManagement />;
>>>>>>> 8954c72d
      case 'login-history':
        return <LoginHistoryManagement />;
      case 'system-logs':
        if (userRole === 'admin' || userRole === 'manager') return <SystemLogManagement />;
        return <div style={{ padding: '24px' }}><Title level={3}>403 - Bạn không có quyền truy cập chức năng này</Title></div>;
      case 'reports':
        return (
          <div style={{ padding: '24px' }}>
            <Title level={2}>Báo cáo</Title>
            <p>Trang báo cáo đang được phát triển...</p>
          </div>
        );
      case 'settings':
        if (userRole === 'admin') {
          return (
            <div style={{ padding: '24px' }}>
              <Title level={2}>Cài đặt hệ thống</Title>
              <p>Trang cài đặt đang được phát triển...</p>
            </div>
          );
        }
        return <div style={{ padding: '24px' }}><Title level={3}>403 - Bạn không có quyền truy cập chức năng này</Title></div>;
      default:
        return renderDashboard();
    }
  };

  const menuItems = getMenuItems(userRole);

  const onLogout = async () => {
    const result = await handleLogout();
    if (result.success) navigate('/');
  };

  return (
    <Layout style={{ minHeight: '100vh', background: '#f5f5f5' }}>
      <Sider
        collapsible
        collapsed={collapsed}
        onCollapse={setCollapsed}
        width={250}
        style={{
          background: '#fff',
          boxShadow: '2px 0 8px rgba(0,0,0,0.1)',
          position: 'fixed',
          height: '100vh',
          left: 0,
          top: 0,
          overflow: 'auto',
          zIndex: 100,
        }}
      >
        <div style={{ 
          padding: '16px', 
          textAlign: 'center',
          borderBottom: '1px solid #f0f0f0',
          marginBottom: '8px'
        }}>
          <Title level={4} style={{ margin: 0, color: '#1890ff' }}>
            {collapsed ? 'GHC' : 'Gender Healthcare'}
          </Title>
          {!collapsed && (
            <Text type="secondary" style={{ fontSize: '12px' }}>
              {userRole === 'admin' ? 'Quản trị viên' : 'Quản lý'}
            </Text>
          )}
        </div>
        
        <Menu
          mode="inline"
          selectedKeys={[selectedKey]}
          items={menuItems}
          onClick={({ key }) => {
            // Nếu manager chọn mục không có quyền (phòng trường hợp hard reload)
            const allowedKeys = menuItems.map(item => item.key);
            if (allowedKeys.includes(key)) {
              setSelectedKey(key);
            } else {
              setSelectedKey('dashboard');
            }
          }}
          style={{ 
            border: 'none',
            height: 'calc(100vh - 100px)', // Trừ đi height của logo/header
            overflowY: 'auto'
          }}
        />
      </Sider>
      <Layout style={{ 
        marginLeft: collapsed ? 80 : 250,
        transition: 'margin-left 0.2s',
      }}>
        <Header style={{ 
          background: '#fff', 
          padding: '0 24px', 
          display: 'flex', 
          alignItems: 'center', 
          justifyContent: 'space-between', 
          boxShadow: '0 1px 4px rgba(0,0,0,0.1)',
          position: 'fixed',
          top: 0,
          right: 0,
          left: collapsed ? 80 : 250,
          zIndex: 99,
          transition: 'left 0.2s',
        }}>
          <Button type="link" icon={<HomeOutlined />} onClick={() => navigate('/')}>Trang chủ</Button>
          <Button type="link" icon={<LogoutOutlined />} onClick={onLogout}>Đăng xuất</Button>
        </Header>
        <Content style={{ 
          padding: '24px',
          background: '#f5f5f5',
          overflow: 'auto',
          marginTop: 64, // Height của header
          minHeight: 'calc(100vh - 64px)',
        }}>
          {renderContent()}
        </Content>
      </Layout>
    </Layout>
  );
};

export default ManagementTemplate;<|MERGE_RESOLUTION|>--- conflicted
+++ resolved
@@ -37,13 +37,13 @@
 import ServicePackageManagement from '../../../pages/dashboard/management/ServicePackageManagement';
 import SystemLogManagement from '../../../pages/dashboard/management/SystemLogManagement';
 import LoginHistoryManagement from '../../../pages/dashboard/management/LoginHistoryManagement';
-<<<<<<< HEAD
+
 import DoctorSchedulePage from '../../../pages/dashboard/management/DoctorSchedulePage';
 import MedicineManagement from '../../../pages/dashboard/management/MedicineManagement';
 import TestManagement from '../../../pages/dashboard/management/TestManagement';
-=======
+
 import TestCategoriesManagement from '../../../pages/dashboard/management/TestCategoriesManagement';
->>>>>>> 8954c72d
+
 import { 
   type DashboardStat,
   type ActivityItem,
@@ -153,20 +153,17 @@
       label: 'Quản lý gói dịch vụ',
     },
     {
-<<<<<<< HEAD
+
       key: 'medicines',
       icon: <MedicineBoxOutlined />,
       label: 'Quản lý thuốc',
     },
     {
-      key: 'test-categories',
-      icon: <ExperimentOutlined />,
-      label: 'Quản lý loại xét nghiệm',
-=======
+
       key: 'test-categories',
       icon: <FileTextOutlined />,
       label: 'Quản lý danh mục xét nghiệm',
->>>>>>> 8954c72d
+
     },
     {
       key: 'login-history',
@@ -700,15 +697,13 @@
         return <ServiceManagement />;
       case 'service-packages':
         return <ServicePackageManagement />;
-<<<<<<< HEAD
+
       case 'medicines':
         return <MedicineManagement />;
-      case 'test-categories':
-        return <TestManagement />;
-=======
+
       case 'test-categories':
         return <TestCategoriesManagement />;
->>>>>>> 8954c72d
+
       case 'login-history':
         return <LoginHistoryManagement />;
       case 'system-logs':
