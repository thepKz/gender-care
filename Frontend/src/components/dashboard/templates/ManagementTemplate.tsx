--- conflicted
+++ resolved
@@ -215,7 +215,6 @@
         }
       } catch (err) {
         console.error('❌ fetchManagementDashboard error', err);
-<<<<<<< HEAD
         console.log('🔄 Using fallback demo data for development...');
         
         // Fallback to demo data when API fails (useful for development)
@@ -298,8 +297,6 @@
           }
         ];
         setTodayList(demoAppointments);
-=======
->>>>>>> 33ca8dc6
       }
     })();
   }, []);
