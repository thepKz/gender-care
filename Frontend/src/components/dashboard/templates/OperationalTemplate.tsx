import React, { useState, useEffect } from 'react';
import {
  Layout,
  Menu,
  Typography,
  Button,
  Row,
  Col,
  Card
} from 'antd';
import {
  DashboardOutlined,
  UserOutlined,
  CalendarOutlined,
  ScheduleOutlined,
  FileTextOutlined,
  LogoutOutlined,
  VideoCameraOutlined,
<<<<<<< HEAD
  DollarOutlined,
=======
>>>>>>> 091a37c5
  MedicineBoxOutlined,
  HistoryOutlined
} from '@ant-design/icons';
import DoctorScheduleCalendar from '../widgets/DoctorScheduleCalendar';

import AppointmentManagement from '../../../pages/dashboard/operational/AppointmentManagement';
import MedicalRecordsManagement from '../../../pages/dashboard/operational/MedicalRecordsManagement';
import ConsultationManagement from '../../../pages/dashboard/operational/ConsultationManagement';
import MeetingHistoryManagement from '../../../pages/dashboard/operational/MeetingHistoryManagement';
import DoctorAppointmentSchedule from '../../../pages/dashboard/operational/DoctorAppointmentSchedule';
import ServiceTestConfiguration from '../../../pages/dashboard/operational/ServiceTestConfiguration';
import TestResultsEntryStaff from '../../../pages/dashboard/operational/TestResultsEntryStaff';
import DoctorProfileManagement from '../../../pages/dashboard/operational/DoctorProfileManagement';
import StaffAllAppointmentsManagement from '../../../pages/dashboard/operational/StaffAllAppointmentsManagement';
import RefundManagement from '../../../pages/dashboard/operational/RefundManagement';

<<<<<<< HEAD
import { 
  type DashboardStat,
  defaultOperationalStats, 
  defaultActivities, 
  defaultAppointments,
  defaultPerformanceMetrics
} from '../../../types/dashboard';
import { useNavigate, useLocation } from 'react-router-dom';
=======
import { type AppointmentItem, type DashboardStats } from '../../../types/dashboard';
>>>>>>> 091a37c5
import { useAuth } from '../../../hooks/useAuth';
import { fetchOperationalDashboard } from '../../../api/endpoints/dashboard';
import { doctorApi } from '../../../api/endpoints/doctorApi';
import { filterMenuItemsByPermissions, type MenuItem } from '../../../utils/permissions';
import dayjs from 'dayjs';

const { Title, Text } = Typography;
const { Header, Sider, Content } = Layout;

interface OperationalTemplateProps {
  userRole: 'staff' | 'doctor';
  userName?: string;
  welcomeMessage?: string;
}

// Xây dựng menu động theo vai trò Staff / Doctor với permission filtering
const getMenuItemsOperational = (role: 'staff' | 'doctor'): MenuItem[] => {
  let baseMenuItems: MenuItem[];

  if (role === 'doctor') {
    // Bác sĩ: thêm các chức năng đặc biệt
    baseMenuItems = [
      {
        key: 'dashboard',
        icon: <DashboardOutlined />,
        label: 'Tổng quan',
      },
      {
        key: 'profile',
        icon: <UserOutlined />,
        label: 'Thông tin cá nhân',
      },
      {
        key: 'my-appointments',
        icon: <CalendarOutlined />,
        label: 'Lịch hẹn của tôi',
      },
      // ĐÃ XÓA mục 'Quản lý tất cả lịch hẹn' khỏi menu bác sĩ
      {
        key: 'medical-records',
        icon: <FileTextOutlined />,
        label: 'Hồ sơ bệnh án',
      },
      {
        key: 'consultations',
        icon: <VideoCameraOutlined />,
        label: 'Tư vấn trực tuyến',
      },
      {
        key: 'meeting-history',
        icon: <HistoryOutlined />,
        label: 'Lịch sử Meeting',
      },
      // Removed 'reports' for doctor - not needed for patient care focus
    ];
  } else {
    // Staff: menu cơ bản
    baseMenuItems = [
      {
        key: 'dashboard',
        icon: <DashboardOutlined />,
        label: 'Tổng quan',
      },
      {
        key: 'my-appointments',
        icon: <CalendarOutlined />,
        label: 'Quản lý tất cả lịch hẹn',
      },
      // XÓA mục 'all-appointments' để tránh trùng label
      {
        key: 'test-results',
        icon: <MedicineBoxOutlined />,
        label: 'Nhập kết quả xét nghiệm',
      },
      {
        key: 'test-config',
        icon: <ScheduleOutlined />,
        label: 'Cấu hình xét nghiệm',
      },
      {
        key: 'refunds',
        icon: <DollarOutlined />,
        label: 'Quản lý hoàn tiền',
      },
      // Removed 'reports' for staff - focus on operational tasks, not management reports
    ];
  }

  // Apply permission filtering to only show items the user has access to
  return filterMenuItemsByPermissions(baseMenuItems, role);
};

const OperationalTemplate: React.FC<OperationalTemplateProps> = ({
  userRole
}) => {
<<<<<<< HEAD
  const navigate = useNavigate();
  const { handleLogout } = useAuth();
  const location = useLocation();

  // ✅ Get initial selectedKey from URL params or default
  const getInitialSelectedKey = (): string => {
    const searchParams = new URLSearchParams(location.search);
    const tabParam = searchParams.get('tab');
    
    // Validate tab param against allowed menu items
    const allowedKeys = getMenuItemsOperational(userRole).map(item => item.key);
    
    if (tabParam && allowedKeys.includes(tabParam)) {
      return tabParam;
    }
    
    // Return default
    return 'dashboard';
  };

  const [selectedKey, setSelectedKey] = useState(getInitialSelectedKey());
  const [collapsed, setCollapsed] = useState(false);

  // ✅ Clean URL on component mount to remove irrelevant params
  useEffect(() => {
    const searchParams = new URLSearchParams(location.search);
    const tabParam = searchParams.get('tab');
    
    // Check if there are any other parameters besides 'tab'
    const hasIrrelevantParams = Array.from(searchParams.keys()).some(key => key !== 'tab');
    
    if (hasIrrelevantParams) {
      // Clean URL - only keep tab if it exists and is valid
      const allowedKeys = getMenuItemsOperational(userRole).map(item => item.key);
      if (tabParam && allowedKeys.includes(tabParam)) {
        navigate(`${location.pathname}?tab=${tabParam}`, { replace: true });
      } else {
        navigate(location.pathname, { replace: true });
      }
    }
  }, [location.search, location.pathname, navigate, userRole]); // Clean when URL changes

  // ✅ Update URL when selectedKey changes
  const updateSelectedKey = (key: string) => {
    setSelectedKey(key);
    
    // Clean URL - only keep tab parameter, remove irrelevant params
    let newUrl = location.pathname;
    if (key !== 'dashboard') {
      newUrl = `${location.pathname}?tab=${key}`;
    }
      
    // Use replace to avoid adding to history stack
    navigate(newUrl, { replace: true });
  };

  // ✅ Sync selectedKey when URL changes (back/forward navigation)
  useEffect(() => {
    const searchParams = new URLSearchParams(location.search);
    const tabParam = searchParams.get('tab');
    
    // Validate tab param against allowed menu items
    const allowedKeys = getMenuItemsOperational(userRole).map(item => item.key);
    
    let newSelectedKey: string;
    if (tabParam && allowedKeys.includes(tabParam)) {
      newSelectedKey = tabParam;
    } else {
      newSelectedKey = 'dashboard';
    }
    
    if (newSelectedKey !== selectedKey) {
      setSelectedKey(newSelectedKey);
    }
  }, [location.search, userRole, selectedKey]);

  const [statsCards, setStatsCards] = useState(defaultOperationalStats);
  const [loading, setLoading] = useState(false);
=======
  const [selectedKey, setSelectedKey] = useState('dashboard');
  const [collapsed, setCollapsed] = useState(false);
  const { handleLogout, user } = useAuth();
>>>>>>> 091a37c5

  // State thực tế
  const [appointments, setAppointments] = useState<AppointmentItem[]>([]);
  // Xóa biến không dùng
  // const [dashboardStats, setDashboardStats] = useState<DashboardStats | null>(null);
  // const [loading, setLoading] = useState(false);
  // const [error, setError] = useState<string | null>(null);
  const [feedbacks, setFeedbacks] = useState<{ rating: number; feedback: string; comment?: string }[]>([]);
  // Xóa biến không dùng
  // const pieConfig = ...
  // const barConfig = ...
  // const recentAppointments = ...
  // const latestFeedbacks = ...

  // Lấy doctorId nếu là bác sĩ
  const doctorId = userRole === 'doctor' ? user?._id : undefined;

<<<<<<< HEAD
  const metrics = defaultPerformanceMetrics;
  const menuItems = getMenuItemsOperational(userRole);
=======
  // Menu
  const menuItems = getMenuItemsOperational(userRole, () => {});
>>>>>>> 091a37c5

  useEffect(() => {
    (async () => {
      // setLoading(true);
      // setError(null);
      try {
        // Fetch dashboard data
        const data = await fetchOperationalDashboard();
        // setDashboardStats(data.stats || null);
        setAppointments(data.appointments || []);
        // Fetch feedback nếu là doctor
        if (userRole === 'doctor' && doctorId) {
          try {
            const res = await doctorApi.getFeedbacks(doctorId);
            setFeedbacks(res.data.feedbacks || []);
          } catch {
            setFeedbacks([]);
          }
        }
      } catch {
        // setError('Không thể tải dữ liệu dashboard');
      } finally {
        // setLoading(false);
      }
    })();
  }, [userRole, doctorId]);

  // Xóa onLogout nếu không còn dùng navigate
  // const onLogout = async () => {
  //   const result = await handleLogout();
  //   if (result.success) navigate('/');
  // };

  // Pie chart data
  const completedCount = appointments.filter(a => a.status === 'completed').length;
  const cancelledCount = appointments.filter(a => a.status === 'cancelled').length;
  const upcomingCount = appointments.filter(a => a.status === 'confirmed').length;
  const todayCount = appointments.filter(a => {
    const dateStr = a.time.split(' ')[0];
    return dayjs(dateStr).isSame(dayjs(), 'day');
  }).length;
  const pieData = [
    { type: 'Hoàn thành', value: completedCount },
    { type: 'Đã hủy', value: cancelledCount },
    { type: 'Sắp tới', value: upcomingCount },
    { type: 'Hôm nay', value: todayCount },
  ];
  const pieColors = {
    'Hoàn thành': '#10b981',
    'Đã hủy': '#f5222d',
    'Sắp tới': '#3b82f6',
    'Hôm nay': '#f59e0b',
  };
  // Xóa biến không dùng
  // const pieConfig = {
  //   data: pieData,
  //   angleField: 'value',
  //   colorField: 'type',
  //   radius: 0.8,
  //   color: ({ type }: { type: string }) => pieColors[type] || '#d9d9d9',
  //   label: { type: 'outer', content: '{name} {percentage}' },
  //   interactions: [{ type: 'element-active' }],
  //   legend: { position: 'bottom' },
  //   tooltip: { formatter: (datum: { type: string; value: number }) => ({ name: datum.type, value: datum.value }) },
  // };
  // Bar chart data (theo ngày trong tuần)
  const weekDays = ['CN', 'T2', 'T3', 'T4', 'T5', 'T6', 'T7'];
  const barData = weekDays.map((d, i) => {
    const date = dayjs().startOf('week').add(i, 'day');
    const count = appointments.filter(a => {
      const dateStr = a.time.split(' ')[0];
      return dayjs(dateStr).isSame(date, 'day');
    }).length;
    return { day: d, value: count };
  });
  // Xóa biến không dùng
  // const barConfig = {
  //   data: barData,
  //   xField: 'day',
  //   yField: 'value',
  //   color: '#3b82f6',
  //   label: { position: 'middle' },
  //   xAxis: { title: { text: 'Ngày' } },
  //   yAxis: { title: { text: 'Số lịch hẹn' } },
  // };
  // Lịch hẹn gần nhất
  const sortedAppointments = [...appointments].sort((a, b) => {
    const dateA = dayjs(a.time.split(' ')[0]);
    const dateB = dayjs(b.time.split(' ')[0]);
    return dateB.valueOf() - dateA.valueOf();
  });
  // Xóa biến không dùng
  // const recentAppointments = sortedAppointments.slice(0, 7);
  // Feedback mới nhất
  const latestFeedbacks = feedbacks.slice(0, 2);

  const renderDashboard = () => (
    <div style={{ padding: '24px' }}>
      <Row gutter={[24, 24]}>
        <Col xs={24}>
          <Card>
            <DoctorScheduleCalendar />
          </Card>
        </Col>
      </Row>
    </div>
  );

  const renderContent = () => {
    switch (selectedKey) {
      case 'dashboard':
        return renderDashboard();
      // Lịch hẹn của tôi - cho doctor, Quản lý tất cả lịch hẹn - cho staff
      case 'my-appointments':
        if (userRole === 'staff') return <StaffAllAppointmentsManagement />;
        return <DoctorAppointmentSchedule />;
        
      // Quản lý tất cả lịch hẹn - chỉ cho doctor
      case 'appointments':
        if (userRole === 'doctor') return <AppointmentManagement />;
        return <div style={{ padding: '24px' }}><Title level={3}>403 - Bạn không có quyền truy cập chức năng này</Title></div>;
        
      // Nhập kết quả xét nghiệm - cho cả doctor và staff
      case 'test-results':
        return <TestResultsEntryStaff />;
        
      // Cấu hình xét nghiệm - cho cả doctor và staff
      case 'test-config':
        return <ServiceTestConfiguration />;
        
      case 'refunds':
        if (userRole === 'staff') return <RefundManagement />;
        return <div style={{ padding: '24px' }}><Title level={3}>403 - Bạn không có quyền truy cập chức năng này</Title></div>;
        
      case 'medical-records':
        if (userRole === 'doctor') return <MedicalRecordsManagement />;
        return <div style={{ padding: '24px' }}><Title level={3}>403 - Bạn không có quyền truy cập chức năng này</Title></div>;
        
      case 'patients':
        if (userRole === 'doctor') {
          return (
            <div style={{ padding: '24px' }}>
              <Title level={2}>Bệnh nhân</Title>
              <p>Trang quản lý bệnh nhân đang được phát triển...</p>
            </div>
          );
        }
        return <div style={{ padding: '24px' }}><Title level={3}>403 - Bạn không có quyền truy cập chức năng này</Title></div>;

      case 'schedule':
        if (userRole === 'doctor') {
          return (
            <div style={{ padding: '24px' }}>
              <DoctorScheduleCalendar />
            </div>
          );
        }
        return (
          <div style={{ padding: '24px' }}>
            <Title level={3}>403 - Chỉ bác sĩ mới có quyền xem lịch làm việc cá nhân</Title>
            <p>Staff có thể xem lịch hẹn thông qua trang "Quản lý lịch hẹn".</p>
          </div>
        );
        
      case 'reports':
        return (
          <div style={{ padding: '24px' }}>
            <Title level={2}>Báo cáo</Title>
            <p>Trang báo cáo đang được phát triển...</p>
          </div>
        );

      case 'consultations':
        if (userRole === 'doctor') return <ConsultationManagement />;
        return <div style={{ padding: '24px' }}><Title level={3}>403 - Bạn không có quyền truy cập chức năng này</Title></div>;
      case 'meeting-history':
        if (userRole === 'doctor') return <MeetingHistoryManagement />;
        return <div style={{ padding: '24px' }}><Title level={3}>403 - Bạn không có quyền truy cập chức năng này</Title></div>;
      
      case 'profile':
        if (userRole === 'doctor') return <DoctorProfileManagement />;
        return <div style={{ padding: '24px' }}><Title level={3}>403 - Bạn không có quyền truy cập chức năng này</Title></div>;
        
      default:
        return renderDashboard();
    }
  };

  return (
    <Layout style={{ minHeight: '100vh', background: '#f5f5f5' }}>
      <Sider
        collapsible
        collapsed={collapsed}
        onCollapse={setCollapsed}
        width={250}
        style={{
          background: '#fff',
          boxShadow: '2px 0 8px rgba(0,0,0,0.1)',
          position: 'fixed',
          height: '100vh',
          left: 0,
          top: 0,
          zIndex: 100,
        }}
      >
        <div style={{ 
          padding: '16px', 
          textAlign: 'center',
          borderBottom: '1px solid #f0f0f0',
          marginBottom: '8px'
        }}>
          <Title level={4} style={{ margin: 0, color: '#1890ff' }}>
            {collapsed ? 'GHC' : 'Gender Healthcare'}
          </Title>
          {!collapsed && (
            <Text type="secondary" style={{ fontSize: '12px' }}>
              {userRole === 'doctor' ? 'Bác sĩ' : 'Nhân viên'}
            </Text>
          )}
        </div>
        
        <Menu
          mode="inline"
          selectedKeys={[selectedKey]}
          items={menuItems}
          onClick={({ key }) => {
            const allowed = menuItems.map(item => item.key);
            if (allowed.includes(key)) {
              updateSelectedKey(key);
            } else {
              updateSelectedKey('dashboard');
            }
          }}
          style={{ border: 'none' }}
        />
      </Sider>
      
      <Layout style={{ marginLeft: collapsed ? 80 : 250, transition: 'margin-left 0.2s' }}>
        <Header style={{ 
          background: '#fff', 
          padding: '0 24px', 
          display: 'flex', 
          alignItems: 'center', 
          justifyContent: 'space-between', 
          boxShadow: '0 1px 4px rgba(0,0,0,0.1)',
          position: 'fixed',
          top: 0,
          right: 0,
          left: collapsed ? 80 : 250,
          zIndex: 99,
          transition: 'left 0.2s',
        }}>
          <Button type="link" icon={<DashboardOutlined />} onClick={() => {}}>Trang chủ</Button>
          <Button type="link" icon={<LogoutOutlined />} onClick={handleLogout}>Đăng xuất</Button>
        </Header>
        <Content style={{ 
          padding: '24px',
          background: '#f5f5f5',
          overflow: 'auto',
          marginTop: 64, // Header height
          minHeight: 'calc(100vh - 64px)',
        }}>
          {renderContent()}
        </Content>
      </Layout>
    </Layout>
  );
};

export default OperationalTemplate;<|MERGE_RESOLUTION|>--- conflicted
+++ resolved
@@ -16,10 +16,6 @@
   FileTextOutlined,
   LogoutOutlined,
   VideoCameraOutlined,
-<<<<<<< HEAD
-  DollarOutlined,
-=======
->>>>>>> 091a37c5
   MedicineBoxOutlined,
   HistoryOutlined
 } from '@ant-design/icons';
@@ -36,18 +32,7 @@
 import StaffAllAppointmentsManagement from '../../../pages/dashboard/operational/StaffAllAppointmentsManagement';
 import RefundManagement from '../../../pages/dashboard/operational/RefundManagement';
 
-<<<<<<< HEAD
-import { 
-  type DashboardStat,
-  defaultOperationalStats, 
-  defaultActivities, 
-  defaultAppointments,
-  defaultPerformanceMetrics
-} from '../../../types/dashboard';
-import { useNavigate, useLocation } from 'react-router-dom';
-=======
 import { type AppointmentItem, type DashboardStats } from '../../../types/dashboard';
->>>>>>> 091a37c5
 import { useAuth } from '../../../hooks/useAuth';
 import { fetchOperationalDashboard } from '../../../api/endpoints/dashboard';
 import { doctorApi } from '../../../api/endpoints/doctorApi';
@@ -143,90 +128,9 @@
 const OperationalTemplate: React.FC<OperationalTemplateProps> = ({
   userRole
 }) => {
-<<<<<<< HEAD
-  const navigate = useNavigate();
-  const { handleLogout } = useAuth();
-  const location = useLocation();
-
-  // ✅ Get initial selectedKey from URL params or default
-  const getInitialSelectedKey = (): string => {
-    const searchParams = new URLSearchParams(location.search);
-    const tabParam = searchParams.get('tab');
-    
-    // Validate tab param against allowed menu items
-    const allowedKeys = getMenuItemsOperational(userRole).map(item => item.key);
-    
-    if (tabParam && allowedKeys.includes(tabParam)) {
-      return tabParam;
-    }
-    
-    // Return default
-    return 'dashboard';
-  };
-
-  const [selectedKey, setSelectedKey] = useState(getInitialSelectedKey());
-  const [collapsed, setCollapsed] = useState(false);
-
-  // ✅ Clean URL on component mount to remove irrelevant params
-  useEffect(() => {
-    const searchParams = new URLSearchParams(location.search);
-    const tabParam = searchParams.get('tab');
-    
-    // Check if there are any other parameters besides 'tab'
-    const hasIrrelevantParams = Array.from(searchParams.keys()).some(key => key !== 'tab');
-    
-    if (hasIrrelevantParams) {
-      // Clean URL - only keep tab if it exists and is valid
-      const allowedKeys = getMenuItemsOperational(userRole).map(item => item.key);
-      if (tabParam && allowedKeys.includes(tabParam)) {
-        navigate(`${location.pathname}?tab=${tabParam}`, { replace: true });
-      } else {
-        navigate(location.pathname, { replace: true });
-      }
-    }
-  }, [location.search, location.pathname, navigate, userRole]); // Clean when URL changes
-
-  // ✅ Update URL when selectedKey changes
-  const updateSelectedKey = (key: string) => {
-    setSelectedKey(key);
-    
-    // Clean URL - only keep tab parameter, remove irrelevant params
-    let newUrl = location.pathname;
-    if (key !== 'dashboard') {
-      newUrl = `${location.pathname}?tab=${key}`;
-    }
-      
-    // Use replace to avoid adding to history stack
-    navigate(newUrl, { replace: true });
-  };
-
-  // ✅ Sync selectedKey when URL changes (back/forward navigation)
-  useEffect(() => {
-    const searchParams = new URLSearchParams(location.search);
-    const tabParam = searchParams.get('tab');
-    
-    // Validate tab param against allowed menu items
-    const allowedKeys = getMenuItemsOperational(userRole).map(item => item.key);
-    
-    let newSelectedKey: string;
-    if (tabParam && allowedKeys.includes(tabParam)) {
-      newSelectedKey = tabParam;
-    } else {
-      newSelectedKey = 'dashboard';
-    }
-    
-    if (newSelectedKey !== selectedKey) {
-      setSelectedKey(newSelectedKey);
-    }
-  }, [location.search, userRole, selectedKey]);
-
-  const [statsCards, setStatsCards] = useState(defaultOperationalStats);
-  const [loading, setLoading] = useState(false);
-=======
   const [selectedKey, setSelectedKey] = useState('dashboard');
   const [collapsed, setCollapsed] = useState(false);
   const { handleLogout, user } = useAuth();
->>>>>>> 091a37c5
 
   // State thực tế
   const [appointments, setAppointments] = useState<AppointmentItem[]>([]);
@@ -244,13 +148,8 @@
   // Lấy doctorId nếu là bác sĩ
   const doctorId = userRole === 'doctor' ? user?._id : undefined;
 
-<<<<<<< HEAD
-  const metrics = defaultPerformanceMetrics;
-  const menuItems = getMenuItemsOperational(userRole);
-=======
   // Menu
   const menuItems = getMenuItemsOperational(userRole, () => {});
->>>>>>> 091a37c5
 
   useEffect(() => {
     (async () => {
