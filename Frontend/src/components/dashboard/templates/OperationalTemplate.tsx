import React, { useState, useEffect } from 'react';
import {
  Layout,
  Menu,
  Typography,
  Button,
  Row,
  Col,
  Card,
  Progress
} from 'antd';
import {
  DashboardOutlined,
  UserOutlined,
  CalendarOutlined,
  ScheduleOutlined,
  BarChartOutlined,
  FileTextOutlined,
  LogoutOutlined,
  VideoCameraOutlined,
  CheckCircleOutlined,
  TrophyOutlined,
  ClockCircleOutlined,
  MedicineBoxOutlined
} from '@ant-design/icons';
import StatsCard from '../widgets/StatsCard';
import ActivityFeed from '../widgets/ActivityFeed';
import TableWidget from '../widgets/TableWidget';
import DoctorScheduleCalendar from '../widgets/DoctorScheduleCalendar';
import ScheduleOverview from '../widgets/ScheduleOverview';
import AppointmentManagement from '../../../pages/dashboard/operational/AppointmentManagement';
import MedicalRecordsManagement from '../../../pages/dashboard/operational/MedicalRecordsManagement';
<<<<<<< HEAD
import ConsultationManagement from '../../../pages/dashboard/operational/ConsultationManagement';
=======
import DoctorAppointmentSchedule from '../../../pages/dashboard/operational/DoctorAppointmentSchedule';
import TestResultsEntry from '../../../pages/dashboard/operational/TestResultsEntry';
import ServiceTestConfiguration from '../../../pages/dashboard/operational/ServiceTestConfiguration';
>>>>>>> 8954c72d

import { 
  type DashboardStat,
  defaultOperationalStats, 
  defaultActivities, 
  defaultAppointments,
  defaultPerformanceMetrics
} from '../../../types/dashboard';
import { useNavigate } from 'react-router-dom';
import { useAuth } from '../../../hooks/useAuth';
import { fetchOperationalDashboard } from '../../../api/endpoints/dashboard';

const { Title, Text } = Typography;
const { Header, Sider, Content } = Layout;

interface OperationalTemplateProps {
  userRole: 'staff' | 'doctor';
  userName?: string;
  welcomeMessage?: string;
}

// Xây dựng menu động theo vai trò Staff / Doctor
const getMenuItemsOperational = (role: 'staff' | 'doctor') => {
<<<<<<< HEAD
  if (role === 'doctor') {
    // Bác sĩ: menu đầy đủ
    return [
      {
        key: 'dashboard',
        icon: <DashboardOutlined />,
        label: 'Tổng quan',
      },
      {
        key: 'patients',
        icon: <UserOutlined />,
        label: 'Bệnh nhân',
      },
      {
        key: 'medical-records',
        icon: <FileTextOutlined />,
        label: 'Hồ sơ y tế',
      },
      {
        key: 'appointments',
        icon: <CalendarOutlined />,
        label: 'Quản lý lịch hẹn',
      },
      {
        key: 'schedule',
        icon: <ScheduleOutlined />,
        label: 'Lịch làm việc',
      },
      {
        key: 'consultations',
        icon: <VideoCameraOutlined />,
        label: 'Tư vấn trực tuyến',
      },
      {
        key: 'reports',
        icon: <BarChartOutlined />,
        label: 'Báo cáo',
      },
    ];
  }

  // Staff: không có lịch làm việc cá nhân, bệnh nhân và hồ sơ y tế
  return [
=======
  // Mục chung cho cả doctor và staff
  const base = [
>>>>>>> 8954c72d
    {
      key: 'dashboard',
      icon: <DashboardOutlined />,
      label: 'Tổng quan',
    },
    {
      key: 'my-appointments',
      icon: <CalendarOutlined />,
      label: 'Lịch hẹn của tôi',
    },
    {
<<<<<<< HEAD
      key: 'reports',
      icon: <BarChartOutlined />,
      label: 'Báo cáo',
    },
  ];
=======
      key: 'test-results',
      icon: <MedicineBoxOutlined />,
      label: 'Nhập kết quả xét nghiệm',
    },
    {
      key: 'test-config',
      icon: <ScheduleOutlined />,
      label: 'Cấu hình xét nghiệm',
    },
  ];

  if (role === 'doctor') {
    // Bác sĩ: thêm bệnh nhân, hồ sơ và quản lý lịch hẹn tổng thể
    return [
      base[0], // dashboard
      base[1], // my-appointments
      {
        key: 'appointments',
        icon: <CalendarOutlined />,
        label: 'Quản lý tất cả lịch hẹn',
      },
      {
        key: 'patients',
        icon: <UserOutlined />,
        label: 'Bệnh nhân',
      },
      {
        key: 'medical-records',
        icon: <FileTextOutlined />,
        label: 'Hồ sơ y tế',
      },
      base[2], // test-results
      base[3], // test-config
      {
        key: 'reports',
        icon: <BarChartOutlined />,
        label: 'Báo cáo',
      },
    ];
  }

  // Staff: menu cơ bản
  return [
    base[0], // dashboard
    base[1], // my-appointments
    base[2], // test-results
    base[3], // test-config
    {
      key: 'reports',
      icon: <BarChartOutlined />,
      label: 'Báo cáo',
    },
  ];
>>>>>>> 8954c72d
};

const OperationalTemplate: React.FC<OperationalTemplateProps> = ({
  userRole,
  userName = 'User',
  welcomeMessage
}) => {
  const [selectedKey, setSelectedKey] = useState('dashboard');
  const [collapsed, setCollapsed] = useState(false);
  const navigate = useNavigate();
  const { handleLogout } = useAuth();

  const [statsCards, setStatsCards] = useState(defaultOperationalStats);
  const [loading, setLoading] = useState(false);

  // Customize content based on role
  const roleSpecificActivities = userRole === 'doctor' 
    ? defaultActivities.filter(activity => 
        activity.action.includes('tư vấn') || 
        activity.action.includes('khám') ||
        activity.user.startsWith('Dr.')
      )
    : defaultActivities;

  const defaultWelcomeMessage = userRole === 'doctor'
    ? `Chào mừng Dr. ${userName}! Hôm nay bạn có ${defaultAppointments.length} lịch hẹn và 4 công việc cần hoàn thành.`
    : `Chào mừng ${userName}! Hôm nay có ${defaultAppointments.length} lịch hẹn cần xử lý và 5 nhiệm vụ đang chờ.`;

  const metrics = defaultPerformanceMetrics;

  const menuItems = getMenuItemsOperational(userRole);

  useEffect(() => {
    (async () => {
      try {
        setLoading(true);
        console.log('🔄 Fetching operational dashboard data...');
        
        const data = await fetchOperationalDashboard();
        console.log('📊 Operational dashboard data received:', data);
        
        if (data?.stats) {
          console.log('📈 Operational stats data:', data.stats);
          
          // ✅ Map từ API data thành DashboardStat format
          const mapped: DashboardStat[] = [
            {
              title: 'Lịch hẹn hôm nay',
              value: data.stats.todayAppointments || 0,
              icon: 'CalendarOutlined' as const,
              color: '#10b981',
              change: '',
              trend: 'up' as const
            },
            {
              title: 'Lịch hẹn trong tuần',
              value: data.stats.weeklyAppointments || 0,
              icon: 'ScheduleOutlined' as const,
              color: '#3b82f6',
              change: '',
              trend: 'up' as const
            },
            {
              title: 'Lịch hẹn pending',
              value: data.stats.pendingAppointments || 0,
              icon: 'ClockCircleOutlined' as const,
              color: '#f59e0b',
              change: '',
              trend: 'down' as const
            }
          ];
          setStatsCards(mapped);
        }
        
      } catch (err) {
        console.error('❌ fetchOperationalDashboard error:', err);
        // ✅ Fallback với stats rỗng thay vì mockdata
        setStatsCards([
          {
            title: 'Lịch hẹn hôm nay',
            value: 0,
            icon: 'CalendarOutlined',
            color: '#3b82f6',
            change: 'Không có dữ liệu',
            trend: 'up'
          },
          {
            title: 'Bệnh nhân chờ',
            value: 0,
            icon: 'UserOutlined',
            color: '#f59e0b',
            change: 'Không có dữ liệu',
            trend: 'down'
          },
          {
            title: 'Đã hoàn thành',
            value: 0,
            icon: 'CheckCircleOutlined',
            color: '#10b981',
            change: 'Không có dữ liệu',
            trend: 'up'
          },
          {
            title: 'Hiệu suất',
            value: 0,
            suffix: '%',
            icon: 'TrophyOutlined',
            color: '#8b5cf6',
            change: 'Không có dữ liệu',
            trend: 'up'
          }
        ]);
      } finally {
        setLoading(false);
      }
    })();
  }, []);

  const onLogout = async () => {
    const result = await handleLogout();
    if (result.success) navigate('/');
  };

  // ✅ Helper để render icon components từ string
  const getIconComponent = (iconName: string) => {
    const icons: Record<string, React.ReactNode> = {
      'UserOutlined': <UserOutlined />,
      'CalendarOutlined': <CalendarOutlined />,
      'CheckCircleOutlined': <CheckCircleOutlined />,
      'TrophyOutlined': <TrophyOutlined />,
      'ClockCircleOutlined': <ClockCircleOutlined />,
      'MedicineBoxOutlined': <MedicineBoxOutlined />
    };
    return icons[iconName] || <CalendarOutlined />;
  };

  const renderDashboard = () => (
    <div style={{ padding: '0' }}>
      {/* Welcome Section */}
      <div style={{ marginBottom: '32px' }}>
        <Title level={2} style={{ margin: 0, color: '#1f2937' }}>
          {userRole === 'doctor' ? 'Bảng điều khiển Bác sĩ' : 'Bảng điều khiển Nhân viên'}
        </Title>
        <Text type="secondary" style={{ fontSize: '16px' }}>
          {welcomeMessage || defaultWelcomeMessage}
        </Text>
      </div>

      {/* ✅ Stats Cards với loading state */}
      <Row gutter={[24, 24]} style={{ marginBottom: '32px' }}>
        {loading ? (
          // Loading skeleton cho stats cards
          Array.from({ length: 4 }).map((_, index) => (
            <Col xs={24} sm={12} lg={6} key={index}>
              <Card loading style={{ borderRadius: '12px' }} />
            </Col>
          ))
        ) : (
          statsCards.map((stat, index) => (
            <Col xs={24} sm={12} lg={6} key={index}>
              <StatsCard stat={{
                ...stat,
                icon: stat.icon as string
              }} />
            </Col>
          ))
        )}
      </Row>

      {/* Main Content */}
      <Row gutter={[24, 24]}>
        {/* Today's Appointments */}
        <Col xs={24} lg={16}>
          <TableWidget 
            data={defaultAppointments}
            title={userRole === 'doctor' ? 'Lịch khám hôm nay' : 'Lịch hẹn cần xử lý'}
            pagination={false}
            loading={loading}
          />
        </Col>

        {/* Right Column */}
        <Col xs={24} lg={8}>
          <Row gutter={[0, 24]}>
            {/* Daily Progress */}
            <Col xs={24}>
              <Card 
                title={userRole === 'doctor' ? 'Tiến độ khám bệnh' : 'Tiến độ công việc'}
                style={{ 
                  borderRadius: '12px',
                  boxShadow: '0 1px 3px rgba(0,0,0,0.12)',
                  border: '1px solid #e5e7eb'
                }}
                loading={loading}
              >
<<<<<<< HEAD
                <div style={{ textAlign: 'center', padding: '20px 0' }}>
                  <div style={{ position: 'relative', display: 'inline-block' }}>
                    <Progress
                      type="circle"
                      percent={metrics.appointmentCompletion}
                      width={120}
                      strokeColor="#667eea"
                      strokeWidth={8}
                    />
                    <div style={{
                      position: 'absolute',
                      top: '50%',
                      left: '50%',
                      transform: 'translate(-50%, -50%)',
                      textAlign: 'center'
                    }}>
                      <div style={{ fontSize: '24px', fontWeight: 'bold', color: '#1f2937' }}>
                        {Math.round(defaultAppointments.length * metrics.appointmentCompletion / 100)}/{defaultAppointments.length}
                      </div>
                      <div style={{ fontSize: '12px', color: '#6b7280' }}>
                        Hoàn thành
=======
                {!loading && (
                  <div style={{ textAlign: 'center', padding: '20px 0' }}>
                    <div style={{ position: 'relative', display: 'inline-block' }}>
                      <Progress
                        type="circle"
                        percent={metrics.appointmentCompletion}
                        size={120}
                        strokeColor="#667eea"
                        strokeWidth={8}
                      />
                      <div style={{
                        position: 'absolute',
                        top: '50%',
                        left: '50%',
                        transform: 'translate(-50%, -50%)',
                        textAlign: 'center'
                      }}>
                        <div style={{ fontSize: '24px', fontWeight: 'bold', color: '#1f2937' }}>
                          {Math.round(appointments.length * metrics.appointmentCompletion / 100)}/{appointments.length}
                        </div>
                        <div style={{ fontSize: '12px', color: '#6b7280' }}>
                          Hoàn thành
                        </div>
>>>>>>> 8954c72d
                      </div>
                    </div>
                  </div>
                  <div style={{ marginTop: '16px' }}>
                    <Text type="secondary">
                      {userRole === 'doctor' ? 'Bệnh nhân đã khám' : 'Công việc đã xong'}
                    </Text>
                  </div>
                </div>
              </Card>
            </Col>

            {/* Performance Metrics */}
            <Col xs={24}>
              <Card 
                title="Hiệu suất làm việc"
                style={{ 
                  borderRadius: '12px',
                  boxShadow: '0 1px 3px rgba(0,0,0,0.12)',
                  border: '1px solid #e5e7eb'
                }}
                loading={loading}
              >
                {!loading && (
                  <>
                    <div style={{ marginBottom: '16px' }}>
                      <div style={{ display: 'flex', justifyContent: 'space-between', marginBottom: '8px' }}>
                        <Text style={{ fontSize: '13px' }}>
                          {userRole === 'doctor' ? 'Mức độ hài lòng' : 'Hiệu quả xử lý'}
                        </Text>
                        <Text strong style={{ fontSize: '13px' }}>
                          {metrics.patientSatisfaction}%
                        </Text>
                      </div>
                      <Progress percent={metrics.patientSatisfaction} size="small" strokeColor="#52c41a" />
                    </div>
                    
                    <div style={{ marginBottom: '16px' }}>
                      <div style={{ display: 'flex', justifyContent: 'space-between', marginBottom: '8px' }}>
                        <Text style={{ fontSize: '13px' }}>Quản lý thời gian</Text>
                        <Text strong style={{ fontSize: '13px' }}>
                          {metrics.efficiency}%
                        </Text>
                      </div>
                      <Progress percent={metrics.efficiency} size="small" strokeColor="#faad14" />
                    </div>
                    
                    <div>
                      <div style={{ display: 'flex', justifyContent: 'space-between', marginBottom: '8px' }}>
                        <Text style={{ fontSize: '13px' }}>Thời gian phản hồi</Text>
                        <Text strong style={{ fontSize: '13px' }}>
                          {metrics.responseTime}%
                        </Text>
                      </div>
                      <Progress percent={metrics.responseTime} size="small" strokeColor="#3b82f6" />
                    </div>
                  </>
                )}
              </Card>
            </Col>
          </Row>
        </Col>
      </Row>

      {/* Doctor Schedule Calendar - only show for doctors */}
      {userRole === 'doctor' && (
        <Row gutter={[24, 24]} style={{ marginTop: '24px' }}>
          <Col xs={24}>
            <DoctorScheduleCalendar />
          </Col>
        </Row>
      )}

      {/* Staff không hiển thị lịch làm việc - chỉ doctor mới có */}

      {/* Recent Activities */}
      <Row gutter={[24, 24]} style={{ marginTop: '24px' }}>
        <Col xs={24}>
          <ActivityFeed 
            activities={roleSpecificActivities.slice(0, 5)}
            title={userRole === 'doctor' ? 'Hoạt động khám bệnh' : 'Hoạt động gần đây'}
          />
        </Col>
      </Row>

      {/* Role-specific Note */}
      <Row gutter={[24, 24]} style={{ marginTop: '24px' }}>
        <Col xs={24}>
          <div style={{
            padding: '16px',
            background: userRole === 'doctor' ? 'linear-gradient(135deg, #10b981 0%, #059669 100%)' : 'linear-gradient(135deg, #3b82f6 0%, #1d4ed8 100%)',
            borderRadius: '12px',
            color: 'white',
            textAlign: 'center'
          }}>
            <Text style={{ color: 'rgba(255,255,255,0.9)', fontSize: '14px' }}>
              {userRole === 'doctor' 
                ? '👩‍⚕️ Cảm ơn bạn đã tận tâm chăm sóc sức khỏe bệnh nhân!'
                : '👨‍💼 Cảm ơn bạn đã hỗ trợ tích cực trong vận hành phòng khám!'
              }
            </Text>
          </div>
        </Col>
      </Row>
    </div>
  );

  const renderContent = () => {
    switch (selectedKey) {
      case 'dashboard':
        return renderDashboard();
        
      // Lịch hẹn của tôi - cho cả doctor và staff
      case 'my-appointments':
        return <DoctorAppointmentSchedule />;
        
      // Quản lý tất cả lịch hẹn - chỉ cho doctor
      case 'appointments':
        if (userRole === 'doctor') return <AppointmentManagement />;
        return <div style={{ padding: '24px' }}><Title level={3}>403 - Bạn không có quyền truy cập chức năng này</Title></div>;
        
      // Nhập kết quả xét nghiệm - cho cả doctor và staff
      case 'test-results':
        return <TestResultsEntry />;
        
      // Cấu hình xét nghiệm - cho cả doctor và staff
      case 'test-config':
        return <ServiceTestConfiguration />;
        
      case 'medical-records':
        if (userRole === 'doctor') return <MedicalRecordsManagement />;
        return <div style={{ padding: '24px' }}><Title level={3}>403 - Bạn không có quyền truy cập chức năng này</Title></div>;
        
      case 'patients':
        if (userRole === 'doctor') {
          return (
            <div style={{ padding: '24px' }}>
              <Title level={2}>Bệnh nhân</Title>
              <p>Trang quản lý bệnh nhân đang được phát triển...</p>
            </div>
          );
        }
        return <div style={{ padding: '24px' }}><Title level={3}>403 - Bạn không có quyền truy cập chức năng này</Title></div>;
<<<<<<< HEAD
      case 'schedule':
        if (userRole === 'doctor') {
          return (
            <div style={{ padding: '24px' }}>
              <DoctorScheduleCalendar />
            </div>
          );
        }
        return (
          <div style={{ padding: '24px' }}>
            <Title level={3}>403 - Chỉ bác sĩ mới có quyền xem lịch làm việc cá nhân</Title>
            <p>Staff có thể xem lịch hẹn thông qua trang "Quản lý lịch hẹn".</p>
          </div>
        );
=======
        
>>>>>>> 8954c72d
      case 'reports':
        return (
          <div style={{ padding: '24px' }}>
            <Title level={2}>Báo cáo</Title>
            <p>Trang báo cáo đang được phát triển...</p>
          </div>
        );
<<<<<<< HEAD
      case 'consultations':
        if (userRole === 'doctor') return <ConsultationManagement />;
        return <div style={{ padding: '24px' }}><Title level={3}>403 - Bạn không có quyền truy cập chức năng này</Title></div>;
=======
        
>>>>>>> 8954c72d
      default:
        return renderDashboard();
    }
  };

  return (
    <Layout style={{ minHeight: '100vh', background: '#f5f5f5' }}>
      <Sider
        collapsible
        collapsed={collapsed}
        onCollapse={setCollapsed}
        width={250}
        style={{
          background: '#fff',
          boxShadow: '2px 0 8px rgba(0,0,0,0.1)',
        }}
      >
        <div style={{ 
          padding: '16px', 
          textAlign: 'center',
          borderBottom: '1px solid #f0f0f0',
          marginBottom: '8px'
        }}>
          <Title level={4} style={{ margin: 0, color: '#1890ff' }}>
            {collapsed ? 'GHC' : 'Gender Healthcare'}
          </Title>
          {!collapsed && (
            <Text type="secondary" style={{ fontSize: '12px' }}>
              {userRole === 'doctor' ? 'Bác sĩ' : 'Nhân viên'}
            </Text>
          )}
        </div>
        
        <Menu
          mode="inline"
          selectedKeys={[selectedKey]}
          items={menuItems}
          onClick={({ key }) => {
            const allowed = menuItems.map(item => item.key);
            if (allowed.includes(key)) {
              setSelectedKey(key);
            } else {
              setSelectedKey('dashboard');
            }
          }}
          style={{ border: 'none' }}
        />
      </Sider>
      
      <Layout>
        <Header style={{ background: '#fff', padding: '0 24px', display: 'flex', alignItems: 'center', justifyContent: 'space-between', boxShadow: '0 1px 4px rgba(0,0,0,0.1)' }}>
          <Button type="link" icon={<DashboardOutlined />} onClick={() => navigate('/')}>Trang chủ</Button>
          <Button type="link" icon={<LogoutOutlined />} onClick={onLogout}>Đăng xuất</Button>
        </Header>
        <Content style={{ 
          padding: '24px',
          background: '#f5f5f5',
          overflow: 'auto'
        }}>
          {renderContent()}
        </Content>
      </Layout>
    </Layout>
  );
};

export default OperationalTemplate;<|MERGE_RESOLUTION|>--- conflicted
+++ resolved
@@ -30,13 +30,10 @@
 import ScheduleOverview from '../widgets/ScheduleOverview';
 import AppointmentManagement from '../../../pages/dashboard/operational/AppointmentManagement';
 import MedicalRecordsManagement from '../../../pages/dashboard/operational/MedicalRecordsManagement';
-<<<<<<< HEAD
 import ConsultationManagement from '../../../pages/dashboard/operational/ConsultationManagement';
-=======
 import DoctorAppointmentSchedule from '../../../pages/dashboard/operational/DoctorAppointmentSchedule';
 import TestResultsEntry from '../../../pages/dashboard/operational/TestResultsEntry';
 import ServiceTestConfiguration from '../../../pages/dashboard/operational/ServiceTestConfiguration';
->>>>>>> 8954c72d
 
 import { 
   type DashboardStat,
@@ -60,54 +57,8 @@
 
 // Xây dựng menu động theo vai trò Staff / Doctor
 const getMenuItemsOperational = (role: 'staff' | 'doctor') => {
-<<<<<<< HEAD
-  if (role === 'doctor') {
-    // Bác sĩ: menu đầy đủ
-    return [
-      {
-        key: 'dashboard',
-        icon: <DashboardOutlined />,
-        label: 'Tổng quan',
-      },
-      {
-        key: 'patients',
-        icon: <UserOutlined />,
-        label: 'Bệnh nhân',
-      },
-      {
-        key: 'medical-records',
-        icon: <FileTextOutlined />,
-        label: 'Hồ sơ y tế',
-      },
-      {
-        key: 'appointments',
-        icon: <CalendarOutlined />,
-        label: 'Quản lý lịch hẹn',
-      },
-      {
-        key: 'schedule',
-        icon: <ScheduleOutlined />,
-        label: 'Lịch làm việc',
-      },
-      {
-        key: 'consultations',
-        icon: <VideoCameraOutlined />,
-        label: 'Tư vấn trực tuyến',
-      },
-      {
-        key: 'reports',
-        icon: <BarChartOutlined />,
-        label: 'Báo cáo',
-      },
-    ];
-  }
-
-  // Staff: không có lịch làm việc cá nhân, bệnh nhân và hồ sơ y tế
-  return [
-=======
   // Mục chung cho cả doctor và staff
-  const base = [
->>>>>>> 8954c72d
+  const baseItems = [
     {
       key: 'dashboard',
       icon: <DashboardOutlined />,
@@ -119,13 +70,6 @@
       label: 'Lịch hẹn của tôi',
     },
     {
-<<<<<<< HEAD
-      key: 'reports',
-      icon: <BarChartOutlined />,
-      label: 'Báo cáo',
-    },
-  ];
-=======
       key: 'test-results',
       icon: <MedicineBoxOutlined />,
       label: 'Nhập kết quả xét nghiệm',
@@ -138,10 +82,10 @@
   ];
 
   if (role === 'doctor') {
-    // Bác sĩ: thêm bệnh nhân, hồ sơ và quản lý lịch hẹn tổng thể
+    // Bác sĩ: thêm các chức năng đặc biệt
     return [
-      base[0], // dashboard
-      base[1], // my-appointments
+      baseItems[0], // dashboard
+      baseItems[1], // my-appointments
       {
         key: 'appointments',
         icon: <CalendarOutlined />,
@@ -157,8 +101,13 @@
         icon: <FileTextOutlined />,
         label: 'Hồ sơ y tế',
       },
-      base[2], // test-results
-      base[3], // test-config
+      {
+        key: 'consultations',
+        icon: <VideoCameraOutlined />,
+        label: 'Tư vấn trực tuyến',
+      },
+      baseItems[2], // test-results
+      baseItems[3], // test-config
       {
         key: 'reports',
         icon: <BarChartOutlined />,
@@ -169,17 +118,13 @@
 
   // Staff: menu cơ bản
   return [
-    base[0], // dashboard
-    base[1], // my-appointments
-    base[2], // test-results
-    base[3], // test-config
+    ...baseItems,
     {
       key: 'reports',
       icon: <BarChartOutlined />,
       label: 'Báo cáo',
     },
   ];
->>>>>>> 8954c72d
 };
 
 const OperationalTemplate: React.FC<OperationalTemplateProps> = ({
@@ -209,7 +154,6 @@
     : `Chào mừng ${userName}! Hôm nay có ${defaultAppointments.length} lịch hẹn cần xử lý và 5 nhiệm vụ đang chờ.`;
 
   const metrics = defaultPerformanceMetrics;
-
   const menuItems = getMenuItemsOperational(userRole);
 
   useEffect(() => {
@@ -311,7 +255,8 @@
       'CheckCircleOutlined': <CheckCircleOutlined />,
       'TrophyOutlined': <TrophyOutlined />,
       'ClockCircleOutlined': <ClockCircleOutlined />,
-      'MedicineBoxOutlined': <MedicineBoxOutlined />
+      'MedicineBoxOutlined': <MedicineBoxOutlined />,
+      'ScheduleOutlined': <ScheduleOutlined />
     };
     return icons[iconName] || <CalendarOutlined />;
   };
@@ -375,62 +320,40 @@
                 }}
                 loading={loading}
               >
-<<<<<<< HEAD
-                <div style={{ textAlign: 'center', padding: '20px 0' }}>
-                  <div style={{ position: 'relative', display: 'inline-block' }}>
-                    <Progress
-                      type="circle"
-                      percent={metrics.appointmentCompletion}
-                      width={120}
-                      strokeColor="#667eea"
-                      strokeWidth={8}
-                    />
-                    <div style={{
-                      position: 'absolute',
-                      top: '50%',
-                      left: '50%',
-                      transform: 'translate(-50%, -50%)',
-                      textAlign: 'center'
-                    }}>
-                      <div style={{ fontSize: '24px', fontWeight: 'bold', color: '#1f2937' }}>
-                        {Math.round(defaultAppointments.length * metrics.appointmentCompletion / 100)}/{defaultAppointments.length}
-                      </div>
-                      <div style={{ fontSize: '12px', color: '#6b7280' }}>
-                        Hoàn thành
-=======
                 {!loading && (
-                  <div style={{ textAlign: 'center', padding: '20px 0' }}>
-                    <div style={{ position: 'relative', display: 'inline-block' }}>
-                      <Progress
-                        type="circle"
-                        percent={metrics.appointmentCompletion}
-                        size={120}
-                        strokeColor="#667eea"
-                        strokeWidth={8}
-                      />
-                      <div style={{
-                        position: 'absolute',
-                        top: '50%',
-                        left: '50%',
-                        transform: 'translate(-50%, -50%)',
-                        textAlign: 'center'
-                      }}>
-                        <div style={{ fontSize: '24px', fontWeight: 'bold', color: '#1f2937' }}>
-                          {Math.round(appointments.length * metrics.appointmentCompletion / 100)}/{appointments.length}
+                  <>
+                    <div style={{ textAlign: 'center', padding: '20px 0' }}>
+                      <div style={{ position: 'relative', display: 'inline-block' }}>
+                        <Progress
+                          type="circle"
+                          percent={metrics.appointmentCompletion}
+                          size={120}
+                          strokeColor="#667eea"
+                          strokeWidth={8}
+                        />
+                        <div style={{
+                          position: 'absolute',
+                          top: '50%',
+                          left: '50%',
+                          transform: 'translate(-50%, -50%)',
+                          textAlign: 'center'
+                        }}>
+                          <div style={{ fontSize: '24px', fontWeight: 'bold', color: '#1f2937' }}>
+                            {Math.round(defaultAppointments.length * metrics.appointmentCompletion / 100)}/{defaultAppointments.length}
+                          </div>
+                          <div style={{ fontSize: '12px', color: '#6b7280' }}>
+                            Hoàn thành
+                          </div>
                         </div>
-                        <div style={{ fontSize: '12px', color: '#6b7280' }}>
-                          Hoàn thành
-                        </div>
->>>>>>> 8954c72d
                       </div>
                     </div>
-                  </div>
-                  <div style={{ marginTop: '16px' }}>
-                    <Text type="secondary">
-                      {userRole === 'doctor' ? 'Bệnh nhân đã khám' : 'Công việc đã xong'}
-                    </Text>
-                  </div>
-                </div>
+                    <div style={{ marginTop: '16px' }}>
+                      <Text type="secondary">
+                        {userRole === 'doctor' ? 'Bệnh nhân đã khám' : 'Công việc đã xong'}
+                      </Text>
+                    </div>
+                  </>
+                )}
               </Card>
             </Col>
 
@@ -495,8 +418,6 @@
         </Row>
       )}
 
-      {/* Staff không hiển thị lịch làm việc - chỉ doctor mới có */}
-
       {/* Recent Activities */}
       <Row gutter={[24, 24]} style={{ marginTop: '24px' }}>
         <Col xs={24}>
@@ -565,7 +486,7 @@
           );
         }
         return <div style={{ padding: '24px' }}><Title level={3}>403 - Bạn không có quyền truy cập chức năng này</Title></div>;
-<<<<<<< HEAD
+
       case 'schedule':
         if (userRole === 'doctor') {
           return (
@@ -580,9 +501,7 @@
             <p>Staff có thể xem lịch hẹn thông qua trang "Quản lý lịch hẹn".</p>
           </div>
         );
-=======
-        
->>>>>>> 8954c72d
+        
       case 'reports':
         return (
           <div style={{ padding: '24px' }}>
@@ -590,13 +509,11 @@
             <p>Trang báo cáo đang được phát triển...</p>
           </div>
         );
-<<<<<<< HEAD
+
       case 'consultations':
         if (userRole === 'doctor') return <ConsultationManagement />;
         return <div style={{ padding: '24px' }}><Title level={3}>403 - Bạn không có quyền truy cập chức năng này</Title></div>;
-=======
-        
->>>>>>> 8954c72d
+        
       default:
         return renderDashboard();
     }
