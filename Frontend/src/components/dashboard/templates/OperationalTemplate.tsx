import React, { useState, useEffect } from 'react';
import {
  Layout,
  Menu,
  Typography,
  Button,
  Row,
  Col,
  Card,
  Progress
} from 'antd';
import {
  DashboardOutlined,
  UserOutlined,
  CalendarOutlined,
  ScheduleOutlined,
  BarChartOutlined,
  FileTextOutlined,
  LogoutOutlined,
<<<<<<< HEAD
  VideoCameraOutlined
=======
  BellOutlined,
  ClockCircleOutlined,
  CheckCircleOutlined,
  TrophyOutlined,
  MedicineBoxOutlined
>>>>>>> 3ee1c683
} from '@ant-design/icons';
import StatsCard from '../widgets/StatsCard';
import ActivityFeed from '../widgets/ActivityFeed';
import TableWidget from '../widgets/TableWidget';
import DoctorScheduleCalendar from '../widgets/DoctorScheduleCalendar';
import ScheduleOverview from '../widgets/ScheduleOverview';
import AppointmentManagement from '../../../pages/dashboard/operational/AppointmentManagement';
import MedicalRecordsManagement from '../../../pages/dashboard/operational/MedicalRecordsManagement';
import ConsultationManagement from '../../../pages/dashboard/operational/ConsultationManagement';

<<<<<<< HEAD
import { 
  defaultOperationalStats, 
  defaultActivities, 
  defaultAppointments,
  defaultPerformanceMetrics
=======
import {
  defaultPerformanceMetrics,
  type ActivityItem,
  type AppointmentItem,
  type DashboardStat
>>>>>>> 3ee1c683
} from '../../../types/dashboard';
import { useNavigate } from 'react-router-dom';
import { useAuth } from '../../../hooks/useAuth';
import { fetchOperationalDashboard } from '../../../api/endpoints/dashboard';

const { Title, Text } = Typography;
const { Header, Sider, Content } = Layout;

interface OperationalTemplateProps {
  userRole: 'staff' | 'doctor';
  userName?: string;
  welcomeMessage?: string;
}

// Xây dựng menu động theo vai trò Staff / Doctor
const getMenuItemsOperational = (role: 'staff' | 'doctor') => {
  // Mục chung
  const base = [
    {
      key: 'dashboard',
      icon: <DashboardOutlined />,
      label: 'Tổng quan',
    },
    {
      key: 'appointments',
      icon: <CalendarOutlined />,
      label: 'Quản lý lịch hẹn',
    },
    {
      key: 'schedule',
      icon: <ScheduleOutlined />,
      label: 'Lịch làm việc',
    },
    {
      key: 'reports',
      icon: <BarChartOutlined />,
      label: 'Báo cáo',
    },
  ];

  if (role === 'doctor') {
    // Bác sĩ: thêm consultation management
    return [
      base[0], // dashboard
      {
        key: 'patients',
        icon: <UserOutlined />,
        label: 'Bệnh nhân',
      },
      {
        key: 'medical-records',
        icon: <FileTextOutlined />,
        label: 'Hồ sơ y tế',
      },
      base[1], // appointments  
      base[2], // schedule
      {
        key: 'consultations',
        icon: <VideoCameraOutlined />,
        label: 'Tư vấn trực tuyến',
      },
      base[3], // reports
    ];
  }

  // Staff: không thấy bệnh nhân & hồ sơ
  return base;
};

const OperationalTemplate: React.FC<OperationalTemplateProps> = ({
  userRole,
  userName = 'User',
  welcomeMessage
}) => {
  const [selectedKey, setSelectedKey] = useState('dashboard');
  const [collapsed, setCollapsed] = useState(false);
  const navigate = useNavigate();
  const { handleLogout } = useAuth();

<<<<<<< HEAD
  const [statsCards, setStatsCards] = useState(defaultOperationalStats);

  // Customize content based on role
  const roleSpecificActivities = userRole === 'doctor' 
    ? defaultActivities.filter(activity => 
        activity.action.includes('tư vấn') || 
        activity.action.includes('khám') ||
        activity.user.startsWith('Dr.')
      )
    : defaultActivities;
=======
  const [statsCards, setStatsCards] = useState<DashboardStat[]>([]);
  const [appointments, setAppointments] = useState<AppointmentItem[]>([]);
  const [activities, setActivities] = useState<ActivityItem[]>([]);
  const [loading, setLoading] = useState(true);
>>>>>>> 3ee1c683

  const defaultWelcomeMessage = userRole === 'doctor'
    ? `Chào mừng Dr. ${userName}! Hôm nay bạn có ${defaultAppointments.length} lịch hẹn và 4 công việc cần hoàn thành.`
    : `Chào mừng ${userName}! Hôm nay có ${defaultAppointments.length} lịch hẹn cần xử lý và 5 nhiệm vụ đang chờ.`;

  const metrics = defaultPerformanceMetrics;

  const menuItems = getMenuItemsOperational(userRole);

  useEffect(() => {
    (async () => {
      try {
        setLoading(true);
        console.log('🔄 Fetching operational dashboard data...');
        
        const data = await fetchOperationalDashboard();
        console.log('📊 Operational dashboard data received:', data);
        
        if (data?.stats) {
          console.log('📈 Operational stats data:', data.stats);
          
          // ✅ Map từ API data thành DashboardStat format
          const mapped: DashboardStat[] = [
            {
              title: 'Lịch hẹn hôm nay',
<<<<<<< HEAD
              value: data.stats.todayTotal,
              icon: 'CalendarOutlined' as const,
              color: '#10b981',
              change: '',
              trend: 'up' as const
            },
            {
              title: 'Lịch hẹn trong tuần',
              value: data.stats.weekTotal,
              icon: 'ScheduleOutlined' as const,
              color: '#3b82f6',
              change: '',
              trend: 'up' as const
            },
            {
              title: 'Lịch hẹn pending',
              value: data.stats.pendingCount,
              icon: 'ClockCircleOutlined' as const,
              color: '#f59e0b',
              change: '',
              trend: 'down' as const
            }
          ];
          setStatsCards(mapped);
=======
              value: data.stats.todayAppointments || 0,
              icon: 'CalendarOutlined',
              color: '#3b82f6',
              change: '15% tăng so với hôm qua',
              trend: 'up'
            },
            {
              title: 'Bệnh nhân chờ',
              value: data.stats.pendingAppointments || 0,
              icon: 'UserOutlined',
              color: '#f59e0b',
              change: '2 bệnh nhân giảm',
              trend: 'down'
            },
            {
              title: 'Đã hoàn thành',
              value: data.stats.completedToday || 0,
              icon: 'CheckCircleOutlined',
              color: '#10b981',
              change: `${data.stats.efficiency || 0}% tỷ lệ hoàn thành`,
              trend: 'up'
            },
            {
              title: 'Hiệu suất',
              value: data.stats.efficiency || 0,
              suffix: '%',
              icon: 'TrophyOutlined',
              color: '#8b5cf6',
              change: '1% tăng',
              trend: 'up'
            }
          ];
          
          console.log('📋 Mapped operational stats:', mapped);
          setStatsCards(mapped);
        }
        
        // ✅ Load appointments list từ API
        if (data?.appointments) {
          console.log('📅 Operational appointments:', data.appointments);
          // Transform API data to match local AppointmentItem interface
          const transformedAppointments = data.appointments.map((appointment: any) => ({
            id: appointment.id,
            patientName: appointment.patientName,
            doctorName: appointment.doctorName,
            time: appointment.time,
            status: appointment.status,
            service: appointment.service || 'Dịch vụ chưa xác định',
            notes: appointment.notes,
            priority: appointment.priority || 'medium',
            phone: appointment.phone
          }));
          setAppointments(transformedAppointments);
        }
        
        // ✅ Load recent activities nếu có
        if (data?.recentActivities) {
          console.log('📝 Operational activities:', data.recentActivities);
          // Transform API data to match local ActivityItem interface
          const transformedActivities = data.recentActivities.map((activity: any) => ({
            id: activity.id,
            user: activity.title || activity.user,
            action: activity.description || activity.action,
            time: typeof activity.time === 'string' ? activity.time : new Date(activity.time).toISOString(),
            status: activity.status || 'info',
            avatar: activity.avatar,
            type: activity.type || 'system'
          }));
          setActivities(transformedActivities);
>>>>>>> 3ee1c683
        }
        
      } catch (err) {
        console.error('❌ fetchOperationalDashboard error:', err);
        // ✅ Fallback với stats rỗng thay vì mockdata
        setStatsCards([
          {
            title: 'Lịch hẹn hôm nay',
            value: 0,
            icon: 'CalendarOutlined',
            color: '#3b82f6',
            change: 'Không có dữ liệu',
            trend: 'up'
          },
          {
            title: 'Bệnh nhân chờ',
            value: 0,
            icon: 'UserOutlined',
            color: '#f59e0b',
            change: 'Không có dữ liệu',
            trend: 'down'
          },
          {
            title: 'Đã hoàn thành',
            value: 0,
            icon: 'CheckCircleOutlined',
            color: '#10b981',
            change: 'Không có dữ liệu',
            trend: 'up'
          },
          {
            title: 'Hiệu suất',
            value: 0,
            suffix: '%',
            icon: 'TrophyOutlined',
            color: '#8b5cf6',
            change: 'Không có dữ liệu',
            trend: 'up'
          }
        ]);
      } finally {
        setLoading(false);
      }
    })();
  }, []);

  const onLogout = async () => {
    const result = await handleLogout();
    if (result.success) navigate('/');
  };

  // ✅ Helper để render icon components từ string
  const getIconComponent = (iconName: string) => {
    const icons: Record<string, React.ReactNode> = {
      'UserOutlined': <UserOutlined />,
      'CalendarOutlined': <CalendarOutlined />,
      'CheckCircleOutlined': <CheckCircleOutlined />,
      'TrophyOutlined': <TrophyOutlined />,
      'ClockCircleOutlined': <ClockCircleOutlined />,
      'MedicineBoxOutlined': <MedicineBoxOutlined />
    };
    return icons[iconName] || <CalendarOutlined />;
  };

  const renderDashboard = () => (
    <div style={{ padding: '0' }}>
      {/* Welcome Section */}
      <div style={{ marginBottom: '32px' }}>
        <Title level={2} style={{ margin: 0, color: '#1f2937' }}>
          {userRole === 'doctor' ? 'Bảng điều khiển Bác sĩ' : 'Bảng điều khiển Nhân viên'}
        </Title>
        <Text type="secondary" style={{ fontSize: '16px' }}>
          {welcomeMessage || defaultWelcomeMessage}
        </Text>
      </div>

      {/* ✅ Stats Cards với loading state */}
      <Row gutter={[24, 24]} style={{ marginBottom: '32px' }}>
        {loading ? (
          // Loading skeleton cho stats cards
          Array.from({ length: 4 }).map((_, index) => (
            <Col xs={24} sm={12} lg={6} key={index}>
              <Card loading style={{ borderRadius: '12px' }} />
            </Col>
          ))
        ) : (
          statsCards.map((stat, index) => (
            <Col xs={24} sm={12} lg={6} key={index}>
              <StatsCard stat={{
                ...stat,
                icon: stat.icon as string
              }} />
            </Col>
          ))
        )}
      </Row>

      {/* Main Content */}
      <Row gutter={[24, 24]}>
        {/* Today's Appointments */}
        <Col xs={24} lg={16}>
          <TableWidget 
            data={defaultAppointments}
            title={userRole === 'doctor' ? 'Lịch khám hôm nay' : 'Lịch hẹn cần xử lý'}
            pagination={false}
            loading={loading}
          />
        </Col>

        {/* Right Column */}
        <Col xs={24} lg={8}>
          <Row gutter={[0, 24]}>
            {/* Daily Progress */}
            <Col xs={24}>
              <Card 
                title={userRole === 'doctor' ? 'Tiến độ khám bệnh' : 'Tiến độ công việc'}
                style={{ 
                  borderRadius: '12px',
                  boxShadow: '0 1px 3px rgba(0,0,0,0.12)',
                  border: '1px solid #e5e7eb'
                }}
                loading={loading}
              >
<<<<<<< HEAD
                <div style={{ textAlign: 'center', padding: '20px 0' }}>
                  <div style={{ position: 'relative', display: 'inline-block' }}>
                    <Progress
                      type="circle"
                      percent={metrics.appointmentCompletion}
                      width={120}
                      strokeColor="#667eea"
                      strokeWidth={8}
                    />
                    <div style={{
                      position: 'absolute',
                      top: '50%',
                      left: '50%',
                      transform: 'translate(-50%, -50%)',
                      textAlign: 'center'
                    }}>
                      <div style={{ fontSize: '24px', fontWeight: 'bold', color: '#1f2937' }}>
                        {Math.round(defaultAppointments.length * metrics.appointmentCompletion / 100)}/{defaultAppointments.length}
                      </div>
                      <div style={{ fontSize: '12px', color: '#6b7280' }}>
                        Hoàn thành
=======
                {!loading && (
                  <div style={{ textAlign: 'center', padding: '20px 0' }}>
                    <div style={{ position: 'relative', display: 'inline-block' }}>
                      <Progress
                        type="circle"
                        percent={metrics.appointmentCompletion}
                        width={120}
                        strokeColor="#667eea"
                        strokeWidth={8}
                      />
                      <div style={{
                        position: 'absolute',
                        top: '50%',
                        left: '50%',
                        transform: 'translate(-50%, -50%)',
                        textAlign: 'center'
                      }}>
                        <div style={{ fontSize: '24px', fontWeight: 'bold', color: '#1f2937' }}>
                          {Math.round(appointments.length * metrics.appointmentCompletion / 100)}/{appointments.length}
                        </div>
                        <div style={{ fontSize: '12px', color: '#6b7280' }}>
                          Hoàn thành
                        </div>
>>>>>>> 3ee1c683
                      </div>
                    </div>
                    <div style={{ marginTop: '16px' }}>
                      <Text type="secondary">
                        {userRole === 'doctor' ? 'Bệnh nhân đã khám' : 'Công việc đã xong'}
                      </Text>
                    </div>
                  </div>
                )}
              </Card>
            </Col>

            {/* Performance Metrics */}
            <Col xs={24}>
              <Card 
                title="Hiệu suất làm việc"
                style={{ 
                  borderRadius: '12px',
                  boxShadow: '0 1px 3px rgba(0,0,0,0.12)',
                  border: '1px solid #e5e7eb'
                }}
                loading={loading}
              >
                {!loading && (
                  <>
                    <div style={{ marginBottom: '16px' }}>
                      <div style={{ display: 'flex', justifyContent: 'space-between', marginBottom: '8px' }}>
                        <Text style={{ fontSize: '13px' }}>
                          {userRole === 'doctor' ? 'Mức độ hài lòng' : 'Hiệu quả xử lý'}
                        </Text>
                        <Text strong style={{ fontSize: '13px' }}>
                          {metrics.patientSatisfaction}%
                        </Text>
                      </div>
                      <Progress percent={metrics.patientSatisfaction} size="small" strokeColor="#52c41a" />
                    </div>
                    
                    <div style={{ marginBottom: '16px' }}>
                      <div style={{ display: 'flex', justifyContent: 'space-between', marginBottom: '8px' }}>
                        <Text style={{ fontSize: '13px' }}>Quản lý thời gian</Text>
                        <Text strong style={{ fontSize: '13px' }}>
                          {metrics.efficiency}%
                        </Text>
                      </div>
                      <Progress percent={metrics.efficiency} size="small" strokeColor="#faad14" />
                    </div>
                    
                    <div>
                      <div style={{ display: 'flex', justifyContent: 'space-between', marginBottom: '8px' }}>
                        <Text style={{ fontSize: '13px' }}>Thời gian phản hồi</Text>
                        <Text strong style={{ fontSize: '13px' }}>
                          {metrics.responseTime}%
                        </Text>
                      </div>
                      <Progress percent={metrics.responseTime} size="small" strokeColor="#3b82f6" />
                    </div>
                  </>
                )}
              </Card>
            </Col>
          </Row>
        </Col>
      </Row>

      {/* Doctor Schedule Calendar - only show for doctors */}
      {userRole === 'doctor' && (
        <Row gutter={[24, 24]} style={{ marginTop: '24px' }}>
          <Col xs={24}>
            <DoctorScheduleCalendar />
          </Col>
        </Row>
      )}

      {/* Staff Schedule Overview - only show for staff */}
      {userRole === 'staff' && (
        <Row gutter={[24, 24]} style={{ marginTop: '24px' }}>
          <Col xs={24}>
            <ScheduleOverview />
          </Col>
        </Row>
      )}

      {/* Recent Activities */}
      <Row gutter={[24, 24]} style={{ marginTop: '24px' }}>
        <Col xs={24}>
          <ActivityFeed 
<<<<<<< HEAD
            activities={roleSpecificActivities.slice(0, 5)}
            title={userRole === 'doctor' ? 'Hoạt động khám bệnh' : 'Hoạt động gần đây'}
=======
            activities={activities}
            title="Hoạt động gần đây"
            loading={loading}
>>>>>>> 3ee1c683
          />
        </Col>
      </Row>

      {/* Role-specific Note */}
      <Row gutter={[24, 24]} style={{ marginTop: '24px' }}>
        <Col xs={24}>
          <div style={{
            padding: '16px',
            background: userRole === 'doctor' ? 'linear-gradient(135deg, #10b981 0%, #059669 100%)' : 'linear-gradient(135deg, #3b82f6 0%, #1d4ed8 100%)',
            borderRadius: '12px',
            color: 'white',
            textAlign: 'center'
          }}>
            <Text style={{ color: 'rgba(255,255,255,0.9)', fontSize: '14px' }}>
              {userRole === 'doctor' 
                ? '👩‍⚕️ Cảm ơn bạn đã tận tâm chăm sóc sức khỏe bệnh nhân!'
                : '👨‍💼 Cảm ơn bạn đã hỗ trợ tích cực trong vận hành phòng khám!'
              }
            </Text>
          </div>
        </Col>
      </Row>
    </div>
  );

  const renderContent = () => {
    switch (selectedKey) {
      case 'dashboard':
        return renderDashboard();
      case 'appointments':
        if (userRole === 'staff') return <AppointmentManagement />;
        // Doctor cũng có thể xem nhưng không quản lý chi tiết -> hiển thị read-only
        return <AppointmentManagement />;
      case 'medical-records':
        if (userRole === 'doctor') return <MedicalRecordsManagement />;
        return <div style={{ padding: '24px' }}><Title level={3}>403 - Bạn không có quyền truy cập chức năng này</Title></div>;
      case 'patients':
        if (userRole === 'doctor') {
          return (
            <div style={{ padding: '24px' }}>
              <Title level={2}>Bệnh nhân</Title>
              <p>Trang quản lý bệnh nhân đang được phát triển...</p>
            </div>
          );
        }
        return <div style={{ padding: '24px' }}><Title level={3}>403 - Bạn không có quyền truy cập chức năng này</Title></div>;
      case 'schedule':
        return (
          <div style={{ padding: '24px' }}>
            <DoctorScheduleCalendar />
          </div>
        );
      case 'reports':
        return (
          <div style={{ padding: '24px' }}>
            <Title level={2}>Báo cáo</Title>
            <p>Trang báo cáo đang được phát triển...</p>
          </div>
        );
      case 'consultations':
        if (userRole === 'doctor') return <ConsultationManagement />;
        return <div style={{ padding: '24px' }}><Title level={3}>403 - Bạn không có quyền truy cập chức năng này</Title></div>;
      default:
        return renderDashboard();
    }
  };

  return (
    <Layout style={{ minHeight: '100vh', background: '#f5f5f5' }}>
      <Sider
        collapsible
        collapsed={collapsed}
        onCollapse={setCollapsed}
        width={250}
        style={{
          background: '#fff',
          boxShadow: '2px 0 8px rgba(0,0,0,0.1)',
        }}
      >
        <div style={{ 
          padding: '16px', 
          textAlign: 'center',
          borderBottom: '1px solid #f0f0f0',
          marginBottom: '8px'
        }}>
          <Title level={4} style={{ margin: 0, color: '#1890ff' }}>
            {collapsed ? 'GHC' : 'Gender Healthcare'}
          </Title>
          {!collapsed && (
            <Text type="secondary" style={{ fontSize: '12px' }}>
              {userRole === 'doctor' ? 'Bác sĩ' : 'Nhân viên'}
            </Text>
          )}
        </div>
        
        <Menu
          mode="inline"
          selectedKeys={[selectedKey]}
          items={menuItems}
          onClick={({ key }) => {
            const allowed = menuItems.map(item => item.key);
            if (allowed.includes(key)) {
              setSelectedKey(key);
            } else {
              setSelectedKey('dashboard');
            }
          }}
          style={{ border: 'none' }}
        />
      </Sider>
      
      <Layout>
        <Header style={{ background: '#fff', padding: '0 24px', display: 'flex', alignItems: 'center', justifyContent: 'space-between', boxShadow: '0 1px 4px rgba(0,0,0,0.1)' }}>
          <Button type="link" icon={<DashboardOutlined />} onClick={() => navigate('/')}>Trang chủ</Button>
          <Button type="link" icon={<LogoutOutlined />} onClick={onLogout}>Đăng xuất</Button>
        </Header>
        <Content style={{ 
          padding: '24px',
          background: '#f5f5f5',
          overflow: 'auto'
        }}>
          {renderContent()}
        </Content>
      </Layout>
    </Layout>
  );
};

export default OperationalTemplate;<|MERGE_RESOLUTION|>--- conflicted
+++ resolved
@@ -17,15 +17,11 @@
   BarChartOutlined,
   FileTextOutlined,
   LogoutOutlined,
-<<<<<<< HEAD
-  VideoCameraOutlined
-=======
-  BellOutlined,
-  ClockCircleOutlined,
+  VideoCameraOutlined,
   CheckCircleOutlined,
   TrophyOutlined,
+  ClockCircleOutlined,
   MedicineBoxOutlined
->>>>>>> 3ee1c683
 } from '@ant-design/icons';
 import StatsCard from '../widgets/StatsCard';
 import ActivityFeed from '../widgets/ActivityFeed';
@@ -36,19 +32,12 @@
 import MedicalRecordsManagement from '../../../pages/dashboard/operational/MedicalRecordsManagement';
 import ConsultationManagement from '../../../pages/dashboard/operational/ConsultationManagement';
 
-<<<<<<< HEAD
 import { 
+  type DashboardStat,
   defaultOperationalStats, 
   defaultActivities, 
   defaultAppointments,
   defaultPerformanceMetrics
-=======
-import {
-  defaultPerformanceMetrics,
-  type ActivityItem,
-  type AppointmentItem,
-  type DashboardStat
->>>>>>> 3ee1c683
 } from '../../../types/dashboard';
 import { useNavigate } from 'react-router-dom';
 import { useAuth } from '../../../hooks/useAuth';
@@ -128,8 +117,8 @@
   const navigate = useNavigate();
   const { handleLogout } = useAuth();
 
-<<<<<<< HEAD
   const [statsCards, setStatsCards] = useState(defaultOperationalStats);
+  const [loading, setLoading] = useState(false);
 
   // Customize content based on role
   const roleSpecificActivities = userRole === 'doctor' 
@@ -139,12 +128,6 @@
         activity.user.startsWith('Dr.')
       )
     : defaultActivities;
-=======
-  const [statsCards, setStatsCards] = useState<DashboardStat[]>([]);
-  const [appointments, setAppointments] = useState<AppointmentItem[]>([]);
-  const [activities, setActivities] = useState<ActivityItem[]>([]);
-  const [loading, setLoading] = useState(true);
->>>>>>> 3ee1c683
 
   const defaultWelcomeMessage = userRole === 'doctor'
     ? `Chào mừng Dr. ${userName}! Hôm nay bạn có ${defaultAppointments.length} lịch hẹn và 4 công việc cần hoàn thành.`
@@ -170,8 +153,7 @@
           const mapped: DashboardStat[] = [
             {
               title: 'Lịch hẹn hôm nay',
-<<<<<<< HEAD
-              value: data.stats.todayTotal,
+              value: data.stats.todayAppointments || 0,
               icon: 'CalendarOutlined' as const,
               color: '#10b981',
               change: '',
@@ -179,7 +161,7 @@
             },
             {
               title: 'Lịch hẹn trong tuần',
-              value: data.stats.weekTotal,
+              value: data.stats.weeklyAppointments || 0,
               icon: 'ScheduleOutlined' as const,
               color: '#3b82f6',
               change: '',
@@ -187,7 +169,7 @@
             },
             {
               title: 'Lịch hẹn pending',
-              value: data.stats.pendingCount,
+              value: data.stats.pendingAppointments || 0,
               icon: 'ClockCircleOutlined' as const,
               color: '#f59e0b',
               change: '',
@@ -195,77 +177,6 @@
             }
           ];
           setStatsCards(mapped);
-=======
-              value: data.stats.todayAppointments || 0,
-              icon: 'CalendarOutlined',
-              color: '#3b82f6',
-              change: '15% tăng so với hôm qua',
-              trend: 'up'
-            },
-            {
-              title: 'Bệnh nhân chờ',
-              value: data.stats.pendingAppointments || 0,
-              icon: 'UserOutlined',
-              color: '#f59e0b',
-              change: '2 bệnh nhân giảm',
-              trend: 'down'
-            },
-            {
-              title: 'Đã hoàn thành',
-              value: data.stats.completedToday || 0,
-              icon: 'CheckCircleOutlined',
-              color: '#10b981',
-              change: `${data.stats.efficiency || 0}% tỷ lệ hoàn thành`,
-              trend: 'up'
-            },
-            {
-              title: 'Hiệu suất',
-              value: data.stats.efficiency || 0,
-              suffix: '%',
-              icon: 'TrophyOutlined',
-              color: '#8b5cf6',
-              change: '1% tăng',
-              trend: 'up'
-            }
-          ];
-          
-          console.log('📋 Mapped operational stats:', mapped);
-          setStatsCards(mapped);
-        }
-        
-        // ✅ Load appointments list từ API
-        if (data?.appointments) {
-          console.log('📅 Operational appointments:', data.appointments);
-          // Transform API data to match local AppointmentItem interface
-          const transformedAppointments = data.appointments.map((appointment: any) => ({
-            id: appointment.id,
-            patientName: appointment.patientName,
-            doctorName: appointment.doctorName,
-            time: appointment.time,
-            status: appointment.status,
-            service: appointment.service || 'Dịch vụ chưa xác định',
-            notes: appointment.notes,
-            priority: appointment.priority || 'medium',
-            phone: appointment.phone
-          }));
-          setAppointments(transformedAppointments);
-        }
-        
-        // ✅ Load recent activities nếu có
-        if (data?.recentActivities) {
-          console.log('📝 Operational activities:', data.recentActivities);
-          // Transform API data to match local ActivityItem interface
-          const transformedActivities = data.recentActivities.map((activity: any) => ({
-            id: activity.id,
-            user: activity.title || activity.user,
-            action: activity.description || activity.action,
-            time: typeof activity.time === 'string' ? activity.time : new Date(activity.time).toISOString(),
-            status: activity.status || 'info',
-            avatar: activity.avatar,
-            type: activity.type || 'system'
-          }));
-          setActivities(transformedActivities);
->>>>>>> 3ee1c683
         }
         
       } catch (err) {
@@ -389,7 +300,6 @@
                 }}
                 loading={loading}
               >
-<<<<<<< HEAD
                 <div style={{ textAlign: 'center', padding: '20px 0' }}>
                   <div style={{ position: 'relative', display: 'inline-block' }}>
                     <Progress
@@ -411,40 +321,15 @@
                       </div>
                       <div style={{ fontSize: '12px', color: '#6b7280' }}>
                         Hoàn thành
-=======
-                {!loading && (
-                  <div style={{ textAlign: 'center', padding: '20px 0' }}>
-                    <div style={{ position: 'relative', display: 'inline-block' }}>
-                      <Progress
-                        type="circle"
-                        percent={metrics.appointmentCompletion}
-                        width={120}
-                        strokeColor="#667eea"
-                        strokeWidth={8}
-                      />
-                      <div style={{
-                        position: 'absolute',
-                        top: '50%',
-                        left: '50%',
-                        transform: 'translate(-50%, -50%)',
-                        textAlign: 'center'
-                      }}>
-                        <div style={{ fontSize: '24px', fontWeight: 'bold', color: '#1f2937' }}>
-                          {Math.round(appointments.length * metrics.appointmentCompletion / 100)}/{appointments.length}
-                        </div>
-                        <div style={{ fontSize: '12px', color: '#6b7280' }}>
-                          Hoàn thành
-                        </div>
->>>>>>> 3ee1c683
                       </div>
                     </div>
-                    <div style={{ marginTop: '16px' }}>
-                      <Text type="secondary">
-                        {userRole === 'doctor' ? 'Bệnh nhân đã khám' : 'Công việc đã xong'}
-                      </Text>
-                    </div>
                   </div>
-                )}
+                  <div style={{ marginTop: '16px' }}>
+                    <Text type="secondary">
+                      {userRole === 'doctor' ? 'Bệnh nhân đã khám' : 'Công việc đã xong'}
+                    </Text>
+                  </div>
+                </div>
               </Card>
             </Col>
 
@@ -522,14 +407,8 @@
       <Row gutter={[24, 24]} style={{ marginTop: '24px' }}>
         <Col xs={24}>
           <ActivityFeed 
-<<<<<<< HEAD
             activities={roleSpecificActivities.slice(0, 5)}
             title={userRole === 'doctor' ? 'Hoạt động khám bệnh' : 'Hoạt động gần đây'}
-=======
-            activities={activities}
-            title="Hoạt động gần đây"
-            loading={loading}
->>>>>>> 3ee1c683
           />
         </Col>
       </Row>
