--- conflicted
+++ resolved
@@ -57,13 +57,6 @@
 // Import Cycle Page
 import CyclePage from '../pages/cycle';
 
-// Import các trang hồ sơ bệnh án
-import HealthProfilesPage from '../pages/profile/health-profiles';
-import CreateProfilePage from '../pages/profile/create-profile';
-import EditProfilePage from '../pages/profile/edit-profile';
-import ViewProfilePage from '../pages/profile/view-profile';
-import MenstrualTrackerPage from '../pages/profile/menstrual-tracker';
-
 // Hooks
 import { useAuth } from '../hooks/useAuth';
 
@@ -111,17 +104,9 @@
       <Route element={<ProfileLayout />}>
         <Route path="/profile" element={isAuthenticated ? <ProfilePage /> : <Navigate to="/login" replace />} />
         <Route path="/profile/edit" element={isAuthenticated ? <ProfileEditPage /> : <Navigate to="/login" replace />} />
-<<<<<<< HEAD
-                  <Route path="/profile/health-profiles" element={isAuthenticated ? <HealthProfilesPage /> : <Navigate to="/login" replace />} />
-          <Route path="/profile/create-profile" element={isAuthenticated ? <CreateProfilePage /> : <Navigate to="/login" replace />} />
-          <Route path="/profile/edit-profile/:profileId" element={isAuthenticated ? <EditProfilePage /> : <Navigate to="/login" replace />} />
-          <Route path="/profile/view-profile/:profileId" element={isAuthenticated ? <ViewProfilePage /> : <Navigate to="/login" replace />} />
-          <Route path="/profile/menstrual-tracker/:profileId" element={isAuthenticated ? <MenstrualTrackerPage /> : <Navigate to="/login" replace />} />
-=======
         <Route path="/profile/create-profile" element={isAuthenticated ? <CreateProfilePage /> : <Navigate to="/login" replace />} />
         <Route path="/profile/edit-profile/:profileId" element={isAuthenticated ? <EditProfilePage /> : <Navigate to="/login" replace />} />
         <Route path="/profile/view-profile/:profileId" element={isAuthenticated ? <ViewProfilePage /> : <Navigate to="/login" replace />} />
->>>>>>> 368a125c
         <Route path="/medical-records/:profileId" element={isAuthenticated ? <NotFoundPage /> : <Navigate to="/login" replace />} />
       </Route>
       
