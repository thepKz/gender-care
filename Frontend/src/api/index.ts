import axiosInstance from './axiosConfig';
import authApi from './endpoints/auth';
import blogApi from './endpoints/blog';
import consultationApi from './endpoints/consultation';
import doctorApi from './endpoints/doctor';
import doctorScheduleApi from './endpoints/doctorSchedule';
import menstrualCycleApi from './endpoints/menstrualCycle';
import stiTestingApi from './endpoints/stiTesting';
import userApi from './endpoints/userApi';
import userProfileApi from './endpoints/userProfileApi';

const api = {
  auth: authApi,
  consultation: consultationApi,
  doctor: doctorApi,
  doctorSchedule: doctorScheduleApi,
  menstrualCycle: menstrualCycleApi,
  stiTesting: stiTestingApi,
  blog: blogApi,
  user: userApi,
  userProfile: userProfileApi,
};

export {
<<<<<<< HEAD
    authApi, axiosInstance, blogApi, consultationApi,
    doctorApi,
    doctorScheduleApi,
    menstrualCycleApi,
    stiTestingApi,
    userApi
=======
  authApi, axiosInstance, blogApi, consultationApi,
  menstrualCycleApi,
  stiTestingApi,
  userApi,
  userProfileApi
>>>>>>> f398bc38
};

export default api; <|MERGE_RESOLUTION|>--- conflicted
+++ resolved
@@ -22,20 +22,13 @@
 };
 
 export {
-<<<<<<< HEAD
     authApi, axiosInstance, blogApi, consultationApi,
     doctorApi,
     doctorScheduleApi,
     menstrualCycleApi,
     stiTestingApi,
-    userApi
-=======
-  authApi, axiosInstance, blogApi, consultationApi,
-  menstrualCycleApi,
-  stiTestingApi,
-  userApi,
-  userProfileApi
->>>>>>> f398bc38
+    userApi,
+    userProfileApi
 };
 
 export default api; 