import axios, { AxiosRequestHeaders } from 'axios';
import { getValidTokenFromStorage } from '../utils/helpers';

// Create axios instance with base URL from environment
const apiBase = import.meta.env.VITE_API_URL || 'http://localhost:5000/api';
const axiosInstance = axios.create({
  baseURL: apiBase.endsWith('/api') ? apiBase : `${apiBase}/api`,
  timeout: 15000,
  headers: {
    'Content-Type': 'application/json',
  },
  withCredentials: true,
});

// Log configuration in development only
if (import.meta.env.DEV) {
  console.log('Axios Config:', {
    baseURL: axiosInstance.defaults.baseURL,
    mode: import.meta.env.MODE,
    hasViteApiUrl: !!import.meta.env.VITE_API_URL,
  });
}

// Danh sách các endpoint sẽ không hiển thị lỗi 401
const silentEndpoints = [
  '/auth/login',
];

// Interceptor cho request
axiosInstance.interceptors.request.use(
  (config) => {
    // Tăng timeout riêng cho Google OAuth
    if (config.url?.includes('/auth/login-google')) {
      config.timeout = 30000;
    }

    // Sử dụng helper function để lấy token hợp lệ
    const token = getValidTokenFromStorage('access_token');
    if (token) {
      config.headers = config.headers || {} as AxiosRequestHeaders;
      config.headers['Authorization'] = `Bearer ${token}`;
<<<<<<< HEAD
=======

      // Chỉ log cho các request quan trọng
      if (import.meta.env.DEV && (config.url?.includes('/auth/') || config.url?.includes('/login'))) {
        console.log('[axiosConfig] Adding token to request:', config.url);
      }
>>>>>>> 751bc5a1
    }

    return config;
  },
  (error) => {
    return Promise.reject(error);
  }
);

// Interceptor cho response
axiosInstance.interceptors.response.use(
  (response) => {
    return response;
  },
  (error) => {
    // Nếu request bị cancel bởi interceptor
    if (axios.isCancel(error)) {
      return Promise.reject(new Error('Request cancelled'));
    }

    // Xử lý lỗi 401 - Token không hợp lệ
    if (error.response?.status === 401) {
      const token = localStorage.getItem('access_token');
      if (token && import.meta.env.DEV) {
        console.log('401 Error detected, token exists but invalid');
      }
    }

    // Không hiển thị lỗi cho các endpoint im lặng khi có lỗi 401
    const isSilentEndpoint = error.config && silentEndpoints.some(
      endpoint => error.config.url?.includes(endpoint)
    );

    if (error.response?.status === 401 && isSilentEndpoint) {
      return Promise.reject(error);
    }

    // Log các lỗi khác trong môi trường development
    if (import.meta.env.DEV && (!isSilentEndpoint || error.response?.status !== 401)) {
      console.error('API Error:', {
        status: error.response?.status,
        message: error.response?.data?.message || error.message,
        url: error.config?.url,
      });
    }

    return Promise.reject(error);
  }
);

export default axiosInstance; <|MERGE_RESOLUTION|>--- conflicted
+++ resolved
@@ -39,14 +39,11 @@
     if (token) {
       config.headers = config.headers || {} as AxiosRequestHeaders;
       config.headers['Authorization'] = `Bearer ${token}`;
-<<<<<<< HEAD
-=======
 
       // Chỉ log cho các request quan trọng
       if (import.meta.env.DEV && (config.url?.includes('/auth/') || config.url?.includes('/login'))) {
         console.log('[axiosConfig] Adding token to request:', config.url);
       }
->>>>>>> 751bc5a1
     }
 
     return config;
