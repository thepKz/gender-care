import axios from 'axios';
import { getValidTokenFromStorage } from '../utils/helpers';

// Create axios instance with base URL
const axiosInstance = axios.create({
<<<<<<< HEAD
  baseURL: import.meta.env.VITE_API_URL || 'http://localhost:5000/api',
=======
  baseURL: import.meta.env.VITE_API_BASE_URL || '/api',
>>>>>>> d2c30996
  timeout: 15000, // Tăng timeout từ 10s lên 15s cho Google OAuth
  headers: {
    'Content-Type': 'application/json',
  },
  withCredentials: true, // Quan trọng: cho phép gửi/nhận cookie qua các domain khác nhau
});

// Log baseURL for debugging
console.log('Axios baseURL:', axiosInstance.defaults.baseURL);

// Danh sách các endpoint sẽ không hiển thị lỗi 401
const silentEndpoints = [
  '/auth/login',
];

// Interceptor cho request
axiosInstance.interceptors.request.use(
  (config) => {
    // Tăng timeout riêng cho Google OAuth
    if (config.url?.includes('/auth/login-google')) {
      config.timeout = 30000; // 30 giây cho Google OAuth
    }

    // Sử dụng helper function để lấy token hợp lệ
    const token = getValidTokenFromStorage('access_token');
    if (token) {
      config.headers = config.headers || {};
      config.headers['Authorization'] = `Bearer ${token}`;

      // Debug log
      if (import.meta.env.DEV) {
        console.log('[axiosConfig] Adding valid token to request:', config.url);
        console.log('[axiosConfig] Token preview:', token.substring(0, 20) + '...');
      }
    } else if (import.meta.env.DEV) {
      console.log('[axiosConfig] No valid token found for request:', config.url);
    }

    // Không log các request URL của các endpoint im lặng 
    const isSilentEndpoint = silentEndpoints.some(endpoint => config.url?.includes(endpoint));

    if (import.meta.env.DEV && !isSilentEndpoint) {
      console.log('Request URL:', config.url);
      console.log('BaseURL:', config.baseURL);
    }

    // Tất cả request đều tự động gửi cookie (bao gồm token), không cần thêm Authorization header
    return config;
  },
  (error) => {
    return Promise.reject(error);
  }
);

// Interceptor cho response
axiosInstance.interceptors.response.use(
  (response) => {
    return response;
  },
  (error) => {
    // Nếu request bị cancel bởi interceptor, ngăn không báo lỗi vào console
    if (axios.isCancel(error)) {
      return Promise.reject(new Error('Request cancelled'));
    }

    // Xử lý lỗi 401 - Token không hợp lệ
    if (error.response?.status === 401) {
      const token = localStorage.getItem('access_token');
      if (token) {
        console.log('401 Error detected, but NOT clearing localStorage for debugging');
        console.log('Current token in localStorage:', token.substring(0, 20) + '...');

        // Tạm thời comment để debug
        /*
        console.log('Token localStorage invalid, đã clear');
        // Clear token và user info
        localStorage.removeItem('access_token');
        localStorage.removeItem('refresh_token');
        localStorage.removeItem('user_info');
        
        // Chỉ redirect về login nếu không phải đang ở trang public
        const currentPath = window.location.pathname;
        const publicPaths = ['/login', '/register', '/verify-email', '/forgot-password', '/reset-password'];
        
        if (!publicPaths.includes(currentPath)) {
          window.location.href = '/login';
        }
        */
      }
    }

    // Không hiển thị lỗi cho các endpoint im lặng khi có lỗi 401
    const isSilentEndpoint = error.config && silentEndpoints.some(
      endpoint => error.config.url?.includes(endpoint)
    );

    if (error.response?.status === 401 && isSilentEndpoint) {
      // Không log lỗi 401 cho các endpoint im lặng
      return Promise.reject(error);
    }

    // Log các lỗi khác trong môi trường development
    if (import.meta.env.DEV && (!isSilentEndpoint || error.response?.status !== 401)) {
      console.error('Axios Error:', error.response?.status, error.response?.data);
    }

    return Promise.reject(error);
  }
);

export default axiosInstance; <|MERGE_RESOLUTION|>--- conflicted
+++ resolved
@@ -3,11 +3,7 @@
 
 // Create axios instance with base URL
 const axiosInstance = axios.create({
-<<<<<<< HEAD
-  baseURL: import.meta.env.VITE_API_URL || 'http://localhost:5000/api',
-=======
   baseURL: import.meta.env.VITE_API_BASE_URL || '/api',
->>>>>>> d2c30996
   timeout: 15000, // Tăng timeout từ 10s lên 15s cho Google OAuth
   headers: {
     'Content-Type': 'application/json',
